--- conflicted
+++ resolved
@@ -2582,7 +2582,7 @@
 		ret = -EINVAL;
 		goto done;
 	}
-	if (security_binder_transfer_binder(proc->tsk, target_proc->tsk)) {
+	if (security_binder_transfer_binder(proc->cred, target_proc->cred)) {
 		ret = -EPERM;
 		goto done;
 	}
@@ -2628,7 +2628,7 @@
 				  proc->pid, thread->pid, fp->handle);
 		return -EINVAL;
 	}
-	if (security_binder_transfer_binder(proc->tsk, target_proc->tsk)) {
+	if (security_binder_transfer_binder(proc->cred, target_proc->cred)) {
 		ret = -EPERM;
 		goto done;
 	}
@@ -2712,7 +2712,7 @@
 		ret = -EBADF;
 		goto err_fget;
 	}
-	ret = security_binder_transfer_file(proc->tsk, target_proc->tsk, file);
+	ret = security_binder_transfer_file(proc->cred, target_proc->cred, file);
 	if (ret < 0) {
 		ret = -EPERM;
 		goto err_security;
@@ -3371,31 +3371,9 @@
 		case BINDER_TYPE_WEAK_BINDER: {
 			struct flat_binder_object *fp;
 
-<<<<<<< HEAD
 			fp = to_flat_binder_object(hdr);
 			ret = binder_translate_binder(fp, t, thread);
 			if (ret < 0) {
-=======
-			if (node == NULL) {
-				node = binder_new_node(proc, fp->binder, fp->cookie);
-				if (node == NULL) {
-					return_error = BR_FAILED_REPLY;
-					goto err_binder_new_node_failed;
-				}
-				node->min_priority = fp->flags & FLAT_BINDER_FLAG_PRIORITY_MASK;
-				node->accept_fds = !!(fp->flags & FLAT_BINDER_FLAG_ACCEPTS_FDS);
-			}
-			if (fp->cookie != node->cookie) {
-				binder_user_error("%d:%d sending u%016llx node %d, cookie mismatch %016llx != %016llx\n",
-					proc->pid, thread->pid,
-					(u64)fp->binder, node->debug_id,
-					(u64)fp->cookie, (u64)node->cookie);
-				return_error = BR_FAILED_REPLY;
-				goto err_binder_get_ref_for_node_failed;
-			}
-			if (security_binder_transfer_binder(proc->cred,
-							    target_proc->cred)) {
->>>>>>> 5fd8594b
 				return_error = BR_FAILED_REPLY;
 				return_error_param = ret;
 				return_error_line = __LINE__;
@@ -3433,7 +3411,6 @@
 				return_error_line = __LINE__;
 				goto err_translate_failed;
 			}
-<<<<<<< HEAD
 			fp->pad_binder = 0;
 			fp->fd = target_fd;
 			binder_alloc_copy_to_buffer(&target_proc->alloc,
@@ -3456,10 +3433,6 @@
 			if (!parent) {
 				binder_user_error("%d:%d got transaction with invalid parent offset or type\n",
 						  proc->pid, thread->pid);
-=======
-			if (security_binder_transfer_binder(proc->cred,
-							    target_proc->cred)) {
->>>>>>> 5fd8594b
 				return_error = BR_FAILED_REPLY;
 				return_error_param = -EINVAL;
 				return_error_line = __LINE__;
@@ -3504,7 +3477,6 @@
 				return_error_line = __LINE__;
 				goto err_bad_offset;
 			}
-<<<<<<< HEAD
 			if (binder_alloc_copy_user_to_buffer(
 						&target_proc->alloc,
 						t->buffer,
@@ -3515,12 +3487,6 @@
 				binder_user_error("%d:%d got transaction with invalid offsets ptr\n",
 						  proc->pid, thread->pid);
 				return_error_param = -EFAULT;
-=======
-			if (security_binder_transfer_file(proc->cred,
-							  target_proc->cred,
-							  file) < 0) {
-				fput(file);
->>>>>>> 5fd8594b
 				return_error = BR_FAILED_REPLY;
 				return_error_line = __LINE__;
 				goto err_copy_data_failed;
@@ -5486,13 +5452,8 @@
 	}
 	binder_proc_unlock(proc);
 
-<<<<<<< HEAD
 	binder_release_work(proc, &proc->todo);
 	binder_release_work(proc, &proc->delivered_death);
-=======
-	put_task_struct(proc->tsk);
-	put_cred(proc->cred);
->>>>>>> 5fd8594b
 
 	binder_debug(BINDER_DEBUG_OPEN_CLOSE,
 		     "%s: %d threads %d, nodes %d (ref %d), refs %d, active transactions %d\n",
