/* binder.c
 *
 * Android IPC Subsystem
 *
 * Copyright (C) 2007-2008 Google, Inc.
 *
 * This software is licensed under the terms of the GNU General Public
 * License version 2, as published by the Free Software Foundation, and
 * may be copied, distributed, and modified under those terms.
 *
 * This program is distributed in the hope that it will be useful,
 * but WITHOUT ANY WARRANTY; without even the implied warranty of
 * MERCHANTABILITY or FITNESS FOR A PARTICULAR PURPOSE.  See the
 * GNU General Public License for more details.
 *
 */

/*
 * Locking overview
 *
 * There are 3 main spinlocks which must be acquired in the
 * order shown:
 *
 * 1) proc->outer_lock : protects binder_ref
 *    binder_proc_lock() and binder_proc_unlock() are
 *    used to acq/rel.
 * 2) node->lock : protects most fields of binder_node.
 *    binder_node_lock() and binder_node_unlock() are
 *    used to acq/rel
 * 3) proc->inner_lock : protects the thread and node lists
 *    (proc->threads, proc->waiting_threads, proc->nodes)
 *    and all todo lists associated with the binder_proc
 *    (proc->todo, thread->todo, proc->delivered_death and
 *    node->async_todo), as well as thread->transaction_stack
 *    binder_inner_proc_lock() and binder_inner_proc_unlock()
 *    are used to acq/rel
 *
 * Any lock under procA must never be nested under any lock at the same
 * level or below on procB.
 *
 * Functions that require a lock held on entry indicate which lock
 * in the suffix of the function name:
 *
 * foo_olocked() : requires node->outer_lock
 * foo_nlocked() : requires node->lock
 * foo_ilocked() : requires proc->inner_lock
 * foo_oilocked(): requires proc->outer_lock and proc->inner_lock
 * foo_nilocked(): requires node->lock and proc->inner_lock
 * ...
 */

#define pr_fmt(fmt) KBUILD_MODNAME ": " fmt

#include <asm/cacheflush.h>
#include <linux/fdtable.h>
#include <linux/file.h>
#include <linux/freezer.h>
#include <linux/fs.h>
#include <linux/list.h>
#include <linux/miscdevice.h>
#include <linux/module.h>
#include <linux/mutex.h>
#include <linux/nsproxy.h>
#include <linux/poll.h>
#include <linux/debugfs.h>
#include <linux/rbtree.h>
#include <linux/sched.h>
#include <linux/seq_file.h>
#include <linux/uaccess.h>
#include <linux/pid_namespace.h>
#include <linux/security.h>
#include <linux/spinlock.h>
<<<<<<< HEAD
=======

#include <uapi/linux/android/binder.h>
>>>>>>> 52c0273c
#include "binder_alloc.h"
#include "binder_trace.h"

static HLIST_HEAD(binder_deferred_list);
static DEFINE_MUTEX(binder_deferred_lock);

static HLIST_HEAD(binder_devices);
static HLIST_HEAD(binder_procs);
static DEFINE_MUTEX(binder_procs_lock);

static HLIST_HEAD(binder_dead_nodes);
static DEFINE_SPINLOCK(binder_dead_nodes_lock);

static struct dentry *binder_debugfs_dir_entry_root;
static struct dentry *binder_debugfs_dir_entry_proc;
static atomic_t binder_last_id;

#define BINDER_DEBUG_ENTRY(name) \
static int binder_##name##_open(struct inode *inode, struct file *file) \
{ \
	return single_open(file, binder_##name##_show, inode->i_private); \
} \
\
static const struct file_operations binder_##name##_fops = { \
	.owner = THIS_MODULE, \
	.open = binder_##name##_open, \
	.read = seq_read, \
	.llseek = seq_lseek, \
	.release = single_release, \
}

static int binder_proc_show(struct seq_file *m, void *unused);
BINDER_DEBUG_ENTRY(proc);

/* This is only defined in include/asm-arm/sizes.h */
#ifndef SZ_1K
#define SZ_1K                               0x400
#endif

#ifndef SZ_4M
#define SZ_4M                               0x400000
#endif

#define FORBIDDEN_MMAP_FLAGS                (VM_WRITE)

#define BINDER_SMALL_BUF_SIZE (PAGE_SIZE * 64)

enum {
	BINDER_DEBUG_USER_ERROR             = 1U << 0,
	BINDER_DEBUG_FAILED_TRANSACTION     = 1U << 1,
	BINDER_DEBUG_DEAD_TRANSACTION       = 1U << 2,
	BINDER_DEBUG_OPEN_CLOSE             = 1U << 3,
	BINDER_DEBUG_DEAD_BINDER            = 1U << 4,
	BINDER_DEBUG_DEATH_NOTIFICATION     = 1U << 5,
	BINDER_DEBUG_READ_WRITE             = 1U << 6,
	BINDER_DEBUG_USER_REFS              = 1U << 7,
	BINDER_DEBUG_THREADS                = 1U << 8,
	BINDER_DEBUG_TRANSACTION            = 1U << 9,
	BINDER_DEBUG_TRANSACTION_COMPLETE   = 1U << 10,
	BINDER_DEBUG_FREE_BUFFER            = 1U << 11,
	BINDER_DEBUG_INTERNAL_REFS          = 1U << 12,
	BINDER_DEBUG_PRIORITY_CAP           = 1U << 13,
	BINDER_DEBUG_SPINLOCKS              = 1U << 14,
};
static uint32_t binder_debug_mask = BINDER_DEBUG_USER_ERROR |
	BINDER_DEBUG_FAILED_TRANSACTION | BINDER_DEBUG_DEAD_TRANSACTION;
module_param_named(debug_mask, binder_debug_mask, uint, 0644);

static char *binder_devices_param = CONFIG_ANDROID_BINDER_DEVICES;
module_param_named(devices, binder_devices_param, charp, S_IRUGO);

static DECLARE_WAIT_QUEUE_HEAD(binder_user_error_wait);
static int binder_stop_on_user_error;

static int binder_set_stop_on_user_error(const char *val,
					 const struct kernel_param *kp)
{
	int ret;

	ret = param_set_int(val, kp);
	if (binder_stop_on_user_error < 2)
		wake_up(&binder_user_error_wait);
	return ret;
}
module_param_call(stop_on_user_error, binder_set_stop_on_user_error,
	param_get_int, &binder_stop_on_user_error, 0644);

#define binder_debug(mask, x...) \
	do { \
		if (binder_debug_mask & mask) \
			pr_info(x); \
	} while (0)

#define binder_user_error(x...) \
	do { \
		if (binder_debug_mask & BINDER_DEBUG_USER_ERROR) \
			pr_info(x); \
		if (binder_stop_on_user_error) \
			binder_stop_on_user_error = 2; \
	} while (0)

#define to_flat_binder_object(hdr) \
	container_of(hdr, struct flat_binder_object, hdr)

#define to_binder_fd_object(hdr) container_of(hdr, struct binder_fd_object, hdr)

#define to_binder_buffer_object(hdr) \
	container_of(hdr, struct binder_buffer_object, hdr)

#define to_binder_fd_array_object(hdr) \
	container_of(hdr, struct binder_fd_array_object, hdr)

enum binder_stat_types {
	BINDER_STAT_PROC,
	BINDER_STAT_THREAD,
	BINDER_STAT_NODE,
	BINDER_STAT_REF,
	BINDER_STAT_DEATH,
	BINDER_STAT_TRANSACTION,
	BINDER_STAT_TRANSACTION_COMPLETE,
	BINDER_STAT_COUNT
};

struct binder_stats {
	atomic_t br[_IOC_NR(BR_FAILED_REPLY) + 1];
	atomic_t bc[_IOC_NR(BC_REPLY_SG) + 1];
	atomic_t obj_created[BINDER_STAT_COUNT];
	atomic_t obj_deleted[BINDER_STAT_COUNT];
};

static struct binder_stats binder_stats;

static inline void binder_stats_deleted(enum binder_stat_types type)
{
	atomic_inc(&binder_stats.obj_deleted[type]);
}

static inline void binder_stats_created(enum binder_stat_types type)
{
	atomic_inc(&binder_stats.obj_created[type]);
}

struct binder_transaction_log_entry {
	int debug_id;
	int debug_id_done;
	int call_type;
	int from_proc;
	int from_thread;
	int target_handle;
	int to_proc;
	int to_thread;
	int to_node;
	int data_size;
	int offsets_size;
	int return_error_line;
	uint32_t return_error;
	uint32_t return_error_param;
	const char *context_name;
};
struct binder_transaction_log {
	atomic_t cur;
	bool full;
	struct binder_transaction_log_entry entry[32];
};
static struct binder_transaction_log binder_transaction_log;
static struct binder_transaction_log binder_transaction_log_failed;

static struct binder_transaction_log_entry *binder_transaction_log_add(
	struct binder_transaction_log *log)
{
	struct binder_transaction_log_entry *e;
	unsigned int cur = atomic_inc_return(&log->cur);

	if (cur >= ARRAY_SIZE(log->entry))
		log->full = true;
	e = &log->entry[cur % ARRAY_SIZE(log->entry)];
	WRITE_ONCE(e->debug_id_done, 0);
	/*
	 * write-barrier to synchronize access to e->debug_id_done.
	 * We make sure the initialized 0 value is seen before
	 * memset() other fields are zeroed by memset.
	 */
	smp_wmb();
	memset(e, 0, sizeof(*e));
	return e;
}

struct binder_context {
	struct binder_node *binder_context_mgr_node;
	struct mutex context_mgr_node_lock;

	kuid_t binder_context_mgr_uid;
	const char *name;
};

struct binder_device {
	struct hlist_node hlist;
	struct miscdevice miscdev;
	struct binder_context context;
};

/**
 * struct binder_work - work enqueued on a worklist
 * @entry:             node enqueued on list
 * @type:              type of work to be performed
 *
 * There are separate work lists for proc, thread, and node (async).
 */
struct binder_work {
	struct list_head entry;

	enum binder_work_type {
		BINDER_WORK_TRANSACTION = 1,
		BINDER_WORK_TRANSACTION_COMPLETE,
		BINDER_WORK_RETURN_ERROR,
		BINDER_WORK_NODE,
		BINDER_WORK_DEAD_BINDER,
		BINDER_WORK_DEAD_BINDER_AND_CLEAR,
		BINDER_WORK_CLEAR_DEATH_NOTIFICATION,
	} type;
};

struct binder_error {
	struct binder_work work;
	uint32_t cmd;
};

/**
 * struct binder_node - binder node bookkeeping
 * @debug_id:             unique ID for debugging
 *                        (invariant after initialized)
 * @lock:                 lock for node fields
 * @work:                 worklist element for node work
 *                        (protected by @proc->inner_lock)
 * @rb_node:              element for proc->nodes tree
 *                        (protected by @proc->inner_lock)
 * @dead_node:            element for binder_dead_nodes list
 *                        (protected by binder_dead_nodes_lock)
 * @proc:                 binder_proc that owns this node
 *                        (invariant after initialized)
 * @refs:                 list of references on this node
 *                        (protected by @lock)
 * @internal_strong_refs: used to take strong references when
 *                        initiating a transaction
 *                        (protected by @proc->inner_lock if @proc
 *                        and by @lock)
 * @local_weak_refs:      weak user refs from local process
 *                        (protected by @proc->inner_lock if @proc
 *                        and by @lock)
 * @local_strong_refs:    strong user refs from local process
 *                        (protected by @proc->inner_lock if @proc
 *                        and by @lock)
 * @tmp_refs:             temporary kernel refs
 *                        (protected by @proc->inner_lock while @proc
 *                        is valid, and by binder_dead_nodes_lock
 *                        if @proc is NULL. During inc/dec and node release
 *                        it is also protected by @lock to provide safety
 *                        as the node dies and @proc becomes NULL)
 * @ptr:                  userspace pointer for node
 *                        (invariant, no lock needed)
 * @cookie:               userspace cookie for node
 *                        (invariant, no lock needed)
 * @has_strong_ref:       userspace notified of strong ref
 *                        (protected by @proc->inner_lock if @proc
 *                        and by @lock)
 * @pending_strong_ref:   userspace has acked notification of strong ref
 *                        (protected by @proc->inner_lock if @proc
 *                        and by @lock)
 * @has_weak_ref:         userspace notified of weak ref
 *                        (protected by @proc->inner_lock if @proc
 *                        and by @lock)
 * @pending_weak_ref:     userspace has acked notification of weak ref
 *                        (protected by @proc->inner_lock if @proc
 *                        and by @lock)
 * @has_async_transaction: async transaction to node in progress
 *                        (protected by @lock)
 * @sched_policy:         minimum scheduling policy for node
 *                        (invariant after initialized)
 * @accept_fds:           file descriptor operations supported for node
 *                        (invariant after initialized)
 * @min_priority:         minimum scheduling priority
 *                        (invariant after initialized)
 * @inherit_rt:           inherit RT scheduling policy from caller
 * @txn_security_ctx:     require sender's security context
 *                        (invariant after initialized)
 * @async_todo:           list of async work items
 *                        (protected by @proc->inner_lock)
 *
 * Bookkeeping structure for binder nodes.
 */
struct binder_node {
	int debug_id;
	spinlock_t lock;
	struct binder_work work;
	union {
		struct rb_node rb_node;
		struct hlist_node dead_node;
	};
	struct binder_proc *proc;
	struct hlist_head refs;
	int internal_strong_refs;
	int local_weak_refs;
	int local_strong_refs;
	int tmp_refs;
	binder_uintptr_t ptr;
	binder_uintptr_t cookie;
	struct {
		/*
		 * bitfield elements protected by
		 * proc inner_lock
		 */
		u8 has_strong_ref:1;
		u8 pending_strong_ref:1;
		u8 has_weak_ref:1;
		u8 pending_weak_ref:1;
	};
	struct {
		/*
		 * invariant after initialization
		 */
		u8 sched_policy:2;
		u8 inherit_rt:1;
		u8 accept_fds:1;
		u8 txn_security_ctx:1;
		u8 min_priority;
	};
	bool has_async_transaction;
	struct list_head async_todo;
};

struct binder_ref_death {
	/**
	 * @work: worklist element for death notifications
	 *        (protected by inner_lock of the proc that
	 *        this ref belongs to)
	 */
	struct binder_work work;
	binder_uintptr_t cookie;
};

/**
 * struct binder_ref_data - binder_ref counts and id
 * @debug_id:        unique ID for the ref
 * @desc:            unique userspace handle for ref
 * @strong:          strong ref count (debugging only if not locked)
 * @weak:            weak ref count (debugging only if not locked)
 *
 * Structure to hold ref count and ref id information. Since
 * the actual ref can only be accessed with a lock, this structure
 * is used to return information about the ref to callers of
 * ref inc/dec functions.
 */
struct binder_ref_data {
	int debug_id;
	uint32_t desc;
	int strong;
	int weak;
};

/**
 * struct binder_ref - struct to track references on nodes
 * @data:        binder_ref_data containing id, handle, and current refcounts
 * @rb_node_desc: node for lookup by @data.desc in proc's rb_tree
 * @rb_node_node: node for lookup by @node in proc's rb_tree
 * @node_entry:  list entry for node->refs list in target node
 *               (protected by @node->lock)
 * @proc:        binder_proc containing ref
 * @node:        binder_node of target node. When cleaning up a
 *               ref for deletion in binder_cleanup_ref, a non-NULL
 *               @node indicates the node must be freed
 * @death:       pointer to death notification (ref_death) if requested
 *               (protected by @node->lock)
 *
 * Structure to track references from procA to target node (on procB). This
 * structure is unsafe to access without holding @proc->outer_lock.
 */
struct binder_ref {
	/* Lookups needed: */
	/*   node + proc => ref (transaction) */
	/*   desc + proc => ref (transaction, inc/dec ref) */
	/*   node => refs + procs (proc exit) */
	struct binder_ref_data data;
	struct rb_node rb_node_desc;
	struct rb_node rb_node_node;
	struct hlist_node node_entry;
	struct binder_proc *proc;
	struct binder_node *node;
	struct binder_ref_death *death;
};

enum binder_deferred_state {
	BINDER_DEFERRED_PUT_FILES    = 0x01,
	BINDER_DEFERRED_FLUSH        = 0x02,
	BINDER_DEFERRED_RELEASE      = 0x04,
};

/**
 * struct binder_priority - scheduler policy and priority
 * @sched_policy            scheduler policy
 * @prio                    [100..139] for SCHED_NORMAL, [0..99] for FIFO/RT
 *
 * The binder driver supports inheriting the following scheduler policies:
 * SCHED_NORMAL
 * SCHED_BATCH
 * SCHED_FIFO
 * SCHED_RR
 */
struct binder_priority {
	unsigned int sched_policy;
	int prio;
};

/**
 * struct binder_proc - binder process bookkeeping
 * @proc_node:            element for binder_procs list
 * @threads:              rbtree of binder_threads in this proc
 *                        (protected by @inner_lock)
 * @nodes:                rbtree of binder nodes associated with
 *                        this proc ordered by node->ptr
 *                        (protected by @inner_lock)
 * @refs_by_desc:         rbtree of refs ordered by ref->desc
 *                        (protected by @outer_lock)
 * @refs_by_node:         rbtree of refs ordered by ref->node
 *                        (protected by @outer_lock)
 * @waiting_threads:      threads currently waiting for proc work
 *                        (protected by @inner_lock)
 * @pid                   PID of group_leader of process
 *                        (invariant after initialized)
 * @tsk                   task_struct for group_leader of process
 *                        (invariant after initialized)
 * @files                 files_struct for process
 *                        (protected by @files_lock)
 * @files_lock            mutex to protect @files
<<<<<<< HEAD
=======
 * @cred                  struct cred associated with the `struct file`
 *                        in binder_open()
 *                        (invariant after initialized)
>>>>>>> 52c0273c
 * @deferred_work_node:   element for binder_deferred_list
 *                        (protected by binder_deferred_lock)
 * @deferred_work:        bitmap of deferred work to perform
 *                        (protected by binder_deferred_lock)
 * @is_dead:              process is dead and awaiting free
 *                        when outstanding transactions are cleaned up
 *                        (protected by @inner_lock)
 * @todo:                 list of work for this process
 *                        (protected by @inner_lock)
 * @stats:                per-process binder statistics
 *                        (atomics, no lock needed)
 * @delivered_death:      list of delivered death notification
 *                        (protected by @inner_lock)
 * @max_threads:          cap on number of binder threads
 *                        (protected by @inner_lock)
 * @requested_threads:    number of binder threads requested but not
 *                        yet started. In current implementation, can
 *                        only be 0 or 1.
 *                        (protected by @inner_lock)
 * @requested_threads_started: number binder threads started
 *                        (protected by @inner_lock)
 * @tmp_ref:              temporary reference to indicate proc is in use
 *                        (atomic since @proc->inner_lock cannot
 *                        always be acquired)
 * @default_priority:     default scheduler priority
 *                        (invariant after initialized)
 * @debugfs_entry:        debugfs node
 * @alloc:                binder allocator bookkeeping
 * @context:              binder_context for this proc
 *                        (invariant after initialized)
 * @inner_lock:           can nest under outer_lock and/or node lock
 * @outer_lock:           no nesting under innor or node lock
 *                        Lock order: 1) outer, 2) node, 3) inner
 *
 * Bookkeeping structure for binder processes
 */
struct binder_proc {
	struct hlist_node proc_node;
	struct rb_root threads;
	struct rb_root nodes;
	struct rb_root refs_by_desc;
	struct rb_root refs_by_node;
	struct list_head waiting_threads;
	int pid;
	struct task_struct *tsk;
	struct files_struct *files;
	struct mutex files_lock;
	const struct cred *cred;
	struct hlist_node deferred_work_node;
	int deferred_work;
	bool is_dead;

	struct list_head todo;
	struct binder_stats stats;
	struct list_head delivered_death;
	int max_threads;
	int requested_threads;
	int requested_threads_started;
	atomic_t tmp_ref;
	struct binder_priority default_priority;
	struct dentry *debugfs_entry;
	struct binder_alloc alloc;
	struct binder_context *context;
	spinlock_t inner_lock;
	spinlock_t outer_lock;
};

enum {
	BINDER_LOOPER_STATE_REGISTERED  = 0x01,
	BINDER_LOOPER_STATE_ENTERED     = 0x02,
	BINDER_LOOPER_STATE_EXITED      = 0x04,
	BINDER_LOOPER_STATE_INVALID     = 0x08,
	BINDER_LOOPER_STATE_WAITING     = 0x10,
	BINDER_LOOPER_STATE_POLL        = 0x20,
};

/**
 * struct binder_thread - binder thread bookkeeping
 * @proc:                 binder process for this thread
 *                        (invariant after initialization)
 * @rb_node:              element for proc->threads rbtree
 *                        (protected by @proc->inner_lock)
 * @waiting_thread_node:  element for @proc->waiting_threads list
 *                        (protected by @proc->inner_lock)
 * @pid:                  PID for this thread
 *                        (invariant after initialization)
 * @looper:               bitmap of looping state
 *                        (only accessed by this thread)
 * @looper_needs_return:  looping thread needs to exit driver
 *                        (no lock needed)
 * @transaction_stack:    stack of in-progress transactions for this thread
 *                        (protected by @proc->inner_lock)
 * @todo:                 list of work to do for this thread
 *                        (protected by @proc->inner_lock)
 * @process_todo:         whether work in @todo should be processed
 *                        (protected by @proc->inner_lock)
 * @return_error:         transaction errors reported by this thread
 *                        (only accessed by this thread)
 * @reply_error:          transaction errors reported by target thread
 *                        (protected by @proc->inner_lock)
 * @wait:                 wait queue for thread work
 * @stats:                per-thread statistics
 *                        (atomics, no lock needed)
 * @tmp_ref:              temporary reference to indicate thread is in use
 *                        (atomic since @proc->inner_lock cannot
 *                        always be acquired)
 * @is_dead:              thread is dead and awaiting free
 *                        when outstanding transactions are cleaned up
 *                        (protected by @proc->inner_lock)
 * @task:                 struct task_struct for this thread
 *
 * Bookkeeping structure for binder threads.
 */
struct binder_thread {
	struct binder_proc *proc;
	struct rb_node rb_node;
	struct list_head waiting_thread_node;
	int pid;
	int looper;              /* only modified by this thread */
	bool looper_need_return; /* can be written by other thread */
	struct binder_transaction *transaction_stack;
	struct list_head todo;
	bool process_todo;
	struct binder_error return_error;
	struct binder_error reply_error;
	wait_queue_head_t wait;
	struct binder_stats stats;
	atomic_t tmp_ref;
	bool is_dead;
	struct task_struct *task;
};

struct binder_transaction {
	int debug_id;
	struct binder_work work;
	struct binder_thread *from;
	struct binder_transaction *from_parent;
	struct binder_proc *to_proc;
	struct binder_thread *to_thread;
	struct binder_transaction *to_parent;
	unsigned need_reply:1;
	/* unsigned is_dead:1; */	/* not used at the moment */

	struct binder_buffer *buffer;
	unsigned int	code;
	unsigned int	flags;
	struct binder_priority	priority;
	struct binder_priority	saved_priority;
	bool    set_priority_called;
	kuid_t	sender_euid;
	binder_uintptr_t security_ctx;
	/**
	 * @lock:  protects @from, @to_proc, and @to_thread
	 *
	 * @from, @to_proc, and @to_thread can be set to NULL
	 * during thread teardown
	 */
	spinlock_t lock;
};

/**
 * struct binder_object - union of flat binder object types
 * @hdr:   generic object header
 * @fbo:   binder object (nodes and refs)
 * @fdo:   file descriptor object
 * @bbo:   binder buffer pointer
 * @fdao:  file descriptor array
 *
 * Used for type-independent object copies
 */
struct binder_object {
	union {
		struct binder_object_header hdr;
		struct flat_binder_object fbo;
		struct binder_fd_object fdo;
		struct binder_buffer_object bbo;
		struct binder_fd_array_object fdao;
	};
};

/**
 * binder_proc_lock() - Acquire outer lock for given binder_proc
 * @proc:         struct binder_proc to acquire
 *
 * Acquires proc->outer_lock. Used to protect binder_ref
 * structures associated with the given proc.
 */
#define binder_proc_lock(proc) _binder_proc_lock(proc, __LINE__)
static void
_binder_proc_lock(struct binder_proc *proc, int line)
{
	binder_debug(BINDER_DEBUG_SPINLOCKS,
		     "%s: line=%d\n", __func__, line);
	spin_lock(&proc->outer_lock);
}

/**
 * binder_proc_unlock() - Release spinlock for given binder_proc
 * @proc:         struct binder_proc to acquire
 *
 * Release lock acquired via binder_proc_lock()
 */
#define binder_proc_unlock(_proc) _binder_proc_unlock(_proc, __LINE__)
static void
_binder_proc_unlock(struct binder_proc *proc, int line)
{
	binder_debug(BINDER_DEBUG_SPINLOCKS,
		     "%s: line=%d\n", __func__, line);
	spin_unlock(&proc->outer_lock);
}

/**
 * binder_inner_proc_lock() - Acquire inner lock for given binder_proc
 * @proc:         struct binder_proc to acquire
 *
 * Acquires proc->inner_lock. Used to protect todo lists
 */
#define binder_inner_proc_lock(proc) _binder_inner_proc_lock(proc, __LINE__)
static void
_binder_inner_proc_lock(struct binder_proc *proc, int line)
{
	binder_debug(BINDER_DEBUG_SPINLOCKS,
		     "%s: line=%d\n", __func__, line);
	spin_lock(&proc->inner_lock);
}

/**
 * binder_inner_proc_unlock() - Release inner lock for given binder_proc
 * @proc:         struct binder_proc to acquire
 *
 * Release lock acquired via binder_inner_proc_lock()
 */
#define binder_inner_proc_unlock(proc) _binder_inner_proc_unlock(proc, __LINE__)
static void
_binder_inner_proc_unlock(struct binder_proc *proc, int line)
{
	binder_debug(BINDER_DEBUG_SPINLOCKS,
		     "%s: line=%d\n", __func__, line);
	spin_unlock(&proc->inner_lock);
}

/**
 * binder_node_lock() - Acquire spinlock for given binder_node
 * @node:         struct binder_node to acquire
 *
 * Acquires node->lock. Used to protect binder_node fields
 */
#define binder_node_lock(node) _binder_node_lock(node, __LINE__)
static void
_binder_node_lock(struct binder_node *node, int line)
{
	binder_debug(BINDER_DEBUG_SPINLOCKS,
		     "%s: line=%d\n", __func__, line);
	spin_lock(&node->lock);
}

/**
 * binder_node_unlock() - Release spinlock for given binder_proc
 * @node:         struct binder_node to acquire
 *
 * Release lock acquired via binder_node_lock()
 */
#define binder_node_unlock(node) _binder_node_unlock(node, __LINE__)
static void
_binder_node_unlock(struct binder_node *node, int line)
{
	binder_debug(BINDER_DEBUG_SPINLOCKS,
		     "%s: line=%d\n", __func__, line);
	spin_unlock(&node->lock);
}

/**
 * binder_node_inner_lock() - Acquire node and inner locks
 * @node:         struct binder_node to acquire
 *
 * Acquires node->lock. If node->proc also acquires
 * proc->inner_lock. Used to protect binder_node fields
 */
#define binder_node_inner_lock(node) _binder_node_inner_lock(node, __LINE__)
static void
_binder_node_inner_lock(struct binder_node *node, int line)
{
	binder_debug(BINDER_DEBUG_SPINLOCKS,
		     "%s: line=%d\n", __func__, line);
	spin_lock(&node->lock);
	if (node->proc)
		binder_inner_proc_lock(node->proc);
}

/**
 * binder_node_unlock() - Release node and inner locks
 * @node:         struct binder_node to acquire
 *
 * Release lock acquired via binder_node_lock()
 */
#define binder_node_inner_unlock(node) _binder_node_inner_unlock(node, __LINE__)
static void
_binder_node_inner_unlock(struct binder_node *node, int line)
{
	struct binder_proc *proc = node->proc;

	binder_debug(BINDER_DEBUG_SPINLOCKS,
		     "%s: line=%d\n", __func__, line);
	if (proc)
		binder_inner_proc_unlock(proc);
	spin_unlock(&node->lock);
}

static bool binder_worklist_empty_ilocked(struct list_head *list)
{
	return list_empty(list);
}

/**
 * binder_worklist_empty() - Check if no items on the work list
 * @proc:       binder_proc associated with list
 * @list:	list to check
 *
 * Return: true if there are no items on list, else false
 */
static bool binder_worklist_empty(struct binder_proc *proc,
				  struct list_head *list)
{
	bool ret;

	binder_inner_proc_lock(proc);
	ret = binder_worklist_empty_ilocked(list);
	binder_inner_proc_unlock(proc);
	return ret;
}

/**
 * binder_enqueue_work_ilocked() - Add an item to the work list
 * @work:         struct binder_work to add to list
 * @target_list:  list to add work to
 *
 * Adds the work to the specified list. Asserts that work
 * is not already on a list.
 *
 * Requires the proc->inner_lock to be held.
 */
static void
binder_enqueue_work_ilocked(struct binder_work *work,
			   struct list_head *target_list)
{
	BUG_ON(target_list == NULL);
	BUG_ON(work->entry.next && !list_empty(&work->entry));
	list_add_tail(&work->entry, target_list);
}

/**
 * binder_enqueue_deferred_thread_work_ilocked() - Add deferred thread work
 * @thread:       thread to queue work to
 * @work:         struct binder_work to add to list
 *
 * Adds the work to the todo list of the thread. Doesn't set the process_todo
 * flag, which means that (if it wasn't already set) the thread will go to
 * sleep without handling this work when it calls read.
 *
 * Requires the proc->inner_lock to be held.
 */
static void
binder_enqueue_deferred_thread_work_ilocked(struct binder_thread *thread,
					    struct binder_work *work)
{
	binder_enqueue_work_ilocked(work, &thread->todo);
}

/**
 * binder_enqueue_thread_work_ilocked() - Add an item to the thread work list
 * @thread:       thread to queue work to
 * @work:         struct binder_work to add to list
 *
 * Adds the work to the todo list of the thread, and enables processing
 * of the todo queue.
 *
 * Requires the proc->inner_lock to be held.
 */
static void
binder_enqueue_thread_work_ilocked(struct binder_thread *thread,
				   struct binder_work *work)
{
	binder_enqueue_work_ilocked(work, &thread->todo);
	thread->process_todo = true;
}

/**
 * binder_enqueue_thread_work() - Add an item to the thread work list
 * @thread:       thread to queue work to
 * @work:         struct binder_work to add to list
 *
 * Adds the work to the todo list of the thread, and enables processing
 * of the todo queue.
 */
static void
binder_enqueue_thread_work(struct binder_thread *thread,
			   struct binder_work *work)
{
	binder_inner_proc_lock(thread->proc);
	binder_enqueue_thread_work_ilocked(thread, work);
	binder_inner_proc_unlock(thread->proc);
}

static void
binder_dequeue_work_ilocked(struct binder_work *work)
{
	list_del_init(&work->entry);
}

/**
 * binder_dequeue_work() - Removes an item from the work list
 * @proc:         binder_proc associated with list
 * @work:         struct binder_work to remove from list
 *
 * Removes the specified work item from whatever list it is on.
 * Can safely be called if work is not on any list.
 */
static void
binder_dequeue_work(struct binder_proc *proc, struct binder_work *work)
{
	binder_inner_proc_lock(proc);
	binder_dequeue_work_ilocked(work);
	binder_inner_proc_unlock(proc);
}

static struct binder_work *binder_dequeue_work_head_ilocked(
					struct list_head *list)
{
	struct binder_work *w;

	w = list_first_entry_or_null(list, struct binder_work, entry);
	if (w)
		list_del_init(&w->entry);
	return w;
}

static void
binder_defer_work(struct binder_proc *proc, enum binder_deferred_state defer);
static void binder_free_thread(struct binder_thread *thread);
static void binder_free_proc(struct binder_proc *proc);
static void binder_inc_node_tmpref_ilocked(struct binder_node *node);

static int task_get_unused_fd_flags(struct binder_proc *proc, int flags)
{
	unsigned long rlim_cur;
	unsigned long irqs;
	int ret;

	mutex_lock(&proc->files_lock);
	if (proc->files == NULL) {
		ret = -ESRCH;
		goto err;
	}
	if (!lock_task_sighand(proc->tsk, &irqs)) {
		ret = -EMFILE;
		goto err;
	}
	rlim_cur = task_rlimit(proc->tsk, RLIMIT_NOFILE);
	unlock_task_sighand(proc->tsk, &irqs);

	ret = __alloc_fd(proc->files, 0, rlim_cur, flags);
err:
	mutex_unlock(&proc->files_lock);
	return ret;
}

/*
 * copied from fd_install
 */
static void task_fd_install(
	struct binder_proc *proc, unsigned int fd, struct file *file)
{
	mutex_lock(&proc->files_lock);
	if (proc->files)
		__fd_install(proc->files, fd, file);
	mutex_unlock(&proc->files_lock);
}

/*
 * copied from sys_close
 */
static long task_close_fd(struct binder_proc *proc, unsigned int fd)
{
	int retval;

	mutex_lock(&proc->files_lock);
	if (proc->files == NULL) {
		retval = -ESRCH;
		goto err;
	}
	retval = __close_fd(proc->files, fd);
	/* can't restart close syscall because file table entry was cleared */
	if (unlikely(retval == -ERESTARTSYS ||
		     retval == -ERESTARTNOINTR ||
		     retval == -ERESTARTNOHAND ||
		     retval == -ERESTART_RESTARTBLOCK))
		retval = -EINTR;
err:
	mutex_unlock(&proc->files_lock);
	return retval;
}

static bool binder_has_work_ilocked(struct binder_thread *thread,
				    bool do_proc_work)
{
	return thread->process_todo ||
		thread->looper_need_return ||
		(do_proc_work &&
		 !binder_worklist_empty_ilocked(&thread->proc->todo));
}

static bool binder_has_work(struct binder_thread *thread, bool do_proc_work)
{
	bool has_work;

	binder_inner_proc_lock(thread->proc);
	has_work = binder_has_work_ilocked(thread, do_proc_work);
	binder_inner_proc_unlock(thread->proc);

	return has_work;
}

static bool binder_available_for_proc_work_ilocked(struct binder_thread *thread)
{
	return !thread->transaction_stack &&
		binder_worklist_empty_ilocked(&thread->todo) &&
		(thread->looper & (BINDER_LOOPER_STATE_ENTERED |
				   BINDER_LOOPER_STATE_REGISTERED));
}

static void binder_wakeup_poll_threads_ilocked(struct binder_proc *proc,
					       bool sync)
{
	struct rb_node *n;
	struct binder_thread *thread;
<<<<<<< HEAD

	for (n = rb_first(&proc->threads); n != NULL; n = rb_next(n)) {
		thread = rb_entry(n, struct binder_thread, rb_node);
		if (thread->looper & BINDER_LOOPER_STATE_POLL &&
		    binder_available_for_proc_work_ilocked(thread)) {
			if (sync)
				wake_up_interruptible_sync(&thread->wait);
			else
				wake_up_interruptible(&thread->wait);
		}
	}
}

=======

	for (n = rb_first(&proc->threads); n != NULL; n = rb_next(n)) {
		thread = rb_entry(n, struct binder_thread, rb_node);
		if (thread->looper & BINDER_LOOPER_STATE_POLL &&
		    binder_available_for_proc_work_ilocked(thread)) {
			if (sync)
				wake_up_interruptible_sync(&thread->wait);
			else
				wake_up_interruptible(&thread->wait);
		}
	}
}

>>>>>>> 52c0273c
/**
 * binder_select_thread_ilocked() - selects a thread for doing proc work.
 * @proc:	process to select a thread from
 *
 * Note that calling this function moves the thread off the waiting_threads
 * list, so it can only be woken up by the caller of this function, or a
 * signal. Therefore, callers *should* always wake up the thread this function
 * returns.
 *
 * Return:	If there's a thread currently waiting for process work,
 *		returns that thread. Otherwise returns NULL.
 */
static struct binder_thread *
binder_select_thread_ilocked(struct binder_proc *proc)
{
	struct binder_thread *thread;

	assert_spin_locked(&proc->inner_lock);
	thread = list_first_entry_or_null(&proc->waiting_threads,
					  struct binder_thread,
					  waiting_thread_node);

	if (thread)
		list_del_init(&thread->waiting_thread_node);

	return thread;
}

/**
 * binder_wakeup_thread_ilocked() - wakes up a thread for doing proc work.
 * @proc:	process to wake up a thread in
 * @thread:	specific thread to wake-up (may be NULL)
 * @sync:	whether to do a synchronous wake-up
 *
 * This function wakes up a thread in the @proc process.
 * The caller may provide a specific thread to wake-up in
 * the @thread parameter. If @thread is NULL, this function
 * will wake up threads that have called poll().
 *
 * Note that for this function to work as expected, callers
 * should first call binder_select_thread() to find a thread
 * to handle the work (if they don't have a thread already),
 * and pass the result into the @thread parameter.
 */
static void binder_wakeup_thread_ilocked(struct binder_proc *proc,
					 struct binder_thread *thread,
					 bool sync)
{
	assert_spin_locked(&proc->inner_lock);

	if (thread) {
		if (sync)
			wake_up_interruptible_sync(&thread->wait);
		else
			wake_up_interruptible(&thread->wait);
		return;
	}

	/* Didn't find a thread waiting for proc work; this can happen
	 * in two scenarios:
	 * 1. All threads are busy handling transactions
	 *    In that case, one of those threads should call back into
	 *    the kernel driver soon and pick up this work.
	 * 2. Threads are using the (e)poll interface, in which case
	 *    they may be blocked on the waitqueue without having been
	 *    added to waiting_threads. For this case, we just iterate
	 *    over all threads not handling transaction work, and
	 *    wake them all up. We wake all because we don't know whether
	 *    a thread that called into (e)poll is handling non-binder
	 *    work currently.
	 */
	binder_wakeup_poll_threads_ilocked(proc, sync);
}

static void binder_wakeup_proc_ilocked(struct binder_proc *proc)
{
	struct binder_thread *thread = binder_select_thread_ilocked(proc);

	binder_wakeup_thread_ilocked(proc, thread, /* sync = */false);
}

static bool is_rt_policy(int policy)
{
	return policy == SCHED_FIFO || policy == SCHED_RR;
}

static bool is_fair_policy(int policy)
{
	return policy == SCHED_NORMAL || policy == SCHED_BATCH;
}

static bool binder_supported_policy(int policy)
{
	return is_fair_policy(policy) || is_rt_policy(policy);
}

static int to_userspace_prio(int policy, int kernel_priority)
{
	if (is_fair_policy(policy))
		return PRIO_TO_NICE(kernel_priority);
	else
		return MAX_USER_RT_PRIO - 1 - kernel_priority;
}

static int to_kernel_prio(int policy, int user_priority)
{
	if (is_fair_policy(policy))
		return NICE_TO_PRIO(user_priority);
	else
		return MAX_USER_RT_PRIO - 1 - user_priority;
}

static void binder_do_set_priority(struct task_struct *task,
				   struct binder_priority desired,
				   bool verify)
{
	int priority; /* user-space prio value */
	bool has_cap_nice;
	unsigned int policy = desired.sched_policy;

	if (task->policy == policy && task->normal_prio == desired.prio)
		return;

	has_cap_nice = has_capability_noaudit(task, CAP_SYS_NICE);

	priority = to_userspace_prio(policy, desired.prio);

	if (verify && is_rt_policy(policy) && !has_cap_nice) {
		long max_rtprio = task_rlimit(task, RLIMIT_RTPRIO);

		if (max_rtprio == 0) {
			policy = SCHED_NORMAL;
			priority = MIN_NICE;
		} else if (priority > max_rtprio) {
			priority = max_rtprio;
		}
	}

	if (verify && is_fair_policy(policy) && !has_cap_nice) {
		long min_nice = rlimit_to_nice(task_rlimit(task, RLIMIT_NICE));

		if (min_nice > MAX_NICE) {
			binder_user_error("%d RLIMIT_NICE not set\n",
					  task->pid);
			return;
		} else if (priority < min_nice) {
			priority = min_nice;
		}
	}

	if (policy != desired.sched_policy ||
	    to_kernel_prio(policy, priority) != desired.prio)
		binder_debug(BINDER_DEBUG_PRIORITY_CAP,
			     "%d: priority %d not allowed, using %d instead\n",
			      task->pid, desired.prio,
			      to_kernel_prio(policy, priority));

	trace_binder_set_priority(task->tgid, task->pid, task->normal_prio,
				  to_kernel_prio(policy, priority),
				  desired.prio);

	/* Set the actual priority */
	if (task->policy != policy || is_rt_policy(policy)) {
		struct sched_param params;

		params.sched_priority = is_rt_policy(policy) ? priority : 0;

		sched_setscheduler_nocheck(task,
					   policy | SCHED_RESET_ON_FORK,
					   &params);
	}
	if (is_fair_policy(policy))
		set_user_nice(task, priority);
}

static void binder_set_priority(struct task_struct *task,
				struct binder_priority desired)
{
	binder_do_set_priority(task, desired, /* verify = */ true);
}

static void binder_restore_priority(struct task_struct *task,
				    struct binder_priority desired)
{
	binder_do_set_priority(task, desired, /* verify = */ false);
}

static void binder_transaction_priority(struct task_struct *task,
					struct binder_transaction *t,
					struct binder_priority node_prio,
					bool inherit_rt)
{
	struct binder_priority desired_prio = t->priority;

	if (t->set_priority_called)
		return;

	t->set_priority_called = true;
	t->saved_priority.sched_policy = task->policy;
	t->saved_priority.prio = task->normal_prio;

	if (!inherit_rt && is_rt_policy(desired_prio.sched_policy)) {
		desired_prio.prio = NICE_TO_PRIO(0);
		desired_prio.sched_policy = SCHED_NORMAL;
	}

	if (node_prio.prio < t->priority.prio ||
	    (node_prio.prio == t->priority.prio &&
	     node_prio.sched_policy == SCHED_FIFO)) {
		/*
		 * In case the minimum priority on the node is
		 * higher (lower value), use that priority. If
		 * the priority is the same, but the node uses
		 * SCHED_FIFO, prefer SCHED_FIFO, since it can
		 * run unbounded, unlike SCHED_RR.
		 */
		desired_prio = node_prio;
	}

	binder_set_priority(task, desired_prio);
}

static struct binder_node *binder_get_node_ilocked(struct binder_proc *proc,
						   binder_uintptr_t ptr)
{
	struct rb_node *n = proc->nodes.rb_node;
	struct binder_node *node;

	assert_spin_locked(&proc->inner_lock);

	while (n) {
		node = rb_entry(n, struct binder_node, rb_node);

		if (ptr < node->ptr)
			n = n->rb_left;
		else if (ptr > node->ptr)
			n = n->rb_right;
		else {
			/*
			 * take an implicit weak reference
			 * to ensure node stays alive until
			 * call to binder_put_node()
			 */
			binder_inc_node_tmpref_ilocked(node);
			return node;
		}
	}
	return NULL;
}

static struct binder_node *binder_get_node(struct binder_proc *proc,
					   binder_uintptr_t ptr)
{
	struct binder_node *node;

	binder_inner_proc_lock(proc);
	node = binder_get_node_ilocked(proc, ptr);
	binder_inner_proc_unlock(proc);
	return node;
}

static struct binder_node *binder_init_node_ilocked(
						struct binder_proc *proc,
						struct binder_node *new_node,
						struct flat_binder_object *fp)
{
	struct rb_node **p = &proc->nodes.rb_node;
	struct rb_node *parent = NULL;
	struct binder_node *node;
	binder_uintptr_t ptr = fp ? fp->binder : 0;
	binder_uintptr_t cookie = fp ? fp->cookie : 0;
	__u32 flags = fp ? fp->flags : 0;
	s8 priority;

	assert_spin_locked(&proc->inner_lock);

	while (*p) {

		parent = *p;
		node = rb_entry(parent, struct binder_node, rb_node);

		if (ptr < node->ptr)
			p = &(*p)->rb_left;
		else if (ptr > node->ptr)
			p = &(*p)->rb_right;
		else {
			/*
			 * A matching node is already in
			 * the rb tree. Abandon the init
			 * and return it.
			 */
			binder_inc_node_tmpref_ilocked(node);
			return node;
		}
	}
	node = new_node;
	binder_stats_created(BINDER_STAT_NODE);
	node->tmp_refs++;
	rb_link_node(&node->rb_node, parent, p);
	rb_insert_color(&node->rb_node, &proc->nodes);
	node->debug_id = atomic_inc_return(&binder_last_id);
	node->proc = proc;
	node->ptr = ptr;
	node->cookie = cookie;
	node->work.type = BINDER_WORK_NODE;
	priority = flags & FLAT_BINDER_FLAG_PRIORITY_MASK;
	node->sched_policy = (flags & FLAT_BINDER_FLAG_SCHED_POLICY_MASK) >>
		FLAT_BINDER_FLAG_SCHED_POLICY_SHIFT;
	node->min_priority = to_kernel_prio(node->sched_policy, priority);
	node->accept_fds = !!(flags & FLAT_BINDER_FLAG_ACCEPTS_FDS);
	node->inherit_rt = !!(flags & FLAT_BINDER_FLAG_INHERIT_RT);
	node->txn_security_ctx = !!(flags & FLAT_BINDER_FLAG_TXN_SECURITY_CTX);
	spin_lock_init(&node->lock);
	INIT_LIST_HEAD(&node->work.entry);
	INIT_LIST_HEAD(&node->async_todo);
	binder_debug(BINDER_DEBUG_INTERNAL_REFS,
		     "%d:%d node %d u%016llx c%016llx created\n",
		     proc->pid, current->pid, node->debug_id,
		     (u64)node->ptr, (u64)node->cookie);

	return node;
}

static struct binder_node *binder_new_node(struct binder_proc *proc,
					   struct flat_binder_object *fp)
{
	struct binder_node *node;
	struct binder_node *new_node = kzalloc(sizeof(*node), GFP_KERNEL);

	if (!new_node)
		return NULL;
	binder_inner_proc_lock(proc);
	node = binder_init_node_ilocked(proc, new_node, fp);
	binder_inner_proc_unlock(proc);
	if (node != new_node)
		/*
		 * The node was already added by another thread
		 */
		kfree(new_node);

	return node;
}

static void binder_free_node(struct binder_node *node)
{
	kfree(node);
	binder_stats_deleted(BINDER_STAT_NODE);
}

static int binder_inc_node_nilocked(struct binder_node *node, int strong,
				    int internal,
				    struct list_head *target_list)
{
	struct binder_proc *proc = node->proc;

	assert_spin_locked(&node->lock);
	if (proc)
		assert_spin_locked(&proc->inner_lock);
	if (strong) {
		if (internal) {
			if (target_list == NULL &&
			    node->internal_strong_refs == 0 &&
			    !(node->proc &&
			      node == node->proc->context->
				      binder_context_mgr_node &&
			      node->has_strong_ref)) {
				pr_err("invalid inc strong node for %d\n",
					node->debug_id);
				return -EINVAL;
			}
			node->internal_strong_refs++;
		} else
			node->local_strong_refs++;
		if (!node->has_strong_ref && target_list) {
			binder_dequeue_work_ilocked(&node->work);
			/*
			 * Note: this function is the only place where we queue
			 * directly to a thread->todo without using the
			 * corresponding binder_enqueue_thread_work() helper
			 * functions; in this case it's ok to not set the
			 * process_todo flag, since we know this node work will
			 * always be followed by other work that starts queue
			 * processing: in case of synchronous transactions, a
			 * BR_REPLY or BR_ERROR; in case of oneway
			 * transactions, a BR_TRANSACTION_COMPLETE.
			 */
			binder_enqueue_work_ilocked(&node->work, target_list);
		}
	} else {
		if (!internal)
			node->local_weak_refs++;
		if (!node->has_weak_ref && list_empty(&node->work.entry)) {
			if (target_list == NULL) {
				pr_err("invalid inc weak node for %d\n",
					node->debug_id);
				return -EINVAL;
			}
			/*
			 * See comment above
			 */
			binder_enqueue_work_ilocked(&node->work, target_list);
		}
	}
	return 0;
}

static int binder_inc_node(struct binder_node *node, int strong, int internal,
			   struct list_head *target_list)
<<<<<<< HEAD
{
	int ret;

	binder_node_inner_lock(node);
	ret = binder_inc_node_nilocked(node, strong, internal, target_list);
	binder_node_inner_unlock(node);

	return ret;
}

static bool binder_dec_node_nilocked(struct binder_node *node,
				     int strong, int internal)
{
=======
{
	int ret;

	binder_node_inner_lock(node);
	ret = binder_inc_node_nilocked(node, strong, internal, target_list);
	binder_node_inner_unlock(node);

	return ret;
}

static bool binder_dec_node_nilocked(struct binder_node *node,
				     int strong, int internal)
{
>>>>>>> 52c0273c
	struct binder_proc *proc = node->proc;

	assert_spin_locked(&node->lock);
	if (proc)
		assert_spin_locked(&proc->inner_lock);
	if (strong) {
		if (internal)
			node->internal_strong_refs--;
		else
			node->local_strong_refs--;
		if (node->local_strong_refs || node->internal_strong_refs)
			return false;
	} else {
		if (!internal)
			node->local_weak_refs--;
		if (node->local_weak_refs || node->tmp_refs ||
				!hlist_empty(&node->refs))
			return false;
	}

	if (proc && (node->has_strong_ref || node->has_weak_ref)) {
		if (list_empty(&node->work.entry)) {
			binder_enqueue_work_ilocked(&node->work, &proc->todo);
			binder_wakeup_proc_ilocked(proc);
		}
	} else {
		if (hlist_empty(&node->refs) && !node->local_strong_refs &&
		    !node->local_weak_refs && !node->tmp_refs) {
			if (proc) {
				binder_dequeue_work_ilocked(&node->work);
				rb_erase(&node->rb_node, &proc->nodes);
				binder_debug(BINDER_DEBUG_INTERNAL_REFS,
					     "refless node %d deleted\n",
					     node->debug_id);
			} else {
				BUG_ON(!list_empty(&node->work.entry));
				spin_lock(&binder_dead_nodes_lock);
				/*
				 * tmp_refs could have changed so
				 * check it again
				 */
				if (node->tmp_refs) {
					spin_unlock(&binder_dead_nodes_lock);
					return false;
				}
				hlist_del(&node->dead_node);
				spin_unlock(&binder_dead_nodes_lock);
				binder_debug(BINDER_DEBUG_INTERNAL_REFS,
					     "dead node %d deleted\n",
					     node->debug_id);
			}
			return true;
		}
	}
	return false;
}

static void binder_dec_node(struct binder_node *node, int strong, int internal)
{
	bool free_node;

	binder_node_inner_lock(node);
	free_node = binder_dec_node_nilocked(node, strong, internal);
	binder_node_inner_unlock(node);
	if (free_node)
		binder_free_node(node);
}

static void binder_inc_node_tmpref_ilocked(struct binder_node *node)
{
	/*
	 * No call to binder_inc_node() is needed since we
	 * don't need to inform userspace of any changes to
	 * tmp_refs
	 */
	node->tmp_refs++;
}

/**
 * binder_inc_node_tmpref() - take a temporary reference on node
 * @node:	node to reference
 *
 * Take reference on node to prevent the node from being freed
 * while referenced only by a local variable. The inner lock is
 * needed to serialize with the node work on the queue (which
 * isn't needed after the node is dead). If the node is dead
 * (node->proc is NULL), use binder_dead_nodes_lock to protect
 * node->tmp_refs against dead-node-only cases where the node
 * lock cannot be acquired (eg traversing the dead node list to
 * print nodes)
 */
static void binder_inc_node_tmpref(struct binder_node *node)
{
	binder_node_lock(node);
	if (node->proc)
		binder_inner_proc_lock(node->proc);
	else
		spin_lock(&binder_dead_nodes_lock);
	binder_inc_node_tmpref_ilocked(node);
	if (node->proc)
		binder_inner_proc_unlock(node->proc);
	else
		spin_unlock(&binder_dead_nodes_lock);
	binder_node_unlock(node);
<<<<<<< HEAD
}

/**
 * binder_dec_node_tmpref() - remove a temporary reference on node
 * @node:	node to reference
 *
 * Release temporary reference on node taken via binder_inc_node_tmpref()
 */
static void binder_dec_node_tmpref(struct binder_node *node)
{
	bool free_node;

	binder_node_inner_lock(node);
	if (!node->proc)
		spin_lock(&binder_dead_nodes_lock);
	node->tmp_refs--;
	BUG_ON(node->tmp_refs < 0);
	if (!node->proc)
		spin_unlock(&binder_dead_nodes_lock);
	/*
	 * Call binder_dec_node() to check if all refcounts are 0
	 * and cleanup is needed. Calling with strong=0 and internal=1
	 * causes no actual reference to be released in binder_dec_node().
	 * If that changes, a change is needed here too.
	 */
	free_node = binder_dec_node_nilocked(node, 0, 1);
	binder_node_inner_unlock(node);
	if (free_node)
		binder_free_node(node);
}

static void binder_put_node(struct binder_node *node)
{
	binder_dec_node_tmpref(node);
}

=======
}

/**
 * binder_dec_node_tmpref() - remove a temporary reference on node
 * @node:	node to reference
 *
 * Release temporary reference on node taken via binder_inc_node_tmpref()
 */
static void binder_dec_node_tmpref(struct binder_node *node)
{
	bool free_node;

	binder_node_inner_lock(node);
	if (!node->proc)
		spin_lock(&binder_dead_nodes_lock);
	node->tmp_refs--;
	BUG_ON(node->tmp_refs < 0);
	if (!node->proc)
		spin_unlock(&binder_dead_nodes_lock);
	/*
	 * Call binder_dec_node() to check if all refcounts are 0
	 * and cleanup is needed. Calling with strong=0 and internal=1
	 * causes no actual reference to be released in binder_dec_node().
	 * If that changes, a change is needed here too.
	 */
	free_node = binder_dec_node_nilocked(node, 0, 1);
	binder_node_inner_unlock(node);
	if (free_node)
		binder_free_node(node);
}

static void binder_put_node(struct binder_node *node)
{
	binder_dec_node_tmpref(node);
}

>>>>>>> 52c0273c
static struct binder_ref *binder_get_ref_olocked(struct binder_proc *proc,
						 u32 desc, bool need_strong_ref)
{
	struct rb_node *n = proc->refs_by_desc.rb_node;
	struct binder_ref *ref;

	while (n) {
		ref = rb_entry(n, struct binder_ref, rb_node_desc);

		if (desc < ref->data.desc) {
			n = n->rb_left;
		} else if (desc > ref->data.desc) {
			n = n->rb_right;
		} else if (need_strong_ref && !ref->data.strong) {
			binder_user_error("tried to use weak ref as strong ref\n");
			return NULL;
		} else {
			return ref;
		}
	}
	return NULL;
}

/**
 * binder_get_ref_for_node_olocked() - get the ref associated with given node
 * @proc:	binder_proc that owns the ref
 * @node:	binder_node of target
 * @new_ref:	newly allocated binder_ref to be initialized or %NULL
 *
 * Look up the ref for the given node and return it if it exists
 *
 * If it doesn't exist and the caller provides a newly allocated
 * ref, initialize the fields of the newly allocated ref and insert
 * into the given proc rb_trees and node refs list.
 *
 * Return:	the ref for node. It is possible that another thread
 *		allocated/initialized the ref first in which case the
 *		returned ref would be different than the passed-in
 *		new_ref. new_ref must be kfree'd by the caller in
 *		this case.
 */
static struct binder_ref *binder_get_ref_for_node_olocked(
					struct binder_proc *proc,
					struct binder_node *node,
					struct binder_ref *new_ref)
{
	struct binder_context *context = proc->context;
	struct rb_node **p = &proc->refs_by_node.rb_node;
	struct rb_node *parent = NULL;
	struct binder_ref *ref;
	struct rb_node *n;

	while (*p) {
		parent = *p;
		ref = rb_entry(parent, struct binder_ref, rb_node_node);

		if (node < ref->node)
			p = &(*p)->rb_left;
		else if (node > ref->node)
			p = &(*p)->rb_right;
		else
			return ref;
	}
	if (!new_ref)
		return NULL;

	binder_stats_created(BINDER_STAT_REF);
	new_ref->data.debug_id = atomic_inc_return(&binder_last_id);
	new_ref->proc = proc;
	new_ref->node = node;
	rb_link_node(&new_ref->rb_node_node, parent, p);
	rb_insert_color(&new_ref->rb_node_node, &proc->refs_by_node);

	new_ref->data.desc = (node == context->binder_context_mgr_node) ? 0 : 1;
	for (n = rb_first(&proc->refs_by_desc); n != NULL; n = rb_next(n)) {
		ref = rb_entry(n, struct binder_ref, rb_node_desc);
		if (ref->data.desc > new_ref->data.desc)
			break;
		new_ref->data.desc = ref->data.desc + 1;
	}

	p = &proc->refs_by_desc.rb_node;
	while (*p) {
		parent = *p;
		ref = rb_entry(parent, struct binder_ref, rb_node_desc);

		if (new_ref->data.desc < ref->data.desc)
			p = &(*p)->rb_left;
		else if (new_ref->data.desc > ref->data.desc)
			p = &(*p)->rb_right;
		else
			BUG();
	}
	rb_link_node(&new_ref->rb_node_desc, parent, p);
	rb_insert_color(&new_ref->rb_node_desc, &proc->refs_by_desc);

	binder_node_lock(node);
	hlist_add_head(&new_ref->node_entry, &node->refs);

	binder_debug(BINDER_DEBUG_INTERNAL_REFS,
		     "%d new ref %d desc %d for node %d\n",
		      proc->pid, new_ref->data.debug_id, new_ref->data.desc,
		      node->debug_id);
	binder_node_unlock(node);
	return new_ref;
}

static void binder_cleanup_ref_olocked(struct binder_ref *ref)
{
	bool delete_node = false;

	binder_debug(BINDER_DEBUG_INTERNAL_REFS,
		     "%d delete ref %d desc %d for node %d\n",
		      ref->proc->pid, ref->data.debug_id, ref->data.desc,
		      ref->node->debug_id);

	rb_erase(&ref->rb_node_desc, &ref->proc->refs_by_desc);
	rb_erase(&ref->rb_node_node, &ref->proc->refs_by_node);

	binder_node_inner_lock(ref->node);
	if (ref->data.strong)
		binder_dec_node_nilocked(ref->node, 1, 1);

	hlist_del(&ref->node_entry);
	delete_node = binder_dec_node_nilocked(ref->node, 0, 1);
	binder_node_inner_unlock(ref->node);
	/*
	 * Clear ref->node unless we want the caller to free the node
	 */
	if (!delete_node) {
		/*
		 * The caller uses ref->node to determine
		 * whether the node needs to be freed. Clear
		 * it since the node is still alive.
		 */
		ref->node = NULL;
	}

	if (ref->death) {
		binder_debug(BINDER_DEBUG_DEAD_BINDER,
			     "%d delete ref %d desc %d has death notification\n",
			      ref->proc->pid, ref->data.debug_id,
			      ref->data.desc);
		binder_dequeue_work(ref->proc, &ref->death->work);
		binder_stats_deleted(BINDER_STAT_DEATH);
	}
	binder_stats_deleted(BINDER_STAT_REF);
}

/**
 * binder_inc_ref_olocked() - increment the ref for given handle
 * @ref:         ref to be incremented
 * @strong:      if true, strong increment, else weak
 * @target_list: list to queue node work on
 *
 * Increment the ref. @ref->proc->outer_lock must be held on entry
 *
 * Return: 0, if successful, else errno
 */
static int binder_inc_ref_olocked(struct binder_ref *ref, int strong,
				  struct list_head *target_list)
{
	int ret;

	if (strong) {
		if (ref->data.strong == 0) {
			ret = binder_inc_node(ref->node, 1, 1, target_list);
			if (ret)
				return ret;
		}
		ref->data.strong++;
	} else {
		if (ref->data.weak == 0) {
			ret = binder_inc_node(ref->node, 0, 1, target_list);
			if (ret)
				return ret;
		}
		ref->data.weak++;
	}
	return 0;
}

/**
 * binder_dec_ref() - dec the ref for given handle
 * @ref:	ref to be decremented
 * @strong:	if true, strong decrement, else weak
 *
 * Decrement the ref.
 *
 * Return: true if ref is cleaned up and ready to be freed
 */
static bool binder_dec_ref_olocked(struct binder_ref *ref, int strong)
{
	if (strong) {
		if (ref->data.strong == 0) {
			binder_user_error("%d invalid dec strong, ref %d desc %d s %d w %d\n",
					  ref->proc->pid, ref->data.debug_id,
					  ref->data.desc, ref->data.strong,
					  ref->data.weak);
			return false;
		}
		ref->data.strong--;
		if (ref->data.strong == 0)
			binder_dec_node(ref->node, strong, 1);
	} else {
		if (ref->data.weak == 0) {
			binder_user_error("%d invalid dec weak, ref %d desc %d s %d w %d\n",
					  ref->proc->pid, ref->data.debug_id,
					  ref->data.desc, ref->data.strong,
					  ref->data.weak);
			return false;
		}
		ref->data.weak--;
	}
	if (ref->data.strong == 0 && ref->data.weak == 0) {
		binder_cleanup_ref_olocked(ref);
		return true;
	}
	return false;
}

/**
 * binder_get_node_from_ref() - get the node from the given proc/desc
 * @proc:	proc containing the ref
 * @desc:	the handle associated with the ref
 * @need_strong_ref: if true, only return node if ref is strong
 * @rdata:	the id/refcount data for the ref
 *
 * Given a proc and ref handle, return the associated binder_node
 *
 * Return: a binder_node or NULL if not found or not strong when strong required
 */
static struct binder_node *binder_get_node_from_ref(
		struct binder_proc *proc,
		u32 desc, bool need_strong_ref,
		struct binder_ref_data *rdata)
{
	struct binder_node *node;
	struct binder_ref *ref;

	binder_proc_lock(proc);
	ref = binder_get_ref_olocked(proc, desc, need_strong_ref);
	if (!ref)
		goto err_no_ref;
	node = ref->node;
	/*
	 * Take an implicit reference on the node to ensure
	 * it stays alive until the call to binder_put_node()
	 */
	binder_inc_node_tmpref(node);
	if (rdata)
		*rdata = ref->data;
	binder_proc_unlock(proc);

	return node;

err_no_ref:
	binder_proc_unlock(proc);
	return NULL;
}

/**
 * binder_free_ref() - free the binder_ref
 * @ref:	ref to free
 *
 * Free the binder_ref. Free the binder_node indicated by ref->node
 * (if non-NULL) and the binder_ref_death indicated by ref->death.
 */
static void binder_free_ref(struct binder_ref *ref)
{
	if (ref->node)
		binder_free_node(ref->node);
	kfree(ref->death);
	kfree(ref);
}

/**
 * binder_update_ref_for_handle() - inc/dec the ref for given handle
 * @proc:	proc containing the ref
 * @desc:	the handle associated with the ref
 * @increment:	true=inc reference, false=dec reference
 * @strong:	true=strong reference, false=weak reference
 * @rdata:	the id/refcount data for the ref
 *
 * Given a proc and ref handle, increment or decrement the ref
 * according to "increment" arg.
 *
 * Return: 0 if successful, else errno
 */
static int binder_update_ref_for_handle(struct binder_proc *proc,
		uint32_t desc, bool increment, bool strong,
		struct binder_ref_data *rdata)
{
	int ret = 0;
	struct binder_ref *ref;
	bool delete_ref = false;

	binder_proc_lock(proc);
	ref = binder_get_ref_olocked(proc, desc, strong);
	if (!ref) {
		ret = -EINVAL;
		goto err_no_ref;
	}
	if (increment)
		ret = binder_inc_ref_olocked(ref, strong, NULL);
	else
		delete_ref = binder_dec_ref_olocked(ref, strong);

	if (rdata)
		*rdata = ref->data;
	binder_proc_unlock(proc);

	if (delete_ref)
		binder_free_ref(ref);
	return ret;

err_no_ref:
	binder_proc_unlock(proc);
	return ret;
}

/**
 * binder_dec_ref_for_handle() - dec the ref for given handle
 * @proc:	proc containing the ref
 * @desc:	the handle associated with the ref
 * @strong:	true=strong reference, false=weak reference
 * @rdata:	the id/refcount data for the ref
 *
 * Just calls binder_update_ref_for_handle() to decrement the ref.
 *
 * Return: 0 if successful, else errno
 */
static int binder_dec_ref_for_handle(struct binder_proc *proc,
		uint32_t desc, bool strong, struct binder_ref_data *rdata)
{
	return binder_update_ref_for_handle(proc, desc, false, strong, rdata);
}


/**
 * binder_inc_ref_for_node() - increment the ref for given proc/node
 * @proc:	 proc containing the ref
 * @node:	 target node
 * @strong:	 true=strong reference, false=weak reference
 * @target_list: worklist to use if node is incremented
 * @rdata:	 the id/refcount data for the ref
 *
 * Given a proc and node, increment the ref. Create the ref if it
 * doesn't already exist
 *
 * Return: 0 if successful, else errno
 */
static int binder_inc_ref_for_node(struct binder_proc *proc,
			struct binder_node *node,
			bool strong,
			struct list_head *target_list,
			struct binder_ref_data *rdata)
{
	struct binder_ref *ref;
	struct binder_ref *new_ref = NULL;
	int ret = 0;

	binder_proc_lock(proc);
	ref = binder_get_ref_for_node_olocked(proc, node, NULL);
	if (!ref) {
		binder_proc_unlock(proc);
		new_ref = kzalloc(sizeof(*ref), GFP_KERNEL);
		if (!new_ref)
			return -ENOMEM;
		binder_proc_lock(proc);
		ref = binder_get_ref_for_node_olocked(proc, node, new_ref);
	}
	ret = binder_inc_ref_olocked(ref, strong, target_list);
	*rdata = ref->data;
	binder_proc_unlock(proc);
	if (new_ref && ref != new_ref)
		/*
		 * Another thread created the ref first so
		 * free the one we allocated
		 */
		kfree(new_ref);
	return ret;
}

static void binder_pop_transaction_ilocked(struct binder_thread *target_thread,
					   struct binder_transaction *t)
{
	BUG_ON(!target_thread);
	assert_spin_locked(&target_thread->proc->inner_lock);
	BUG_ON(target_thread->transaction_stack != t);
	BUG_ON(target_thread->transaction_stack->from != target_thread);
	target_thread->transaction_stack =
		target_thread->transaction_stack->from_parent;
	t->from = NULL;
}

/**
 * binder_thread_dec_tmpref() - decrement thread->tmp_ref
 * @thread:	thread to decrement
 *
 * A thread needs to be kept alive while being used to create or
 * handle a transaction. binder_get_txn_from() is used to safely
 * extract t->from from a binder_transaction and keep the thread
 * indicated by t->from from being freed. When done with that
 * binder_thread, this function is called to decrement the
 * tmp_ref and free if appropriate (thread has been released
 * and no transaction being processed by the driver)
 */
static void binder_thread_dec_tmpref(struct binder_thread *thread)
{
	/*
	 * atomic is used to protect the counter value while
	 * it cannot reach zero or thread->is_dead is false
	 */
	binder_inner_proc_lock(thread->proc);
	atomic_dec(&thread->tmp_ref);
	if (thread->is_dead && !atomic_read(&thread->tmp_ref)) {
		binder_inner_proc_unlock(thread->proc);
		binder_free_thread(thread);
		return;
	}
	binder_inner_proc_unlock(thread->proc);
}

/**
 * binder_proc_dec_tmpref() - decrement proc->tmp_ref
 * @proc:	proc to decrement
 *
 * A binder_proc needs to be kept alive while being used to create or
 * handle a transaction. proc->tmp_ref is incremented when
 * creating a new transaction or the binder_proc is currently in-use
 * by threads that are being released. When done with the binder_proc,
 * this function is called to decrement the counter and free the
 * proc if appropriate (proc has been released, all threads have
 * been released and not currenly in-use to process a transaction).
 */
static void binder_proc_dec_tmpref(struct binder_proc *proc)
{
	binder_inner_proc_lock(proc);
	atomic_dec(&proc->tmp_ref);
	if (proc->is_dead && RB_EMPTY_ROOT(&proc->threads) &&
			!atomic_read(&proc->tmp_ref)) {
		binder_inner_proc_unlock(proc);
		binder_free_proc(proc);
		return;
	}
	binder_inner_proc_unlock(proc);
}

/**
 * binder_get_txn_from() - safely extract the "from" thread in transaction
 * @t:	binder transaction for t->from
 *
 * Atomically return the "from" thread and increment the tmp_ref
 * count for the thread to ensure it stays alive until
 * binder_thread_dec_tmpref() is called.
 *
 * Return: the value of t->from
 */
static struct binder_thread *binder_get_txn_from(
		struct binder_transaction *t)
{
	struct binder_thread *from;

	spin_lock(&t->lock);
	from = t->from;
	if (from)
		atomic_inc(&from->tmp_ref);
	spin_unlock(&t->lock);
	return from;
}

/**
 * binder_get_txn_from_and_acq_inner() - get t->from and acquire inner lock
 * @t:	binder transaction for t->from
 *
 * Same as binder_get_txn_from() except it also acquires the proc->inner_lock
 * to guarantee that the thread cannot be released while operating on it.
 * The caller must call binder_inner_proc_unlock() to release the inner lock
 * as well as call binder_dec_thread_txn() to release the reference.
 *
 * Return: the value of t->from
 */
static struct binder_thread *binder_get_txn_from_and_acq_inner(
		struct binder_transaction *t)
{
	struct binder_thread *from;

	from = binder_get_txn_from(t);
	if (!from)
		return NULL;
	binder_inner_proc_lock(from->proc);
	if (t->from) {
		BUG_ON(from != t->from);
		return from;
	}
	binder_inner_proc_unlock(from->proc);
	binder_thread_dec_tmpref(from);
	return NULL;
}

static void binder_free_transaction(struct binder_transaction *t)
{
	struct binder_proc *target_proc;

	spin_lock(&t->lock);
	target_proc = t->to_proc;
	if (target_proc) {
		atomic_inc(&target_proc->tmp_ref);
		spin_unlock(&t->lock);

		binder_inner_proc_lock(target_proc);
		if (t->buffer)
			t->buffer->transaction = NULL;
		binder_inner_proc_unlock(target_proc);
		binder_proc_dec_tmpref(target_proc);
	} else {
		/*
		 * If the transaction has no target_proc, then
		 * t->buffer->transaction * has already been cleared.
		 */
		spin_unlock(&t->lock);
	}
	kfree(t);
	binder_stats_deleted(BINDER_STAT_TRANSACTION);
}

static void binder_send_failed_reply(struct binder_transaction *t,
				     uint32_t error_code)
{
	struct binder_thread *target_thread;
	struct binder_transaction *next;

	BUG_ON(t->flags & TF_ONE_WAY);
	while (1) {
		target_thread = binder_get_txn_from_and_acq_inner(t);
		if (target_thread) {
			binder_debug(BINDER_DEBUG_FAILED_TRANSACTION,
				     "send failed reply for transaction %d to %d:%d\n",
				      t->debug_id,
				      target_thread->proc->pid,
				      target_thread->pid);

			binder_pop_transaction_ilocked(target_thread, t);
			if (target_thread->reply_error.cmd == BR_OK) {
				target_thread->reply_error.cmd = error_code;
				binder_enqueue_thread_work_ilocked(
					target_thread,
					&target_thread->reply_error.work);
				wake_up_interruptible(&target_thread->wait);
			} else {
				/*
				 * Cannot get here for normal operation, but
				 * we can if multiple synchronous transactions
				 * are sent without blocking for responses.
				 * Just ignore the 2nd error in this case.
				 */
				pr_warn("Unexpected reply error: %u\n",
					target_thread->reply_error.cmd);
			}
			binder_inner_proc_unlock(target_thread->proc);
			binder_thread_dec_tmpref(target_thread);
			binder_free_transaction(t);
			return;
		}
		next = t->from_parent;

		binder_debug(BINDER_DEBUG_FAILED_TRANSACTION,
			     "send failed reply for transaction %d, target dead\n",
			     t->debug_id);

		binder_free_transaction(t);
		if (next == NULL) {
			binder_debug(BINDER_DEBUG_DEAD_BINDER,
				     "reply failed, no target thread at root\n");
			return;
		}
		t = next;
		binder_debug(BINDER_DEBUG_DEAD_BINDER,
			     "reply failed, no target thread -- retry %d\n",
			      t->debug_id);
	}
}

/**
 * binder_cleanup_transaction() - cleans up undelivered transaction
 * @t:		transaction that needs to be cleaned up
 * @reason:	reason the transaction wasn't delivered
 * @error_code:	error to return to caller (if synchronous call)
 */
static void binder_cleanup_transaction(struct binder_transaction *t,
				       const char *reason,
				       uint32_t error_code)
{
	if (t->buffer->target_node && !(t->flags & TF_ONE_WAY)) {
		binder_send_failed_reply(t, error_code);
	} else {
		binder_debug(BINDER_DEBUG_DEAD_TRANSACTION,
			"undelivered transaction %d, %s\n",
			t->debug_id, reason);
		binder_free_transaction(t);
	}
}

/**
 * binder_get_object() - gets object and checks for valid metadata
 * @proc:	binder_proc owning the buffer
 * @buffer:	binder_buffer that we're parsing.
 * @offset:	offset in the @buffer at which to validate an object.
 * @object:	struct binder_object to read into
 *
 * Return:	If there's a valid metadata object at @offset in @buffer, the
 *		size of that object. Otherwise, it returns zero. The object
 *		is read into the struct binder_object pointed to by @object.
 */
static size_t binder_get_object(struct binder_proc *proc,
				struct binder_buffer *buffer,
				unsigned long offset,
				struct binder_object *object)
{
	size_t read_size;
	struct binder_object_header *hdr;
	size_t object_size = 0;

	read_size = min_t(size_t, sizeof(*object), buffer->data_size - offset);
	if (offset > buffer->data_size || read_size < sizeof(*hdr) ||
	    !IS_ALIGNED(offset, sizeof(u32)))
		return 0;
	binder_alloc_copy_from_buffer(&proc->alloc, object, buffer,
				      offset, read_size);

	/* Ok, now see if we read a complete object. */
	hdr = &object->hdr;
	switch (hdr->type) {
	case BINDER_TYPE_BINDER:
	case BINDER_TYPE_WEAK_BINDER:
	case BINDER_TYPE_HANDLE:
	case BINDER_TYPE_WEAK_HANDLE:
		object_size = sizeof(struct flat_binder_object);
		break;
	case BINDER_TYPE_FD:
		object_size = sizeof(struct binder_fd_object);
		break;
	case BINDER_TYPE_PTR:
		object_size = sizeof(struct binder_buffer_object);
		break;
	case BINDER_TYPE_FDA:
		object_size = sizeof(struct binder_fd_array_object);
		break;
	default:
		return 0;
	}
	if (offset <= buffer->data_size - object_size &&
	    buffer->data_size >= object_size)
		return object_size;
	else
		return 0;
}

/**
 * binder_validate_ptr() - validates binder_buffer_object in a binder_buffer.
 * @proc:	binder_proc owning the buffer
 * @b:		binder_buffer containing the object
 * @object:	struct binder_object to read into
 * @index:	index in offset array at which the binder_buffer_object is
 *		located
 * @start_offset: points to the start of the offset array
 * @object_offsetp: offset of @object read from @b
 * @num_valid:	the number of valid offsets in the offset array
 *
 * Return:	If @index is within the valid range of the offset array
 *		described by @start and @num_valid, and if there's a valid
 *		binder_buffer_object at the offset found in index @index
 *		of the offset array, that object is returned. Otherwise,
 *		%NULL is returned.
 *		Note that the offset found in index @index itself is not
 *		verified; this function assumes that @num_valid elements
 *		from @start were previously verified to have valid offsets.
 *		If @object_offsetp is non-NULL, then the offset within
 *		@b is written to it.
 */
static struct binder_buffer_object *binder_validate_ptr(
						struct binder_proc *proc,
						struct binder_buffer *b,
						struct binder_object *object,
						binder_size_t index,
						binder_size_t start_offset,
						binder_size_t *object_offsetp,
						binder_size_t num_valid)
{
	size_t object_size;
	binder_size_t object_offset;
	unsigned long buffer_offset;

	if (index >= num_valid)
		return NULL;

	buffer_offset = start_offset + sizeof(binder_size_t) * index;
	binder_alloc_copy_from_buffer(&proc->alloc, &object_offset,
				      b, buffer_offset, sizeof(object_offset));
	object_size = binder_get_object(proc, b, object_offset, object);
	if (!object_size || object->hdr.type != BINDER_TYPE_PTR)
		return NULL;
	if (object_offsetp)
		*object_offsetp = object_offset;

	return &object->bbo;
}

/**
 * binder_validate_fixup() - validates pointer/fd fixups happen in order.
 * @proc:		binder_proc owning the buffer
 * @b:			transaction buffer
 * @objects_start_offset: offset to start of objects buffer
 * @buffer_obj_offset:	offset to binder_buffer_object in which to fix up
 * @fixup_offset:	start offset in @buffer to fix up
 * @last_obj_offset:	offset to last binder_buffer_object that we fixed
 * @last_min_offset:	minimum fixup offset in object at @last_obj_offset
 *
 * Return:		%true if a fixup in buffer @buffer at offset @offset is
 *			allowed.
 *
 * For safety reasons, we only allow fixups inside a buffer to happen
 * at increasing offsets; additionally, we only allow fixup on the last
 * buffer object that was verified, or one of its parents.
 *
 * Example of what is allowed:
 *
 * A
 *   B (parent = A, offset = 0)
 *   C (parent = A, offset = 16)
 *     D (parent = C, offset = 0)
 *   E (parent = A, offset = 32) // min_offset is 16 (C.parent_offset)
 *
 * Examples of what is not allowed:
 *
 * Decreasing offsets within the same parent:
 * A
 *   C (parent = A, offset = 16)
 *   B (parent = A, offset = 0) // decreasing offset within A
 *
 * Referring to a parent that wasn't the last object or any of its parents:
 * A
 *   B (parent = A, offset = 0)
 *   C (parent = A, offset = 0)
 *   C (parent = A, offset = 16)
 *     D (parent = B, offset = 0) // B is not A or any of A's parents
 */
static bool binder_validate_fixup(struct binder_proc *proc,
				  struct binder_buffer *b,
				  binder_size_t objects_start_offset,
				  binder_size_t buffer_obj_offset,
				  binder_size_t fixup_offset,
				  binder_size_t last_obj_offset,
				  binder_size_t last_min_offset)
{
	if (!last_obj_offset) {
		/* Nothing to fix up in */
		return false;
	}

	while (last_obj_offset != buffer_obj_offset) {
		unsigned long buffer_offset;
		struct binder_object last_object;
		struct binder_buffer_object *last_bbo;
		size_t object_size = binder_get_object(proc, b, last_obj_offset,
						       &last_object);
		if (object_size != sizeof(*last_bbo))
			return false;

		last_bbo = &last_object.bbo;
		/*
		 * Safe to retrieve the parent of last_obj, since it
		 * was already previously verified by the driver.
		 */
		if ((last_bbo->flags & BINDER_BUFFER_FLAG_HAS_PARENT) == 0)
			return false;
		last_min_offset = last_bbo->parent_offset + sizeof(uintptr_t);
		buffer_offset = objects_start_offset +
			sizeof(binder_size_t) * last_bbo->parent,
		binder_alloc_copy_from_buffer(&proc->alloc, &last_obj_offset,
					      b, buffer_offset,
					      sizeof(last_obj_offset));
	}
	return (fixup_offset >= last_min_offset);
}

static void binder_transaction_buffer_release(struct binder_proc *proc,
					      struct binder_buffer *buffer,
					      binder_size_t failed_at,
					      bool is_failure)
{
	int debug_id = buffer->debug_id;
	binder_size_t off_start_offset, buffer_offset, off_end_offset;

	binder_debug(BINDER_DEBUG_TRANSACTION,
		     "%d buffer release %d, size %zd-%zd, failed at %llx\n",
		     proc->pid, buffer->debug_id,
		     buffer->data_size, buffer->offsets_size,
		     (unsigned long long)failed_at);

	if (buffer->target_node)
		binder_dec_node(buffer->target_node, 1, 0);

	off_start_offset = ALIGN(buffer->data_size, sizeof(void *));
	off_end_offset = is_failure ? failed_at :
				off_start_offset + buffer->offsets_size;
	for (buffer_offset = off_start_offset; buffer_offset < off_end_offset;
	     buffer_offset += sizeof(binder_size_t)) {
		struct binder_object_header *hdr;
		size_t object_size;
		struct binder_object object;
		binder_size_t object_offset;

		binder_alloc_copy_from_buffer(&proc->alloc, &object_offset,
					      buffer, buffer_offset,
					      sizeof(object_offset));
		object_size = binder_get_object(proc, buffer,
						object_offset, &object);
		if (object_size == 0) {
			pr_err("transaction release %d bad object at offset %lld, size %zd\n",
			       debug_id, (u64)object_offset, buffer->data_size);
			continue;
		}
		hdr = &object.hdr;
		switch (hdr->type) {
		case BINDER_TYPE_BINDER:
		case BINDER_TYPE_WEAK_BINDER: {
			struct flat_binder_object *fp;
			struct binder_node *node;

			fp = to_flat_binder_object(hdr);
			node = binder_get_node(proc, fp->binder);
			if (node == NULL) {
				pr_err("transaction release %d bad node %016llx\n",
				       debug_id, (u64)fp->binder);
				break;
			}
			binder_debug(BINDER_DEBUG_TRANSACTION,
				     "        node %d u%016llx\n",
				     node->debug_id, (u64)node->ptr);
			binder_dec_node(node, hdr->type == BINDER_TYPE_BINDER,
					0);
			binder_put_node(node);
		} break;
		case BINDER_TYPE_HANDLE:
		case BINDER_TYPE_WEAK_HANDLE: {
			struct flat_binder_object *fp;
			struct binder_ref_data rdata;
			int ret;

			fp = to_flat_binder_object(hdr);
			ret = binder_dec_ref_for_handle(proc, fp->handle,
				hdr->type == BINDER_TYPE_HANDLE, &rdata);

			if (ret) {
				pr_err("transaction release %d bad handle %d, ret = %d\n",
				 debug_id, fp->handle, ret);
				break;
			}
			binder_debug(BINDER_DEBUG_TRANSACTION,
				     "        ref %d desc %d\n",
				     rdata.debug_id, rdata.desc);
		} break;

		case BINDER_TYPE_FD: {
			struct binder_fd_object *fp = to_binder_fd_object(hdr);

			binder_debug(BINDER_DEBUG_TRANSACTION,
				     "        fd %d\n", fp->fd);
			if (failed_at)
				task_close_fd(proc, fp->fd);
		} break;
		case BINDER_TYPE_PTR:
			/*
			 * Nothing to do here, this will get cleaned up when the
			 * transaction buffer gets freed
			 */
			break;
		case BINDER_TYPE_FDA: {
			struct binder_fd_array_object *fda;
			struct binder_buffer_object *parent;
			struct binder_object ptr_object;
			binder_size_t fda_offset;
			size_t fd_index;
			binder_size_t fd_buf_size;
			binder_size_t num_valid;

			num_valid = (buffer_offset - off_start_offset) /
						sizeof(binder_size_t);
			fda = to_binder_fd_array_object(hdr);
			parent = binder_validate_ptr(proc, buffer, &ptr_object,
						     fda->parent,
						     off_start_offset,
						     NULL,
						     num_valid);
			if (!parent) {
				pr_err("transaction release %d bad parent offset",
				       debug_id);
				continue;
			}
			fd_buf_size = sizeof(u32) * fda->num_fds;
			if (fda->num_fds >= SIZE_MAX / sizeof(u32)) {
				pr_err("transaction release %d invalid number of fds (%lld)\n",
				       debug_id, (u64)fda->num_fds);
				continue;
			}
			if (fd_buf_size > parent->length ||
			    fda->parent_offset > parent->length - fd_buf_size) {
				/* No space for all file descriptors here. */
				pr_err("transaction release %d not enough space for %lld fds in buffer\n",
				       debug_id, (u64)fda->num_fds);
				continue;
			}
			/*
			 * the source data for binder_buffer_object is visible
			 * to user-space and the @buffer element is the user
			 * pointer to the buffer_object containing the fd_array.
			 * Convert the address to an offset relative to
			 * the base of the transaction buffer.
			 */
			fda_offset =
			    (parent->buffer - (uintptr_t)buffer->user_data) +
			    fda->parent_offset;
			for (fd_index = 0; fd_index < fda->num_fds;
			     fd_index++) {
				u32 fd;
				binder_size_t offset = fda_offset +
					fd_index * sizeof(fd);

				binder_alloc_copy_from_buffer(&proc->alloc,
							      &fd,
							      buffer,
							      offset,
							      sizeof(fd));
				task_close_fd(proc, fd);
			}
		} break;
		default:
			pr_err("transaction release %d bad object type %x\n",
				debug_id, hdr->type);
			break;
		}
	}
}

static int binder_translate_binder(struct flat_binder_object *fp,
				   struct binder_transaction *t,
				   struct binder_thread *thread)
{
	struct binder_node *node;
	struct binder_proc *proc = thread->proc;
	struct binder_proc *target_proc = t->to_proc;
	struct binder_ref_data rdata;
	int ret = 0;

	node = binder_get_node(proc, fp->binder);
	if (!node) {
		node = binder_new_node(proc, fp);
		if (!node)
			return -ENOMEM;
	}
	if (fp->cookie != node->cookie) {
		binder_user_error("%d:%d sending u%016llx node %d, cookie mismatch %016llx != %016llx\n",
				  proc->pid, thread->pid, (u64)fp->binder,
				  node->debug_id, (u64)fp->cookie,
				  (u64)node->cookie);
		ret = -EINVAL;
		goto done;
	}
	if (security_binder_transfer_binder(proc->cred, target_proc->cred)) {
		ret = -EPERM;
		goto done;
	}

	ret = binder_inc_ref_for_node(target_proc, node,
			fp->hdr.type == BINDER_TYPE_BINDER,
			&thread->todo, &rdata);
	if (ret)
		goto done;

	if (fp->hdr.type == BINDER_TYPE_BINDER)
		fp->hdr.type = BINDER_TYPE_HANDLE;
	else
		fp->hdr.type = BINDER_TYPE_WEAK_HANDLE;
	fp->binder = 0;
	fp->handle = rdata.desc;
	fp->cookie = 0;

	trace_binder_transaction_node_to_ref(t, node, &rdata);
	binder_debug(BINDER_DEBUG_TRANSACTION,
		     "        node %d u%016llx -> ref %d desc %d\n",
		     node->debug_id, (u64)node->ptr,
		     rdata.debug_id, rdata.desc);
done:
	binder_put_node(node);
	return ret;
}

static int binder_translate_handle(struct flat_binder_object *fp,
				   struct binder_transaction *t,
				   struct binder_thread *thread)
{
	struct binder_proc *proc = thread->proc;
	struct binder_proc *target_proc = t->to_proc;
	struct binder_node *node;
	struct binder_ref_data src_rdata;
	int ret = 0;

	node = binder_get_node_from_ref(proc, fp->handle,
			fp->hdr.type == BINDER_TYPE_HANDLE, &src_rdata);
	if (!node) {
		binder_user_error("%d:%d got transaction with invalid handle, %d\n",
				  proc->pid, thread->pid, fp->handle);
		return -EINVAL;
	}
	if (security_binder_transfer_binder(proc->cred, target_proc->cred)) {
		ret = -EPERM;
		goto done;
	}

	binder_node_lock(node);
	if (node->proc == target_proc) {
		if (fp->hdr.type == BINDER_TYPE_HANDLE)
			fp->hdr.type = BINDER_TYPE_BINDER;
		else
			fp->hdr.type = BINDER_TYPE_WEAK_BINDER;
		fp->binder = node->ptr;
		fp->cookie = node->cookie;
		if (node->proc)
			binder_inner_proc_lock(node->proc);
		binder_inc_node_nilocked(node,
					 fp->hdr.type == BINDER_TYPE_BINDER,
					 0, NULL);
		if (node->proc)
			binder_inner_proc_unlock(node->proc);
		trace_binder_transaction_ref_to_node(t, node, &src_rdata);
		binder_debug(BINDER_DEBUG_TRANSACTION,
			     "        ref %d desc %d -> node %d u%016llx\n",
			     src_rdata.debug_id, src_rdata.desc, node->debug_id,
			     (u64)node->ptr);
		binder_node_unlock(node);
	} else {
		struct binder_ref_data dest_rdata;

		binder_node_unlock(node);
		ret = binder_inc_ref_for_node(target_proc, node,
				fp->hdr.type == BINDER_TYPE_HANDLE,
				NULL, &dest_rdata);
		if (ret)
			goto done;

		fp->binder = 0;
		fp->handle = dest_rdata.desc;
		fp->cookie = 0;
		trace_binder_transaction_ref_to_ref(t, node, &src_rdata,
						    &dest_rdata);
		binder_debug(BINDER_DEBUG_TRANSACTION,
			     "        ref %d desc %d -> ref %d desc %d (node %d)\n",
			     src_rdata.debug_id, src_rdata.desc,
			     dest_rdata.debug_id, dest_rdata.desc,
			     node->debug_id);
	}
done:
	binder_put_node(node);
	return ret;
}

static int binder_translate_fd(int fd,
			       struct binder_transaction *t,
			       struct binder_thread *thread,
			       struct binder_transaction *in_reply_to)
{
	struct binder_proc *proc = thread->proc;
	struct binder_proc *target_proc = t->to_proc;
	int target_fd;
	struct file *file;
	int ret;
	bool target_allows_fd;

	if (in_reply_to)
		target_allows_fd = !!(in_reply_to->flags & TF_ACCEPT_FDS);
	else
		target_allows_fd = t->buffer->target_node->accept_fds;
	if (!target_allows_fd) {
		binder_user_error("%d:%d got %s with fd, %d, but target does not allow fds\n",
				  proc->pid, thread->pid,
				  in_reply_to ? "reply" : "transaction",
				  fd);
		ret = -EPERM;
		goto err_fd_not_accepted;
	}

	file = fget(fd);
	if (!file) {
		binder_user_error("%d:%d got transaction with invalid fd, %d\n",
				  proc->pid, thread->pid, fd);
		ret = -EBADF;
		goto err_fget;
	}
	ret = security_binder_transfer_file(proc->cred, target_proc->cred, file);
	if (ret < 0) {
		ret = -EPERM;
		goto err_security;
	}

	target_fd = task_get_unused_fd_flags(target_proc, O_CLOEXEC);
	if (target_fd < 0) {
		ret = -ENOMEM;
		goto err_get_unused_fd;
	}
	task_fd_install(target_proc, target_fd, file);
	trace_binder_transaction_fd(t, fd, target_fd);
	binder_debug(BINDER_DEBUG_TRANSACTION, "        fd %d -> %d\n",
		     fd, target_fd);

	return target_fd;

err_get_unused_fd:
err_security:
	fput(file);
err_fget:
err_fd_not_accepted:
	return ret;
}

static int binder_translate_fd_array(struct binder_fd_array_object *fda,
				     struct binder_buffer_object *parent,
				     struct binder_transaction *t,
				     struct binder_thread *thread,
				     struct binder_transaction *in_reply_to)
{
	binder_size_t fdi, fd_buf_size, num_installed_fds;
	binder_size_t fda_offset;
	int target_fd;
	struct binder_proc *proc = thread->proc;
	struct binder_proc *target_proc = t->to_proc;

	fd_buf_size = sizeof(u32) * fda->num_fds;
	if (fda->num_fds >= SIZE_MAX / sizeof(u32)) {
		binder_user_error("%d:%d got transaction with invalid number of fds (%lld)\n",
				  proc->pid, thread->pid, (u64)fda->num_fds);
		return -EINVAL;
	}
	if (fd_buf_size > parent->length ||
	    fda->parent_offset > parent->length - fd_buf_size) {
		/* No space for all file descriptors here. */
		binder_user_error("%d:%d not enough space to store %lld fds in buffer\n",
				  proc->pid, thread->pid, (u64)fda->num_fds);
		return -EINVAL;
	}
	/*
	 * the source data for binder_buffer_object is visible
	 * to user-space and the @buffer element is the user
	 * pointer to the buffer_object containing the fd_array.
	 * Convert the address to an offset relative to
	 * the base of the transaction buffer.
	 */
	fda_offset = (parent->buffer - (uintptr_t)t->buffer->user_data) +
		fda->parent_offset;
	if (!IS_ALIGNED((unsigned long)fda_offset, sizeof(u32))) {
		binder_user_error("%d:%d parent offset not aligned correctly.\n",
				  proc->pid, thread->pid);
		return -EINVAL;
	}
	for (fdi = 0; fdi < fda->num_fds; fdi++) {
		u32 fd;

		binder_size_t offset = fda_offset + fdi * sizeof(fd);

		binder_alloc_copy_from_buffer(&target_proc->alloc,
					      &fd, t->buffer,
					      offset, sizeof(fd));
		target_fd = binder_translate_fd(fd, t, thread, in_reply_to);
		if (target_fd < 0)
			goto err_translate_fd_failed;
		binder_alloc_copy_to_buffer(&target_proc->alloc,
					    t->buffer, offset,
					    &target_fd, sizeof(fd));
	}
	return 0;

err_translate_fd_failed:
	/*
	 * Failed to allocate fd or security error, free fds
	 * installed so far.
	 */
	num_installed_fds = fdi;
	for (fdi = 0; fdi < num_installed_fds; fdi++) {
		u32 fd;
		binder_size_t offset = fda_offset + fdi * sizeof(fd);
		binder_alloc_copy_from_buffer(&target_proc->alloc,
					      &fd, t->buffer,
					      offset, sizeof(fd));
		task_close_fd(target_proc, fd);
	}
	return target_fd;
}

static int binder_fixup_parent(struct binder_transaction *t,
			       struct binder_thread *thread,
			       struct binder_buffer_object *bp,
			       binder_size_t off_start_offset,
			       binder_size_t num_valid,
			       binder_size_t last_fixup_obj_off,
			       binder_size_t last_fixup_min_off)
{
	struct binder_buffer_object *parent;
	struct binder_buffer *b = t->buffer;
	struct binder_proc *proc = thread->proc;
	struct binder_proc *target_proc = t->to_proc;
	struct binder_object object;
	binder_size_t buffer_offset;
	binder_size_t parent_offset;

	if (!(bp->flags & BINDER_BUFFER_FLAG_HAS_PARENT))
		return 0;

	parent = binder_validate_ptr(target_proc, b, &object, bp->parent,
				     off_start_offset, &parent_offset,
				     num_valid);
	if (!parent) {
		binder_user_error("%d:%d got transaction with invalid parent offset or type\n",
				  proc->pid, thread->pid);
		return -EINVAL;
	}

	if (!binder_validate_fixup(target_proc, b, off_start_offset,
				   parent_offset, bp->parent_offset,
				   last_fixup_obj_off,
				   last_fixup_min_off)) {
		binder_user_error("%d:%d got transaction with out-of-order buffer fixup\n",
				  proc->pid, thread->pid);
		return -EINVAL;
	}

	if (parent->length < sizeof(binder_uintptr_t) ||
	    bp->parent_offset > parent->length - sizeof(binder_uintptr_t)) {
		/* No space for a pointer here! */
		binder_user_error("%d:%d got transaction with invalid parent offset\n",
				  proc->pid, thread->pid);
		return -EINVAL;
	}
	buffer_offset = bp->parent_offset +
			(uintptr_t)parent->buffer - (uintptr_t)b->user_data;
	binder_alloc_copy_to_buffer(&target_proc->alloc, b, buffer_offset,
				    &bp->buffer, sizeof(bp->buffer));

	return 0;
}

/**
 * binder_proc_transaction() - sends a transaction to a process and wakes it up
 * @t:		transaction to send
 * @proc:	process to send the transaction to
 * @thread:	thread in @proc to send the transaction to (may be NULL)
 *
 * This function queues a transaction to the specified process. It will try
 * to find a thread in the target process to handle the transaction and
 * wake it up. If no thread is found, the work is queued to the proc
 * waitqueue.
 *
 * If the @thread parameter is not NULL, the transaction is always queued
 * to the waitlist of that specific thread.
 *
 * Return:	true if the transactions was successfully queued
 *		false if the target process or thread is dead
 */
static bool binder_proc_transaction(struct binder_transaction *t,
				    struct binder_proc *proc,
				    struct binder_thread *thread)
{
	struct binder_node *node = t->buffer->target_node;
	struct binder_priority node_prio;
	bool oneway = !!(t->flags & TF_ONE_WAY);
	bool pending_async = false;

	BUG_ON(!node);
	binder_node_lock(node);
	node_prio.prio = node->min_priority;
	node_prio.sched_policy = node->sched_policy;

	if (oneway) {
		BUG_ON(thread);
		if (node->has_async_transaction) {
			pending_async = true;
		} else {
			node->has_async_transaction = true;
		}
	}

	binder_inner_proc_lock(proc);

	if (proc->is_dead || (thread && thread->is_dead)) {
		binder_inner_proc_unlock(proc);
		binder_node_unlock(node);
		return false;
	}

	if (!thread && !pending_async)
		thread = binder_select_thread_ilocked(proc);

	if (thread) {
		binder_transaction_priority(thread->task, t, node_prio,
					    node->inherit_rt);
		binder_enqueue_thread_work_ilocked(thread, &t->work);
	} else if (!pending_async) {
		binder_enqueue_work_ilocked(&t->work, &proc->todo);
	} else {
		binder_enqueue_work_ilocked(&t->work, &node->async_todo);
	}

	if (!pending_async)
		binder_wakeup_thread_ilocked(proc, thread, !oneway /* sync */);

	binder_inner_proc_unlock(proc);
	binder_node_unlock(node);

	return true;
}

/**
 * binder_get_node_refs_for_txn() - Get required refs on node for txn
 * @node:         struct binder_node for which to get refs
 * @proc:         returns @node->proc if valid
 * @error:        if no @proc then returns BR_DEAD_REPLY
 *
 * User-space normally keeps the node alive when creating a transaction
 * since it has a reference to the target. The local strong ref keeps it
 * alive if the sending process dies before the target process processes
 * the transaction. If the source process is malicious or has a reference
 * counting bug, relying on the local strong ref can fail.
 *
 * Since user-space can cause the local strong ref to go away, we also take
 * a tmpref on the node to ensure it survives while we are constructing
 * the transaction. We also need a tmpref on the proc while we are
 * constructing the transaction, so we take that here as well.
 *
 * Return: The target_node with refs taken or NULL if no @node->proc is NULL.
 * Also sets @proc if valid. If the @node->proc is NULL indicating that the
 * target proc has died, @error is set to BR_DEAD_REPLY
 */
static struct binder_node *binder_get_node_refs_for_txn(
		struct binder_node *node,
		struct binder_proc **procp,
		uint32_t *error)
{
	struct binder_node *target_node = NULL;

	binder_node_inner_lock(node);
	if (node->proc) {
		target_node = node;
		binder_inc_node_nilocked(node, 1, 0, NULL);
		binder_inc_node_tmpref_ilocked(node);
		atomic_inc(&node->proc->tmp_ref);
		*procp = node->proc;
	} else
		*error = BR_DEAD_REPLY;
	binder_node_inner_unlock(node);

	return target_node;
}

static void binder_transaction(struct binder_proc *proc,
			       struct binder_thread *thread,
			       struct binder_transaction_data *tr, int reply,
			       binder_size_t extra_buffers_size)
{
	int ret;
	struct binder_transaction *t;
	struct binder_work *tcomplete;
	binder_size_t buffer_offset = 0;
	binder_size_t off_start_offset, off_end_offset;
	binder_size_t off_min;
	binder_size_t sg_buf_offset, sg_buf_end_offset;
	struct binder_proc *target_proc = NULL;
	struct binder_thread *target_thread = NULL;
	struct binder_node *target_node = NULL;
	struct binder_transaction *in_reply_to = NULL;
	struct binder_transaction_log_entry *e;
	uint32_t return_error = 0;
	uint32_t return_error_param = 0;
	uint32_t return_error_line = 0;
	binder_size_t last_fixup_obj_off = 0;
	binder_size_t last_fixup_min_off = 0;
	struct binder_context *context = proc->context;
	int t_debug_id = atomic_inc_return(&binder_last_id);
	char *secctx = NULL;
	u32 secctx_sz = 0;

	e = binder_transaction_log_add(&binder_transaction_log);
	e->debug_id = t_debug_id;
	e->call_type = reply ? 2 : !!(tr->flags & TF_ONE_WAY);
	e->from_proc = proc->pid;
	e->from_thread = thread->pid;
	e->target_handle = tr->target.handle;
	e->data_size = tr->data_size;
	e->offsets_size = tr->offsets_size;
	e->context_name = proc->context->name;

	if (reply) {
		binder_inner_proc_lock(proc);
		in_reply_to = thread->transaction_stack;
		if (in_reply_to == NULL) {
			binder_inner_proc_unlock(proc);
			binder_user_error("%d:%d got reply transaction with no transaction stack\n",
					  proc->pid, thread->pid);
			return_error = BR_FAILED_REPLY;
			return_error_param = -EPROTO;
			return_error_line = __LINE__;
			goto err_empty_call_stack;
		}
		if (in_reply_to->to_thread != thread) {
			spin_lock(&in_reply_to->lock);
			binder_user_error("%d:%d got reply transaction with bad transaction stack, transaction %d has target %d:%d\n",
				proc->pid, thread->pid, in_reply_to->debug_id,
				in_reply_to->to_proc ?
				in_reply_to->to_proc->pid : 0,
				in_reply_to->to_thread ?
				in_reply_to->to_thread->pid : 0);
			spin_unlock(&in_reply_to->lock);
			binder_inner_proc_unlock(proc);
			return_error = BR_FAILED_REPLY;
			return_error_param = -EPROTO;
			return_error_line = __LINE__;
			in_reply_to = NULL;
			goto err_bad_call_stack;
		}
		thread->transaction_stack = in_reply_to->to_parent;
		binder_inner_proc_unlock(proc);
		target_thread = binder_get_txn_from_and_acq_inner(in_reply_to);
		if (target_thread == NULL) {
			return_error = BR_DEAD_REPLY;
			return_error_line = __LINE__;
			goto err_dead_binder;
		}
		if (target_thread->transaction_stack != in_reply_to) {
			binder_user_error("%d:%d got reply transaction with bad target transaction stack %d, expected %d\n",
				proc->pid, thread->pid,
				target_thread->transaction_stack ?
				target_thread->transaction_stack->debug_id : 0,
				in_reply_to->debug_id);
			binder_inner_proc_unlock(target_thread->proc);
			return_error = BR_FAILED_REPLY;
			return_error_param = -EPROTO;
			return_error_line = __LINE__;
			in_reply_to = NULL;
			target_thread = NULL;
			goto err_dead_binder;
		}
		target_proc = target_thread->proc;
		atomic_inc(&target_proc->tmp_ref);
		binder_inner_proc_unlock(target_thread->proc);
	} else {
		if (tr->target.handle) {
			struct binder_ref *ref;

			/*
			 * There must already be a strong ref
			 * on this node. If so, do a strong
			 * increment on the node to ensure it
			 * stays alive until the transaction is
			 * done.
			 */
			binder_proc_lock(proc);
			ref = binder_get_ref_olocked(proc, tr->target.handle,
						     true);
			if (ref) {
				target_node = binder_get_node_refs_for_txn(
						ref->node, &target_proc,
						&return_error);
			} else {
				binder_user_error("%d:%d got transaction to invalid handle\n",
						  proc->pid, thread->pid);
				return_error = BR_FAILED_REPLY;
			}
			binder_proc_unlock(proc);
		} else {
			mutex_lock(&context->context_mgr_node_lock);
			target_node = context->binder_context_mgr_node;
			if (target_node)
				target_node = binder_get_node_refs_for_txn(
						target_node, &target_proc,
						&return_error);
			else
				return_error = BR_DEAD_REPLY;
			mutex_unlock(&context->context_mgr_node_lock);
			if (target_node && target_proc == proc) {
				binder_user_error("%d:%d got transaction to context manager from process owning it\n",
						  proc->pid, thread->pid);
				return_error = BR_FAILED_REPLY;
				return_error_param = -EINVAL;
				return_error_line = __LINE__;
				goto err_invalid_target_handle;
			}
		}
		if (!target_node) {
			/*
			 * return_error is set above
			 */
			return_error_param = -EINVAL;
			return_error_line = __LINE__;
			goto err_dead_binder;
		}
		e->to_node = target_node->debug_id;
		if (WARN_ON(proc == target_proc)) {
			return_error = BR_FAILED_REPLY;
			return_error_param = -EINVAL;
			return_error_line = __LINE__;
			goto err_invalid_target_handle;
		}
		if (security_binder_transaction(proc->cred,
						target_proc->cred) < 0) {
			return_error = BR_FAILED_REPLY;
			return_error_param = -EPERM;
			return_error_line = __LINE__;
			goto err_invalid_target_handle;
		}
		binder_inner_proc_lock(proc);
		if (!(tr->flags & TF_ONE_WAY) && thread->transaction_stack) {
			struct binder_transaction *tmp;

			tmp = thread->transaction_stack;
			if (tmp->to_thread != thread) {
				spin_lock(&tmp->lock);
				binder_user_error("%d:%d got new transaction with bad transaction stack, transaction %d has target %d:%d\n",
					proc->pid, thread->pid, tmp->debug_id,
					tmp->to_proc ? tmp->to_proc->pid : 0,
					tmp->to_thread ?
					tmp->to_thread->pid : 0);
				spin_unlock(&tmp->lock);
				binder_inner_proc_unlock(proc);
				return_error = BR_FAILED_REPLY;
				return_error_param = -EPROTO;
				return_error_line = __LINE__;
				goto err_bad_call_stack;
			}
			while (tmp) {
				struct binder_thread *from;

				spin_lock(&tmp->lock);
				from = tmp->from;
				if (from && from->proc == target_proc) {
					atomic_inc(&from->tmp_ref);
					target_thread = from;
					spin_unlock(&tmp->lock);
					break;
				}
				spin_unlock(&tmp->lock);
				tmp = tmp->from_parent;
			}
		}
		binder_inner_proc_unlock(proc);
	}
	if (target_thread)
		e->to_thread = target_thread->pid;
	e->to_proc = target_proc->pid;

	/* TODO: reuse incoming transaction for reply */
	t = kzalloc(sizeof(*t), GFP_KERNEL);
	if (t == NULL) {
		return_error = BR_FAILED_REPLY;
		return_error_param = -ENOMEM;
		return_error_line = __LINE__;
		goto err_alloc_t_failed;
	}
	binder_stats_created(BINDER_STAT_TRANSACTION);
	spin_lock_init(&t->lock);

	tcomplete = kzalloc(sizeof(*tcomplete), GFP_KERNEL);
	if (tcomplete == NULL) {
		return_error = BR_FAILED_REPLY;
		return_error_param = -ENOMEM;
		return_error_line = __LINE__;
		goto err_alloc_tcomplete_failed;
	}
	binder_stats_created(BINDER_STAT_TRANSACTION_COMPLETE);

	t->debug_id = t_debug_id;

	if (reply)
		binder_debug(BINDER_DEBUG_TRANSACTION,
			     "%d:%d BC_REPLY %d -> %d:%d, data %016llx-%016llx size %lld-%lld-%lld\n",
			     proc->pid, thread->pid, t->debug_id,
			     target_proc->pid, target_thread->pid,
			     (u64)tr->data.ptr.buffer,
			     (u64)tr->data.ptr.offsets,
			     (u64)tr->data_size, (u64)tr->offsets_size,
			     (u64)extra_buffers_size);
	else
		binder_debug(BINDER_DEBUG_TRANSACTION,
			     "%d:%d BC_TRANSACTION %d -> %d - node %d, data %016llx-%016llx size %lld-%lld-%lld\n",
			     proc->pid, thread->pid, t->debug_id,
			     target_proc->pid, target_node->debug_id,
			     (u64)tr->data.ptr.buffer,
			     (u64)tr->data.ptr.offsets,
			     (u64)tr->data_size, (u64)tr->offsets_size,
			     (u64)extra_buffers_size);

	if (!reply && !(tr->flags & TF_ONE_WAY))
		t->from = thread;
	else
		t->from = NULL;
	t->sender_euid = task_euid(proc->tsk);
	t->to_proc = target_proc;
	t->to_thread = target_thread;
	t->code = tr->code;
	t->flags = tr->flags;
	if (!(t->flags & TF_ONE_WAY) &&
	    binder_supported_policy(current->policy)) {
		/* Inherit supported policies for synchronous transactions */
		t->priority.sched_policy = current->policy;
		t->priority.prio = current->normal_prio;
	} else {
		/* Otherwise, fall back to the default priority */
		t->priority = target_proc->default_priority;
	}

	if (target_node && target_node->txn_security_ctx) {
		u32 secid;
		size_t added_size;

		security_task_getsecid(proc->tsk, &secid);
		ret = security_secid_to_secctx(secid, &secctx, &secctx_sz);
		if (ret) {
			return_error = BR_FAILED_REPLY;
			return_error_param = ret;
			return_error_line = __LINE__;
			goto err_get_secctx_failed;
		}
		added_size = ALIGN(secctx_sz, sizeof(u64));
		extra_buffers_size += added_size;
		if (extra_buffers_size < added_size) {
			/* integer overflow of extra_buffers_size */
			return_error = BR_FAILED_REPLY;
			return_error_param = EINVAL;
			return_error_line = __LINE__;
			goto err_bad_extra_size;
		}
	}

	trace_binder_transaction(reply, t, target_node);

	t->buffer = binder_alloc_new_buf(&target_proc->alloc, tr->data_size,
		tr->offsets_size, extra_buffers_size,
		!reply && (t->flags & TF_ONE_WAY));
	if (IS_ERR(t->buffer)) {
		/*
		 * -ESRCH indicates VMA cleared. The target is dying.
		 */
		return_error_param = PTR_ERR(t->buffer);
		return_error = return_error_param == -ESRCH ?
			BR_DEAD_REPLY : BR_FAILED_REPLY;
		return_error_line = __LINE__;
		t->buffer = NULL;
		goto err_binder_alloc_buf_failed;
	}
	if (secctx) {
		size_t buf_offset = ALIGN(tr->data_size, sizeof(void *)) +
				    ALIGN(tr->offsets_size, sizeof(void *)) +
				    ALIGN(extra_buffers_size, sizeof(void *)) -
				    ALIGN(secctx_sz, sizeof(u64));

		t->security_ctx = (uintptr_t)t->buffer->user_data + buf_offset;
		binder_alloc_copy_to_buffer(&target_proc->alloc,
					    t->buffer, buf_offset,
					    secctx, secctx_sz);
		security_release_secctx(secctx, secctx_sz);
		secctx = NULL;
	}
	t->buffer->debug_id = t->debug_id;
	t->buffer->transaction = t;
	t->buffer->target_node = target_node;
	trace_binder_transaction_alloc_buf(t->buffer);

	if (binder_alloc_copy_user_to_buffer(
				&target_proc->alloc,
				t->buffer, 0,
				(const void __user *)
					(uintptr_t)tr->data.ptr.buffer,
				tr->data_size)) {
		binder_user_error("%d:%d got transaction with invalid data ptr\n",
				proc->pid, thread->pid);
		return_error = BR_FAILED_REPLY;
		return_error_param = -EFAULT;
		return_error_line = __LINE__;
		goto err_copy_data_failed;
	}
	if (binder_alloc_copy_user_to_buffer(
				&target_proc->alloc,
				t->buffer,
				ALIGN(tr->data_size, sizeof(void *)),
				(const void __user *)
					(uintptr_t)tr->data.ptr.offsets,
				tr->offsets_size)) {
		binder_user_error("%d:%d got transaction with invalid offsets ptr\n",
				proc->pid, thread->pid);
		return_error = BR_FAILED_REPLY;
		return_error_param = -EFAULT;
		return_error_line = __LINE__;
		goto err_copy_data_failed;
	}
	if (!IS_ALIGNED(tr->offsets_size, sizeof(binder_size_t))) {
		binder_user_error("%d:%d got transaction with invalid offsets size, %lld\n",
				proc->pid, thread->pid, (u64)tr->offsets_size);
		return_error = BR_FAILED_REPLY;
		return_error_param = -EINVAL;
		return_error_line = __LINE__;
		goto err_bad_offset;
	}
	if (!IS_ALIGNED(extra_buffers_size, sizeof(u64))) {
		binder_user_error("%d:%d got transaction with unaligned buffers size, %lld\n",
				  proc->pid, thread->pid,
				  (u64)extra_buffers_size);
		return_error = BR_FAILED_REPLY;
		return_error_param = -EINVAL;
		return_error_line = __LINE__;
		goto err_bad_offset;
	}
	off_start_offset = ALIGN(tr->data_size, sizeof(void *));
	buffer_offset = off_start_offset;
	off_end_offset = off_start_offset + tr->offsets_size;
	sg_buf_offset = ALIGN(off_end_offset, sizeof(void *));
	sg_buf_end_offset = sg_buf_offset + extra_buffers_size -
		ALIGN(secctx_sz, sizeof(u64));
	off_min = 0;
	for (buffer_offset = off_start_offset; buffer_offset < off_end_offset;
	     buffer_offset += sizeof(binder_size_t)) {
		struct binder_object_header *hdr;
		size_t object_size;
		struct binder_object object;
		binder_size_t object_offset;

		binder_alloc_copy_from_buffer(&target_proc->alloc,
					      &object_offset,
					      t->buffer,
					      buffer_offset,
					      sizeof(object_offset));
		object_size = binder_get_object(target_proc, t->buffer,
						object_offset, &object);
		if (object_size == 0 || object_offset < off_min) {
			binder_user_error("%d:%d got transaction with invalid offset (%lld, min %lld max %lld) or object.\n",
					  proc->pid, thread->pid,
					  (u64)object_offset,
					  (u64)off_min,
					  (u64)t->buffer->data_size);
			return_error = BR_FAILED_REPLY;
			return_error_param = -EINVAL;
			return_error_line = __LINE__;
			goto err_bad_offset;
		}

		hdr = &object.hdr;
		off_min = object_offset + object_size;
		switch (hdr->type) {
		case BINDER_TYPE_BINDER:
		case BINDER_TYPE_WEAK_BINDER: {
			struct flat_binder_object *fp;

			fp = to_flat_binder_object(hdr);
			ret = binder_translate_binder(fp, t, thread);
			if (ret < 0) {
				return_error = BR_FAILED_REPLY;
				return_error_param = ret;
				return_error_line = __LINE__;
				goto err_translate_failed;
			}
			binder_alloc_copy_to_buffer(&target_proc->alloc,
						    t->buffer, object_offset,
						    fp, sizeof(*fp));
		} break;
		case BINDER_TYPE_HANDLE:
		case BINDER_TYPE_WEAK_HANDLE: {
			struct flat_binder_object *fp;

			fp = to_flat_binder_object(hdr);
			ret = binder_translate_handle(fp, t, thread);
			if (ret < 0) {
				return_error = BR_FAILED_REPLY;
				return_error_param = ret;
				return_error_line = __LINE__;
				goto err_translate_failed;
			}
			binder_alloc_copy_to_buffer(&target_proc->alloc,
						    t->buffer, object_offset,
						    fp, sizeof(*fp));
		} break;

		case BINDER_TYPE_FD: {
			struct binder_fd_object *fp = to_binder_fd_object(hdr);
			int target_fd = binder_translate_fd(fp->fd, t, thread,
							    in_reply_to);

			if (target_fd < 0) {
				return_error = BR_FAILED_REPLY;
				return_error_param = target_fd;
				return_error_line = __LINE__;
				goto err_translate_failed;
			}
			fp->pad_binder = 0;
			fp->fd = target_fd;
			binder_alloc_copy_to_buffer(&target_proc->alloc,
						    t->buffer, object_offset,
						    fp, sizeof(*fp));
		} break;
		case BINDER_TYPE_FDA: {
			struct binder_object ptr_object;
			binder_size_t parent_offset;
			struct binder_fd_array_object *fda =
				to_binder_fd_array_object(hdr);
			size_t num_valid = (buffer_offset - off_start_offset) /
						sizeof(binder_size_t);
			struct binder_buffer_object *parent =
				binder_validate_ptr(target_proc, t->buffer,
						    &ptr_object, fda->parent,
						    off_start_offset,
						    &parent_offset,
						    num_valid);
			if (!parent) {
				binder_user_error("%d:%d got transaction with invalid parent offset or type\n",
						  proc->pid, thread->pid);
				return_error = BR_FAILED_REPLY;
				return_error_param = -EINVAL;
				return_error_line = __LINE__;
				goto err_bad_parent;
			}
			if (!binder_validate_fixup(target_proc, t->buffer,
						   off_start_offset,
						   parent_offset,
						   fda->parent_offset,
						   last_fixup_obj_off,
						   last_fixup_min_off)) {
				binder_user_error("%d:%d got transaction with out-of-order buffer fixup\n",
						  proc->pid, thread->pid);
				return_error = BR_FAILED_REPLY;
				return_error_param = -EINVAL;
				return_error_line = __LINE__;
				goto err_bad_parent;
			}
			ret = binder_translate_fd_array(fda, parent, t, thread,
							in_reply_to);
			if (ret < 0) {
				return_error = BR_FAILED_REPLY;
				return_error_param = ret;
				return_error_line = __LINE__;
				goto err_translate_failed;
			}
			last_fixup_obj_off = parent_offset;
			last_fixup_min_off =
				fda->parent_offset + sizeof(u32) * fda->num_fds;
		} break;
		case BINDER_TYPE_PTR: {
			struct binder_buffer_object *bp =
				to_binder_buffer_object(hdr);
			size_t buf_left = sg_buf_end_offset - sg_buf_offset;
			size_t num_valid;

			if (bp->length > buf_left) {
				binder_user_error("%d:%d got transaction with too large buffer\n",
						  proc->pid, thread->pid);
				return_error = BR_FAILED_REPLY;
				return_error_param = -EINVAL;
				return_error_line = __LINE__;
				goto err_bad_offset;
			}
			if (binder_alloc_copy_user_to_buffer(
						&target_proc->alloc,
						t->buffer,
						sg_buf_offset,
						(const void __user *)
							(uintptr_t)bp->buffer,
						bp->length)) {
				binder_user_error("%d:%d got transaction with invalid offsets ptr\n",
						  proc->pid, thread->pid);
				return_error_param = -EFAULT;
				return_error = BR_FAILED_REPLY;
				return_error_line = __LINE__;
				goto err_copy_data_failed;
			}
			/* Fixup buffer pointer to target proc address space */
			bp->buffer = (uintptr_t)
				t->buffer->user_data + sg_buf_offset;
			sg_buf_offset += ALIGN(bp->length, sizeof(u64));

			num_valid = (buffer_offset - off_start_offset) /
					sizeof(binder_size_t);
			ret = binder_fixup_parent(t, thread, bp,
						  off_start_offset,
						  num_valid,
						  last_fixup_obj_off,
						  last_fixup_min_off);
			if (ret < 0) {
				return_error = BR_FAILED_REPLY;
				return_error_param = ret;
				return_error_line = __LINE__;
				goto err_translate_failed;
			}
			binder_alloc_copy_to_buffer(&target_proc->alloc,
						    t->buffer, object_offset,
						    bp, sizeof(*bp));
			last_fixup_obj_off = object_offset;
			last_fixup_min_off = 0;
		} break;
		default:
			binder_user_error("%d:%d got transaction with invalid object type, %x\n",
				proc->pid, thread->pid, hdr->type);
			return_error = BR_FAILED_REPLY;
			return_error_param = -EINVAL;
			return_error_line = __LINE__;
			goto err_bad_object_type;
		}
	}
	tcomplete->type = BINDER_WORK_TRANSACTION_COMPLETE;
	t->work.type = BINDER_WORK_TRANSACTION;

	if (reply) {
		binder_enqueue_thread_work(thread, tcomplete);
		binder_inner_proc_lock(target_proc);
		if (target_thread->is_dead) {
			binder_inner_proc_unlock(target_proc);
			goto err_dead_proc_or_thread;
		}
		BUG_ON(t->buffer->async_transaction != 0);
		binder_pop_transaction_ilocked(target_thread, in_reply_to);
		binder_enqueue_thread_work_ilocked(target_thread, &t->work);
		binder_inner_proc_unlock(target_proc);
		wake_up_interruptible_sync(&target_thread->wait);
		binder_restore_priority(current, in_reply_to->saved_priority);
		binder_free_transaction(in_reply_to);
	} else if (!(t->flags & TF_ONE_WAY)) {
		BUG_ON(t->buffer->async_transaction != 0);
		binder_inner_proc_lock(proc);
		/*
		 * Defer the TRANSACTION_COMPLETE, so we don't return to
		 * userspace immediately; this allows the target process to
		 * immediately start processing this transaction, reducing
		 * latency. We will then return the TRANSACTION_COMPLETE when
		 * the target replies (or there is an error).
		 */
		binder_enqueue_deferred_thread_work_ilocked(thread, tcomplete);
		t->need_reply = 1;
		t->from_parent = thread->transaction_stack;
		thread->transaction_stack = t;
		binder_inner_proc_unlock(proc);
		if (!binder_proc_transaction(t, target_proc, target_thread)) {
			binder_inner_proc_lock(proc);
			binder_pop_transaction_ilocked(thread, t);
			binder_inner_proc_unlock(proc);
			goto err_dead_proc_or_thread;
		}
	} else {
		BUG_ON(target_node == NULL);
		BUG_ON(t->buffer->async_transaction != 1);
		binder_enqueue_thread_work(thread, tcomplete);
		if (!binder_proc_transaction(t, target_proc, NULL))
			goto err_dead_proc_or_thread;
	}
	if (target_thread)
		binder_thread_dec_tmpref(target_thread);
	binder_proc_dec_tmpref(target_proc);
	if (target_node)
		binder_dec_node_tmpref(target_node);
	/*
	 * write barrier to synchronize with initialization
	 * of log entry
	 */
	smp_wmb();
	WRITE_ONCE(e->debug_id_done, t_debug_id);
	return;

err_dead_proc_or_thread:
	return_error = BR_DEAD_REPLY;
	return_error_line = __LINE__;
	binder_dequeue_work(proc, tcomplete);
err_translate_failed:
err_bad_object_type:
err_bad_offset:
err_bad_parent:
err_copy_data_failed:
	trace_binder_transaction_failed_buffer_release(t->buffer);
	binder_transaction_buffer_release(target_proc, t->buffer,
					  buffer_offset, true);
	if (target_node)
		binder_dec_node_tmpref(target_node);
	target_node = NULL;
	t->buffer->transaction = NULL;
	binder_alloc_free_buf(&target_proc->alloc, t->buffer);
err_binder_alloc_buf_failed:
err_bad_extra_size:
	if (secctx)
		security_release_secctx(secctx, secctx_sz);
err_get_secctx_failed:
	kfree(tcomplete);
	binder_stats_deleted(BINDER_STAT_TRANSACTION_COMPLETE);
err_alloc_tcomplete_failed:
	kfree(t);
	binder_stats_deleted(BINDER_STAT_TRANSACTION);
err_alloc_t_failed:
err_bad_call_stack:
err_empty_call_stack:
err_dead_binder:
err_invalid_target_handle:
	if (target_thread)
		binder_thread_dec_tmpref(target_thread);
	if (target_proc)
		binder_proc_dec_tmpref(target_proc);
	if (target_node) {
		binder_dec_node(target_node, 1, 0);
		binder_dec_node_tmpref(target_node);
	}

	binder_debug(BINDER_DEBUG_FAILED_TRANSACTION,
		     "%d:%d transaction failed %d/%d, size %lld-%lld line %d\n",
		     proc->pid, thread->pid, return_error, return_error_param,
		     (u64)tr->data_size, (u64)tr->offsets_size,
		     return_error_line);

	{
		struct binder_transaction_log_entry *fe;

		e->return_error = return_error;
		e->return_error_param = return_error_param;
		e->return_error_line = return_error_line;
		fe = binder_transaction_log_add(&binder_transaction_log_failed);
		*fe = *e;
		/*
		 * write barrier to synchronize with initialization
		 * of log entry
		 */
		smp_wmb();
		WRITE_ONCE(e->debug_id_done, t_debug_id);
		WRITE_ONCE(fe->debug_id_done, t_debug_id);
	}

	BUG_ON(thread->return_error.cmd != BR_OK);
	if (in_reply_to) {
		binder_restore_priority(current, in_reply_to->saved_priority);
		thread->return_error.cmd = BR_TRANSACTION_COMPLETE;
		binder_enqueue_thread_work(thread, &thread->return_error.work);
		binder_send_failed_reply(in_reply_to, return_error);
	} else {
		thread->return_error.cmd = return_error;
		binder_enqueue_thread_work(thread, &thread->return_error.work);
	}
}

static int binder_thread_write(struct binder_proc *proc,
			struct binder_thread *thread,
			binder_uintptr_t binder_buffer, size_t size,
			binder_size_t *consumed)
{
	uint32_t cmd;
	struct binder_context *context = proc->context;
	void __user *buffer = (void __user *)(uintptr_t)binder_buffer;
	void __user *ptr = buffer + *consumed;
	void __user *end = buffer + size;

	while (ptr < end && thread->return_error.cmd == BR_OK) {
		int ret;

		if (get_user(cmd, (uint32_t __user *)ptr))
			return -EFAULT;
		ptr += sizeof(uint32_t);
		trace_binder_command(cmd);
		if (_IOC_NR(cmd) < ARRAY_SIZE(binder_stats.bc)) {
			atomic_inc(&binder_stats.bc[_IOC_NR(cmd)]);
			atomic_inc(&proc->stats.bc[_IOC_NR(cmd)]);
			atomic_inc(&thread->stats.bc[_IOC_NR(cmd)]);
		}
		switch (cmd) {
		case BC_INCREFS:
		case BC_ACQUIRE:
		case BC_RELEASE:
		case BC_DECREFS: {
			uint32_t target;
			const char *debug_string;
			bool strong = cmd == BC_ACQUIRE || cmd == BC_RELEASE;
			bool increment = cmd == BC_INCREFS || cmd == BC_ACQUIRE;
			struct binder_ref_data rdata;

			if (get_user(target, (uint32_t __user *)ptr))
				return -EFAULT;

			ptr += sizeof(uint32_t);
			ret = -1;
			if (increment && !target) {
				struct binder_node *ctx_mgr_node;
				mutex_lock(&context->context_mgr_node_lock);
				ctx_mgr_node = context->binder_context_mgr_node;
				if (ctx_mgr_node) {
					if (ctx_mgr_node->proc == proc) {
						binder_user_error("%d:%d context manager tried to acquire desc 0\n",
								  proc->pid, thread->pid);
						mutex_unlock(&context->context_mgr_node_lock);
						return -EINVAL;
					}
					ret = binder_inc_ref_for_node(
							proc, ctx_mgr_node,
							strong, NULL, &rdata);
				}
				mutex_unlock(&context->context_mgr_node_lock);
			}
			if (ret)
				ret = binder_update_ref_for_handle(
						proc, target, increment, strong,
						&rdata);
			if (!ret && rdata.desc != target) {
				binder_user_error("%d:%d tried to acquire reference to desc %d, got %d instead\n",
					proc->pid, thread->pid,
					target, rdata.desc);
			}
			switch (cmd) {
			case BC_INCREFS:
				debug_string = "IncRefs";
				break;
			case BC_ACQUIRE:
				debug_string = "Acquire";
				break;
			case BC_RELEASE:
				debug_string = "Release";
				break;
			case BC_DECREFS:
			default:
				debug_string = "DecRefs";
				break;
			}
			if (ret) {
				binder_user_error("%d:%d %s %d refcount change on invalid ref %d ret %d\n",
					proc->pid, thread->pid, debug_string,
					strong, target, ret);
				break;
			}
			binder_debug(BINDER_DEBUG_USER_REFS,
				     "%d:%d %s ref %d desc %d s %d w %d\n",
				     proc->pid, thread->pid, debug_string,
				     rdata.debug_id, rdata.desc, rdata.strong,
				     rdata.weak);
			break;
		}
		case BC_INCREFS_DONE:
		case BC_ACQUIRE_DONE: {
			binder_uintptr_t node_ptr;
			binder_uintptr_t cookie;
			struct binder_node *node;
			bool free_node;

			if (get_user(node_ptr, (binder_uintptr_t __user *)ptr))
				return -EFAULT;
			ptr += sizeof(binder_uintptr_t);
			if (get_user(cookie, (binder_uintptr_t __user *)ptr))
				return -EFAULT;
			ptr += sizeof(binder_uintptr_t);
			node = binder_get_node(proc, node_ptr);
			if (node == NULL) {
				binder_user_error("%d:%d %s u%016llx no match\n",
					proc->pid, thread->pid,
					cmd == BC_INCREFS_DONE ?
					"BC_INCREFS_DONE" :
					"BC_ACQUIRE_DONE",
					(u64)node_ptr);
				break;
			}
			if (cookie != node->cookie) {
				binder_user_error("%d:%d %s u%016llx node %d cookie mismatch %016llx != %016llx\n",
					proc->pid, thread->pid,
					cmd == BC_INCREFS_DONE ?
					"BC_INCREFS_DONE" : "BC_ACQUIRE_DONE",
					(u64)node_ptr, node->debug_id,
					(u64)cookie, (u64)node->cookie);
				binder_put_node(node);
				break;
			}
			binder_node_inner_lock(node);
			if (cmd == BC_ACQUIRE_DONE) {
				if (node->pending_strong_ref == 0) {
					binder_user_error("%d:%d BC_ACQUIRE_DONE node %d has no pending acquire request\n",
						proc->pid, thread->pid,
						node->debug_id);
					binder_node_inner_unlock(node);
					binder_put_node(node);
					break;
				}
				node->pending_strong_ref = 0;
			} else {
				if (node->pending_weak_ref == 0) {
					binder_user_error("%d:%d BC_INCREFS_DONE node %d has no pending increfs request\n",
						proc->pid, thread->pid,
						node->debug_id);
					binder_node_inner_unlock(node);
					binder_put_node(node);
					break;
				}
				node->pending_weak_ref = 0;
			}
			free_node = binder_dec_node_nilocked(node,
					cmd == BC_ACQUIRE_DONE, 0);
			WARN_ON(free_node);
			binder_debug(BINDER_DEBUG_USER_REFS,
				     "%d:%d %s node %d ls %d lw %d tr %d\n",
				     proc->pid, thread->pid,
				     cmd == BC_INCREFS_DONE ? "BC_INCREFS_DONE" : "BC_ACQUIRE_DONE",
				     node->debug_id, node->local_strong_refs,
				     node->local_weak_refs, node->tmp_refs);
			binder_node_inner_unlock(node);
			binder_put_node(node);
			break;
		}
		case BC_ATTEMPT_ACQUIRE:
			pr_err("BC_ATTEMPT_ACQUIRE not supported\n");
			return -EINVAL;
		case BC_ACQUIRE_RESULT:
			pr_err("BC_ACQUIRE_RESULT not supported\n");
			return -EINVAL;

		case BC_FREE_BUFFER: {
			binder_uintptr_t data_ptr;
			struct binder_buffer *buffer;

			if (get_user(data_ptr, (binder_uintptr_t __user *)ptr))
				return -EFAULT;
			ptr += sizeof(binder_uintptr_t);

			buffer = binder_alloc_prepare_to_free(&proc->alloc,
							      data_ptr);
			if (IS_ERR_OR_NULL(buffer)) {
				if (PTR_ERR(buffer) == -EPERM) {
					binder_user_error(
						"%d:%d BC_FREE_BUFFER u%016llx matched unreturned or currently freeing buffer\n",
						proc->pid, thread->pid,
						(u64)data_ptr);
				} else {
					binder_user_error(
						"%d:%d BC_FREE_BUFFER u%016llx no match\n",
						proc->pid, thread->pid,
						(u64)data_ptr);
				}
				break;
			}
			binder_debug(BINDER_DEBUG_FREE_BUFFER,
				     "%d:%d BC_FREE_BUFFER u%016llx found buffer %d for %s transaction\n",
				     proc->pid, thread->pid, (u64)data_ptr,
				     buffer->debug_id,
				     buffer->transaction ? "active" : "finished");

			binder_inner_proc_lock(proc);
			if (buffer->transaction) {
				buffer->transaction->buffer = NULL;
				buffer->transaction = NULL;
			}
			binder_inner_proc_unlock(proc);
			if (buffer->async_transaction && buffer->target_node) {
				struct binder_node *buf_node;
				struct binder_work *w;

				buf_node = buffer->target_node;
				binder_node_inner_lock(buf_node);
				BUG_ON(!buf_node->has_async_transaction);
				BUG_ON(buf_node->proc != proc);
				w = binder_dequeue_work_head_ilocked(
						&buf_node->async_todo);
				if (!w) {
					buf_node->has_async_transaction = false;
				} else {
					binder_enqueue_work_ilocked(
							w, &proc->todo);
					binder_wakeup_proc_ilocked(proc);
				}
				binder_node_inner_unlock(buf_node);
			}
			trace_binder_transaction_buffer_release(buffer);
			binder_transaction_buffer_release(proc, buffer, 0, false);
			binder_alloc_free_buf(&proc->alloc, buffer);
			break;
		}

		case BC_TRANSACTION_SG:
		case BC_REPLY_SG: {
			struct binder_transaction_data_sg tr;

			if (copy_from_user(&tr, ptr, sizeof(tr)))
				return -EFAULT;
			ptr += sizeof(tr);
			binder_transaction(proc, thread, &tr.transaction_data,
					   cmd == BC_REPLY_SG, tr.buffers_size);
			break;
		}
		case BC_TRANSACTION:
		case BC_REPLY: {
			struct binder_transaction_data tr;

			if (copy_from_user(&tr, ptr, sizeof(tr)))
				return -EFAULT;
			ptr += sizeof(tr);
			binder_transaction(proc, thread, &tr,
					   cmd == BC_REPLY, 0);
			break;
		}

		case BC_REGISTER_LOOPER:
			binder_debug(BINDER_DEBUG_THREADS,
				     "%d:%d BC_REGISTER_LOOPER\n",
				     proc->pid, thread->pid);
			binder_inner_proc_lock(proc);
			if (thread->looper & BINDER_LOOPER_STATE_ENTERED) {
				thread->looper |= BINDER_LOOPER_STATE_INVALID;
				binder_user_error("%d:%d ERROR: BC_REGISTER_LOOPER called after BC_ENTER_LOOPER\n",
					proc->pid, thread->pid);
			} else if (proc->requested_threads == 0) {
				thread->looper |= BINDER_LOOPER_STATE_INVALID;
				binder_user_error("%d:%d ERROR: BC_REGISTER_LOOPER called without request\n",
					proc->pid, thread->pid);
			} else {
				proc->requested_threads--;
				proc->requested_threads_started++;
			}
			thread->looper |= BINDER_LOOPER_STATE_REGISTERED;
			binder_inner_proc_unlock(proc);
			break;
		case BC_ENTER_LOOPER:
			binder_debug(BINDER_DEBUG_THREADS,
				     "%d:%d BC_ENTER_LOOPER\n",
				     proc->pid, thread->pid);
			if (thread->looper & BINDER_LOOPER_STATE_REGISTERED) {
				thread->looper |= BINDER_LOOPER_STATE_INVALID;
				binder_user_error("%d:%d ERROR: BC_ENTER_LOOPER called after BC_REGISTER_LOOPER\n",
					proc->pid, thread->pid);
			}
			thread->looper |= BINDER_LOOPER_STATE_ENTERED;
			break;
		case BC_EXIT_LOOPER:
			binder_debug(BINDER_DEBUG_THREADS,
				     "%d:%d BC_EXIT_LOOPER\n",
				     proc->pid, thread->pid);
			thread->looper |= BINDER_LOOPER_STATE_EXITED;
			break;

		case BC_REQUEST_DEATH_NOTIFICATION:
		case BC_CLEAR_DEATH_NOTIFICATION: {
			uint32_t target;
			binder_uintptr_t cookie;
			struct binder_ref *ref;
			struct binder_ref_death *death = NULL;

			if (get_user(target, (uint32_t __user *)ptr))
				return -EFAULT;
			ptr += sizeof(uint32_t);
			if (get_user(cookie, (binder_uintptr_t __user *)ptr))
				return -EFAULT;
			ptr += sizeof(binder_uintptr_t);
			if (cmd == BC_REQUEST_DEATH_NOTIFICATION) {
				/*
				 * Allocate memory for death notification
				 * before taking lock
				 */
				death = kzalloc(sizeof(*death), GFP_KERNEL);
				if (death == NULL) {
					WARN_ON(thread->return_error.cmd !=
						BR_OK);
					thread->return_error.cmd = BR_ERROR;
					binder_enqueue_thread_work(
						thread,
						&thread->return_error.work);
					binder_debug(
						BINDER_DEBUG_FAILED_TRANSACTION,
						"%d:%d BC_REQUEST_DEATH_NOTIFICATION failed\n",
						proc->pid, thread->pid);
					break;
				}
			}
			binder_proc_lock(proc);
			ref = binder_get_ref_olocked(proc, target, false);
			if (ref == NULL) {
				binder_user_error("%d:%d %s invalid ref %d\n",
					proc->pid, thread->pid,
					cmd == BC_REQUEST_DEATH_NOTIFICATION ?
					"BC_REQUEST_DEATH_NOTIFICATION" :
					"BC_CLEAR_DEATH_NOTIFICATION",
					target);
				binder_proc_unlock(proc);
				kfree(death);
				break;
			}

			binder_debug(BINDER_DEBUG_DEATH_NOTIFICATION,
				     "%d:%d %s %016llx ref %d desc %d s %d w %d for node %d\n",
				     proc->pid, thread->pid,
				     cmd == BC_REQUEST_DEATH_NOTIFICATION ?
				     "BC_REQUEST_DEATH_NOTIFICATION" :
				     "BC_CLEAR_DEATH_NOTIFICATION",
				     (u64)cookie, ref->data.debug_id,
				     ref->data.desc, ref->data.strong,
				     ref->data.weak, ref->node->debug_id);

			binder_node_lock(ref->node);
			if (cmd == BC_REQUEST_DEATH_NOTIFICATION) {
				if (ref->death) {
					binder_user_error("%d:%d BC_REQUEST_DEATH_NOTIFICATION death notification already set\n",
						proc->pid, thread->pid);
					binder_node_unlock(ref->node);
					binder_proc_unlock(proc);
					kfree(death);
					break;
				}
				binder_stats_created(BINDER_STAT_DEATH);
				INIT_LIST_HEAD(&death->work.entry);
				death->cookie = cookie;
				ref->death = death;
				if (ref->node->proc == NULL) {
					ref->death->work.type = BINDER_WORK_DEAD_BINDER;

					binder_inner_proc_lock(proc);
					binder_enqueue_work_ilocked(
						&ref->death->work, &proc->todo);
					binder_wakeup_proc_ilocked(proc);
					binder_inner_proc_unlock(proc);
				}
			} else {
				if (ref->death == NULL) {
					binder_user_error("%d:%d BC_CLEAR_DEATH_NOTIFICATION death notification not active\n",
						proc->pid, thread->pid);
					binder_node_unlock(ref->node);
					binder_proc_unlock(proc);
					break;
				}
				death = ref->death;
				if (death->cookie != cookie) {
					binder_user_error("%d:%d BC_CLEAR_DEATH_NOTIFICATION death notification cookie mismatch %016llx != %016llx\n",
						proc->pid, thread->pid,
						(u64)death->cookie,
						(u64)cookie);
					binder_node_unlock(ref->node);
					binder_proc_unlock(proc);
					break;
				}
				ref->death = NULL;
				binder_inner_proc_lock(proc);
				if (list_empty(&death->work.entry)) {
					death->work.type = BINDER_WORK_CLEAR_DEATH_NOTIFICATION;
					if (thread->looper &
					    (BINDER_LOOPER_STATE_REGISTERED |
					     BINDER_LOOPER_STATE_ENTERED))
						binder_enqueue_thread_work_ilocked(
								thread,
								&death->work);
					else {
						binder_enqueue_work_ilocked(
								&death->work,
								&proc->todo);
						binder_wakeup_proc_ilocked(
								proc);
					}
				} else {
					BUG_ON(death->work.type != BINDER_WORK_DEAD_BINDER);
					death->work.type = BINDER_WORK_DEAD_BINDER_AND_CLEAR;
				}
				binder_inner_proc_unlock(proc);
			}
			binder_node_unlock(ref->node);
			binder_proc_unlock(proc);
		} break;
		case BC_DEAD_BINDER_DONE: {
			struct binder_work *w;
			binder_uintptr_t cookie;
			struct binder_ref_death *death = NULL;

			if (get_user(cookie, (binder_uintptr_t __user *)ptr))
				return -EFAULT;

			ptr += sizeof(cookie);
			binder_inner_proc_lock(proc);
			list_for_each_entry(w, &proc->delivered_death,
					    entry) {
				struct binder_ref_death *tmp_death =
					container_of(w,
						     struct binder_ref_death,
						     work);

				if (tmp_death->cookie == cookie) {
					death = tmp_death;
					break;
				}
			}
			binder_debug(BINDER_DEBUG_DEAD_BINDER,
				     "%d:%d BC_DEAD_BINDER_DONE %016llx found %pK\n",
				     proc->pid, thread->pid, (u64)cookie,
				     death);
			if (death == NULL) {
				binder_user_error("%d:%d BC_DEAD_BINDER_DONE %016llx not found\n",
					proc->pid, thread->pid, (u64)cookie);
				binder_inner_proc_unlock(proc);
				break;
			}
			binder_dequeue_work_ilocked(&death->work);
			if (death->work.type == BINDER_WORK_DEAD_BINDER_AND_CLEAR) {
				death->work.type = BINDER_WORK_CLEAR_DEATH_NOTIFICATION;
				if (thread->looper &
					(BINDER_LOOPER_STATE_REGISTERED |
					 BINDER_LOOPER_STATE_ENTERED))
					binder_enqueue_thread_work_ilocked(
						thread, &death->work);
				else {
					binder_enqueue_work_ilocked(
							&death->work,
							&proc->todo);
					binder_wakeup_proc_ilocked(proc);
				}
			}
			binder_inner_proc_unlock(proc);
		} break;

		default:
			pr_err("%d:%d unknown command %d\n",
			       proc->pid, thread->pid, cmd);
			return -EINVAL;
		}
		*consumed = ptr - buffer;
	}
	return 0;
}

static void binder_stat_br(struct binder_proc *proc,
			   struct binder_thread *thread, uint32_t cmd)
{
	trace_binder_return(cmd);
	if (_IOC_NR(cmd) < ARRAY_SIZE(binder_stats.br)) {
		atomic_inc(&binder_stats.br[_IOC_NR(cmd)]);
		atomic_inc(&proc->stats.br[_IOC_NR(cmd)]);
		atomic_inc(&thread->stats.br[_IOC_NR(cmd)]);
	}
}

static int binder_put_node_cmd(struct binder_proc *proc,
			       struct binder_thread *thread,
			       void __user **ptrp,
			       binder_uintptr_t node_ptr,
			       binder_uintptr_t node_cookie,
			       int node_debug_id,
			       uint32_t cmd, const char *cmd_name)
{
	void __user *ptr = *ptrp;

	if (put_user(cmd, (uint32_t __user *)ptr))
		return -EFAULT;
	ptr += sizeof(uint32_t);

	if (put_user(node_ptr, (binder_uintptr_t __user *)ptr))
		return -EFAULT;
	ptr += sizeof(binder_uintptr_t);

	if (put_user(node_cookie, (binder_uintptr_t __user *)ptr))
		return -EFAULT;
	ptr += sizeof(binder_uintptr_t);

	binder_stat_br(proc, thread, cmd);
	binder_debug(BINDER_DEBUG_USER_REFS, "%d:%d %s %d u%016llx c%016llx\n",
		     proc->pid, thread->pid, cmd_name, node_debug_id,
		     (u64)node_ptr, (u64)node_cookie);

	*ptrp = ptr;
	return 0;
}

static int binder_wait_for_work(struct binder_thread *thread,
				bool do_proc_work)
{
	DEFINE_WAIT(wait);
	struct binder_proc *proc = thread->proc;
	int ret = 0;

	freezer_do_not_count();
	binder_inner_proc_lock(proc);
	for (;;) {
		prepare_to_wait(&thread->wait, &wait, TASK_INTERRUPTIBLE);
		if (binder_has_work_ilocked(thread, do_proc_work))
			break;
		if (do_proc_work)
			list_add(&thread->waiting_thread_node,
				 &proc->waiting_threads);
		binder_inner_proc_unlock(proc);
		schedule();
		binder_inner_proc_lock(proc);
		list_del_init(&thread->waiting_thread_node);
		if (signal_pending(current)) {
			ret = -ERESTARTSYS;
			break;
		}
	}
	finish_wait(&thread->wait, &wait);
	binder_inner_proc_unlock(proc);
	freezer_count();

	return ret;
}

static int binder_thread_read(struct binder_proc *proc,
			      struct binder_thread *thread,
			      binder_uintptr_t binder_buffer, size_t size,
			      binder_size_t *consumed, int non_block)
{
	void __user *buffer = (void __user *)(uintptr_t)binder_buffer;
	void __user *ptr = buffer + *consumed;
	void __user *end = buffer + size;

	int ret = 0;
	int wait_for_proc_work;

	if (*consumed == 0) {
		if (put_user(BR_NOOP, (uint32_t __user *)ptr))
			return -EFAULT;
		ptr += sizeof(uint32_t);
	}

retry:
	binder_inner_proc_lock(proc);
	wait_for_proc_work = binder_available_for_proc_work_ilocked(thread);
	binder_inner_proc_unlock(proc);

	thread->looper |= BINDER_LOOPER_STATE_WAITING;

	trace_binder_wait_for_work(wait_for_proc_work,
				   !!thread->transaction_stack,
				   !binder_worklist_empty(proc, &thread->todo));
	if (wait_for_proc_work) {
		if (!(thread->looper & (BINDER_LOOPER_STATE_REGISTERED |
					BINDER_LOOPER_STATE_ENTERED))) {
			binder_user_error("%d:%d ERROR: Thread waiting for process work before calling BC_REGISTER_LOOPER or BC_ENTER_LOOPER (state %x)\n",
				proc->pid, thread->pid, thread->looper);
			wait_event_interruptible(binder_user_error_wait,
						 binder_stop_on_user_error < 2);
		}
		binder_restore_priority(current, proc->default_priority);
	}

	if (non_block) {
		if (!binder_has_work(thread, wait_for_proc_work))
			ret = -EAGAIN;
	} else {
		ret = binder_wait_for_work(thread, wait_for_proc_work);
	}

	thread->looper &= ~BINDER_LOOPER_STATE_WAITING;

	if (ret)
		return ret;

	while (1) {
		uint32_t cmd;
		struct binder_transaction_data_secctx tr;
		struct binder_transaction_data *trd = &tr.transaction_data;
		struct binder_work *w = NULL;
		struct list_head *list = NULL;
		struct binder_transaction *t = NULL;
		struct binder_thread *t_from;
		size_t trsize = sizeof(*trd);

		binder_inner_proc_lock(proc);
		if (!binder_worklist_empty_ilocked(&thread->todo))
			list = &thread->todo;
		else if (!binder_worklist_empty_ilocked(&proc->todo) &&
			   wait_for_proc_work)
			list = &proc->todo;
		else {
			binder_inner_proc_unlock(proc);

			/* no data added */
			if (ptr - buffer == 4 && !thread->looper_need_return)
				goto retry;
			break;
		}

		if (end - ptr < sizeof(tr) + 4) {
			binder_inner_proc_unlock(proc);
			break;
		}
		w = binder_dequeue_work_head_ilocked(list);
		if (binder_worklist_empty_ilocked(&thread->todo))
			thread->process_todo = false;

		switch (w->type) {
		case BINDER_WORK_TRANSACTION: {
			binder_inner_proc_unlock(proc);
			t = container_of(w, struct binder_transaction, work);
		} break;
		case BINDER_WORK_RETURN_ERROR: {
			struct binder_error *e = container_of(
					w, struct binder_error, work);

			WARN_ON(e->cmd == BR_OK);
			binder_inner_proc_unlock(proc);
			if (put_user(e->cmd, (uint32_t __user *)ptr))
				return -EFAULT;
			cmd = e->cmd;
			e->cmd = BR_OK;
			ptr += sizeof(uint32_t);

			binder_stat_br(proc, thread, e->cmd);
		} break;
		case BINDER_WORK_TRANSACTION_COMPLETE: {
			binder_inner_proc_unlock(proc);
			cmd = BR_TRANSACTION_COMPLETE;
			if (put_user(cmd, (uint32_t __user *)ptr))
				return -EFAULT;
			ptr += sizeof(uint32_t);

			binder_stat_br(proc, thread, cmd);
			binder_debug(BINDER_DEBUG_TRANSACTION_COMPLETE,
				     "%d:%d BR_TRANSACTION_COMPLETE\n",
				     proc->pid, thread->pid);
			kfree(w);
			binder_stats_deleted(BINDER_STAT_TRANSACTION_COMPLETE);
		} break;
		case BINDER_WORK_NODE: {
			struct binder_node *node = container_of(w, struct binder_node, work);
			int strong, weak;
			binder_uintptr_t node_ptr = node->ptr;
			binder_uintptr_t node_cookie = node->cookie;
			int node_debug_id = node->debug_id;
			int has_weak_ref;
			int has_strong_ref;
			void __user *orig_ptr = ptr;

			BUG_ON(proc != node->proc);
			strong = node->internal_strong_refs ||
					node->local_strong_refs;
			weak = !hlist_empty(&node->refs) ||
					node->local_weak_refs ||
					node->tmp_refs || strong;
			has_strong_ref = node->has_strong_ref;
			has_weak_ref = node->has_weak_ref;

			if (weak && !has_weak_ref) {
				node->has_weak_ref = 1;
				node->pending_weak_ref = 1;
				node->local_weak_refs++;
			}
			if (strong && !has_strong_ref) {
				node->has_strong_ref = 1;
				node->pending_strong_ref = 1;
				node->local_strong_refs++;
			}
			if (!strong && has_strong_ref)
				node->has_strong_ref = 0;
			if (!weak && has_weak_ref)
				node->has_weak_ref = 0;
			if (!weak && !strong) {
				binder_debug(BINDER_DEBUG_INTERNAL_REFS,
					     "%d:%d node %d u%016llx c%016llx deleted\n",
					     proc->pid, thread->pid,
					     node_debug_id,
					     (u64)node_ptr,
					     (u64)node_cookie);
				rb_erase(&node->rb_node, &proc->nodes);
				binder_inner_proc_unlock(proc);
				binder_node_lock(node);
				/*
				 * Acquire the node lock before freeing the
				 * node to serialize with other threads that
				 * may have been holding the node lock while
				 * decrementing this node (avoids race where
				 * this thread frees while the other thread
				 * is unlocking the node after the final
				 * decrement)
				 */
				binder_node_unlock(node);
				binder_free_node(node);
			} else
				binder_inner_proc_unlock(proc);

			if (weak && !has_weak_ref)
				ret = binder_put_node_cmd(
						proc, thread, &ptr, node_ptr,
						node_cookie, node_debug_id,
						BR_INCREFS, "BR_INCREFS");
			if (!ret && strong && !has_strong_ref)
				ret = binder_put_node_cmd(
						proc, thread, &ptr, node_ptr,
						node_cookie, node_debug_id,
						BR_ACQUIRE, "BR_ACQUIRE");
			if (!ret && !strong && has_strong_ref)
				ret = binder_put_node_cmd(
						proc, thread, &ptr, node_ptr,
						node_cookie, node_debug_id,
						BR_RELEASE, "BR_RELEASE");
			if (!ret && !weak && has_weak_ref)
				ret = binder_put_node_cmd(
						proc, thread, &ptr, node_ptr,
						node_cookie, node_debug_id,
						BR_DECREFS, "BR_DECREFS");
			if (orig_ptr == ptr)
				binder_debug(BINDER_DEBUG_INTERNAL_REFS,
					     "%d:%d node %d u%016llx c%016llx state unchanged\n",
					     proc->pid, thread->pid,
					     node_debug_id,
					     (u64)node_ptr,
					     (u64)node_cookie);
			if (ret)
				return ret;
		} break;
		case BINDER_WORK_DEAD_BINDER:
		case BINDER_WORK_DEAD_BINDER_AND_CLEAR:
		case BINDER_WORK_CLEAR_DEATH_NOTIFICATION: {
			struct binder_ref_death *death;
			uint32_t cmd;
			binder_uintptr_t cookie;

			death = container_of(w, struct binder_ref_death, work);
			if (w->type == BINDER_WORK_CLEAR_DEATH_NOTIFICATION)
				cmd = BR_CLEAR_DEATH_NOTIFICATION_DONE;
			else
				cmd = BR_DEAD_BINDER;
			cookie = death->cookie;

			binder_debug(BINDER_DEBUG_DEATH_NOTIFICATION,
				     "%d:%d %s %016llx\n",
				      proc->pid, thread->pid,
				      cmd == BR_DEAD_BINDER ?
				      "BR_DEAD_BINDER" :
				      "BR_CLEAR_DEATH_NOTIFICATION_DONE",
				      (u64)cookie);
			if (w->type == BINDER_WORK_CLEAR_DEATH_NOTIFICATION) {
				binder_inner_proc_unlock(proc);
				kfree(death);
				binder_stats_deleted(BINDER_STAT_DEATH);
			} else {
				binder_enqueue_work_ilocked(
						w, &proc->delivered_death);
				binder_inner_proc_unlock(proc);
			}
			if (put_user(cmd, (uint32_t __user *)ptr))
				return -EFAULT;
			ptr += sizeof(uint32_t);
			if (put_user(cookie,
				     (binder_uintptr_t __user *)ptr))
				return -EFAULT;
			ptr += sizeof(binder_uintptr_t);
			binder_stat_br(proc, thread, cmd);
			if (cmd == BR_DEAD_BINDER)
				goto done; /* DEAD_BINDER notifications can cause transactions */
		} break;
		}

		if (!t)
			continue;

		BUG_ON(t->buffer == NULL);
		if (t->buffer->target_node) {
			struct binder_node *target_node = t->buffer->target_node;
			struct binder_priority node_prio;

			trd->target.ptr = target_node->ptr;
			trd->cookie =  target_node->cookie;
			node_prio.sched_policy = target_node->sched_policy;
			node_prio.prio = target_node->min_priority;
			binder_transaction_priority(current, t, node_prio,
						    target_node->inherit_rt);
			cmd = BR_TRANSACTION;
		} else {
			trd->target.ptr = 0;
			trd->cookie = 0;
			cmd = BR_REPLY;
		}
		trd->code = t->code;
		trd->flags = t->flags;
		trd->sender_euid = from_kuid(current_user_ns(), t->sender_euid);

		t_from = binder_get_txn_from(t);
		if (t_from) {
			struct task_struct *sender = t_from->proc->tsk;

			trd->sender_pid =
				task_tgid_nr_ns(sender,
						task_active_pid_ns(current));
		} else {
			trd->sender_pid = 0;
		}

		trd->data_size = t->buffer->data_size;
		trd->offsets_size = t->buffer->offsets_size;
		trd->data.ptr.buffer = (uintptr_t)t->buffer->user_data;
		trd->data.ptr.offsets = trd->data.ptr.buffer +
					ALIGN(t->buffer->data_size,
					    sizeof(void *));

		tr.secctx = t->security_ctx;
		if (t->security_ctx) {
			cmd = BR_TRANSACTION_SEC_CTX;
			trsize = sizeof(tr);
		}
		if (put_user(cmd, (uint32_t __user *)ptr)) {
			if (t_from)
				binder_thread_dec_tmpref(t_from);

			binder_cleanup_transaction(t, "put_user failed",
						   BR_FAILED_REPLY);

			return -EFAULT;
		}
		ptr += sizeof(uint32_t);
		if (copy_to_user(ptr, &tr, trsize)) {
			if (t_from)
				binder_thread_dec_tmpref(t_from);

			binder_cleanup_transaction(t, "copy_to_user failed",
						   BR_FAILED_REPLY);

			return -EFAULT;
		}
		ptr += trsize;

		trace_binder_transaction_received(t);
		binder_stat_br(proc, thread, cmd);
		binder_debug(BINDER_DEBUG_TRANSACTION,
			     "%d:%d %s %d %d:%d, cmd %d size %zd-%zd ptr %016llx-%016llx\n",
			     proc->pid, thread->pid,
			     (cmd == BR_TRANSACTION) ? "BR_TRANSACTION" :
				(cmd == BR_TRANSACTION_SEC_CTX) ?
				     "BR_TRANSACTION_SEC_CTX" : "BR_REPLY",
			     t->debug_id, t_from ? t_from->proc->pid : 0,
			     t_from ? t_from->pid : 0, cmd,
			     t->buffer->data_size, t->buffer->offsets_size,
			     (u64)trd->data.ptr.buffer,
			     (u64)trd->data.ptr.offsets);

		if (t_from)
			binder_thread_dec_tmpref(t_from);
		t->buffer->allow_user_free = 1;
		if (cmd != BR_REPLY && !(t->flags & TF_ONE_WAY)) {
			binder_inner_proc_lock(thread->proc);
			t->to_parent = thread->transaction_stack;
			t->to_thread = thread;
			thread->transaction_stack = t;
			binder_inner_proc_unlock(thread->proc);
		} else {
			binder_free_transaction(t);
		}
		break;
	}

done:

	*consumed = ptr - buffer;
	binder_inner_proc_lock(proc);
	if (proc->requested_threads == 0 &&
	    list_empty(&thread->proc->waiting_threads) &&
	    proc->requested_threads_started < proc->max_threads &&
	    (thread->looper & (BINDER_LOOPER_STATE_REGISTERED |
	     BINDER_LOOPER_STATE_ENTERED)) /* the user-space code fails to */
	     /*spawn a new thread if we leave this out */) {
		proc->requested_threads++;
		binder_inner_proc_unlock(proc);
		binder_debug(BINDER_DEBUG_THREADS,
			     "%d:%d BR_SPAWN_LOOPER\n",
			     proc->pid, thread->pid);
		if (put_user(BR_SPAWN_LOOPER, (uint32_t __user *)buffer))
			return -EFAULT;
		binder_stat_br(proc, thread, BR_SPAWN_LOOPER);
	} else
		binder_inner_proc_unlock(proc);
	return 0;
}

static void binder_release_work(struct binder_proc *proc,
				struct list_head *list)
{
	struct binder_work *w;
	enum binder_work_type wtype;

	while (1) {
		binder_inner_proc_lock(proc);
		w = binder_dequeue_work_head_ilocked(list);
		wtype = w ? w->type : 0;
		binder_inner_proc_unlock(proc);
		if (!w)
			return;

		switch (wtype) {
		case BINDER_WORK_TRANSACTION: {
			struct binder_transaction *t;

			t = container_of(w, struct binder_transaction, work);

			binder_cleanup_transaction(t, "process died.",
						   BR_DEAD_REPLY);
		} break;
		case BINDER_WORK_RETURN_ERROR: {
			struct binder_error *e = container_of(
					w, struct binder_error, work);

			binder_debug(BINDER_DEBUG_DEAD_TRANSACTION,
				"undelivered TRANSACTION_ERROR: %u\n",
				e->cmd);
		} break;
		case BINDER_WORK_TRANSACTION_COMPLETE: {
			binder_debug(BINDER_DEBUG_DEAD_TRANSACTION,
				"undelivered TRANSACTION_COMPLETE\n");
			kfree(w);
			binder_stats_deleted(BINDER_STAT_TRANSACTION_COMPLETE);
		} break;
		case BINDER_WORK_DEAD_BINDER_AND_CLEAR:
		case BINDER_WORK_CLEAR_DEATH_NOTIFICATION: {
			struct binder_ref_death *death;

			death = container_of(w, struct binder_ref_death, work);
			binder_debug(BINDER_DEBUG_DEAD_TRANSACTION,
				"undelivered death notification, %016llx\n",
				(u64)death->cookie);
			kfree(death);
			binder_stats_deleted(BINDER_STAT_DEATH);
		} break;
		case BINDER_WORK_NODE:
			break;
		default:
			pr_err("unexpected work type, %d, not freed\n",
			       wtype);
			break;
		}
	}

}

static struct binder_thread *binder_get_thread_ilocked(
		struct binder_proc *proc, struct binder_thread *new_thread)
{
	struct binder_thread *thread = NULL;
	struct rb_node *parent = NULL;
	struct rb_node **p = &proc->threads.rb_node;

	while (*p) {
		parent = *p;
		thread = rb_entry(parent, struct binder_thread, rb_node);

		if (current->pid < thread->pid)
			p = &(*p)->rb_left;
		else if (current->pid > thread->pid)
			p = &(*p)->rb_right;
		else
			return thread;
	}
	if (!new_thread)
		return NULL;
	thread = new_thread;
	binder_stats_created(BINDER_STAT_THREAD);
	thread->proc = proc;
	thread->pid = current->pid;
	get_task_struct(current);
	thread->task = current;
	atomic_set(&thread->tmp_ref, 0);
	init_waitqueue_head(&thread->wait);
	INIT_LIST_HEAD(&thread->todo);
	rb_link_node(&thread->rb_node, parent, p);
	rb_insert_color(&thread->rb_node, &proc->threads);
	thread->looper_need_return = true;
	thread->return_error.work.type = BINDER_WORK_RETURN_ERROR;
	thread->return_error.cmd = BR_OK;
	thread->reply_error.work.type = BINDER_WORK_RETURN_ERROR;
	thread->reply_error.cmd = BR_OK;
	INIT_LIST_HEAD(&new_thread->waiting_thread_node);
	return thread;
}

static struct binder_thread *binder_get_thread(struct binder_proc *proc)
{
	struct binder_thread *thread;
	struct binder_thread *new_thread;

	binder_inner_proc_lock(proc);
	thread = binder_get_thread_ilocked(proc, NULL);
	binder_inner_proc_unlock(proc);
	if (!thread) {
		new_thread = kzalloc(sizeof(*thread), GFP_KERNEL);
		if (new_thread == NULL)
			return NULL;
		binder_inner_proc_lock(proc);
		thread = binder_get_thread_ilocked(proc, new_thread);
		binder_inner_proc_unlock(proc);
		if (thread != new_thread)
			kfree(new_thread);
	}
	return thread;
}

static void binder_free_proc(struct binder_proc *proc)
{
	BUG_ON(!list_empty(&proc->todo));
	BUG_ON(!list_empty(&proc->delivered_death));
	binder_alloc_deferred_release(&proc->alloc);
	put_task_struct(proc->tsk);
<<<<<<< HEAD
=======
	put_cred(proc->cred);
>>>>>>> 52c0273c
	binder_stats_deleted(BINDER_STAT_PROC);
	kfree(proc);
}

static void binder_free_thread(struct binder_thread *thread)
{
	BUG_ON(!list_empty(&thread->todo));
	binder_stats_deleted(BINDER_STAT_THREAD);
	binder_proc_dec_tmpref(thread->proc);
	put_task_struct(thread->task);
	kfree(thread);
}

static int binder_thread_release(struct binder_proc *proc,
				 struct binder_thread *thread)
{
	struct binder_transaction *t;
	struct binder_transaction *send_reply = NULL;
	int active_transactions = 0;
	struct binder_transaction *last_t = NULL;

	binder_inner_proc_lock(thread->proc);
	/*
	 * take a ref on the proc so it survives
	 * after we remove this thread from proc->threads.
	 * The corresponding dec is when we actually
	 * free the thread in binder_free_thread()
	 */
	atomic_inc(&proc->tmp_ref);
	/*
	 * take a ref on this thread to ensure it
	 * survives while we are releasing it
	 */
	atomic_inc(&thread->tmp_ref);
	rb_erase(&thread->rb_node, &proc->threads);
	t = thread->transaction_stack;
	if (t) {
		spin_lock(&t->lock);
		if (t->to_thread == thread)
			send_reply = t;
	}
	thread->is_dead = true;

	while (t) {
		last_t = t;
		active_transactions++;
		binder_debug(BINDER_DEBUG_DEAD_TRANSACTION,
			     "release %d:%d transaction %d %s, still active\n",
			      proc->pid, thread->pid,
			     t->debug_id,
			     (t->to_thread == thread) ? "in" : "out");

		if (t->to_thread == thread) {
			t->to_proc = NULL;
			t->to_thread = NULL;
			if (t->buffer) {
				t->buffer->transaction = NULL;
				t->buffer = NULL;
			}
			t = t->to_parent;
		} else if (t->from == thread) {
			t->from = NULL;
			t = t->from_parent;
		} else
			BUG();
		spin_unlock(&last_t->lock);
		if (t)
			spin_lock(&t->lock);
	}

	/*
<<<<<<< HEAD
	 * If this thread used poll, make sure we remove the waitqueue
	 * from any epoll data structures holding it with POLLFREE.
	 * waitqueue_active() is safe to use here because we're holding
	 * the inner lock.
=======
	 * If this thread used poll, make sure we remove the waitqueue from any
	 * poll data structures holding it.
>>>>>>> 52c0273c
	 */
	if (thread->looper & BINDER_LOOPER_STATE_POLL)
		wake_up_pollfree(&thread->wait);

	binder_inner_proc_unlock(thread->proc);

	binder_inner_proc_unlock(thread->proc);

	/*
	 * This is needed to avoid races between wake_up_pollfree() above and
	 * someone else removing the last entry from the queue for other reasons
	 * (e.g. ep_remove_wait_queue() being called due to an epoll file
	 * descriptor being closed).  Such other users hold an RCU read lock, so
	 * we can be sure they're done after we call synchronize_rcu().
	 */
	if (thread->looper & BINDER_LOOPER_STATE_POLL)
		synchronize_rcu();

	if (send_reply)
		binder_send_failed_reply(send_reply, BR_DEAD_REPLY);
	binder_release_work(proc, &thread->todo);
	binder_thread_dec_tmpref(thread);
	return active_transactions;
}

static unsigned int binder_poll(struct file *filp,
				struct poll_table_struct *wait)
{
	struct binder_proc *proc = filp->private_data;
	struct binder_thread *thread = NULL;
	bool wait_for_proc_work;

	thread = binder_get_thread(proc);
	if (!thread)
		return POLLERR;

	binder_inner_proc_lock(thread->proc);
	thread->looper |= BINDER_LOOPER_STATE_POLL;
	wait_for_proc_work = binder_available_for_proc_work_ilocked(thread);

	binder_inner_proc_unlock(thread->proc);

	poll_wait(filp, &thread->wait, wait);

	if (binder_has_work(thread, wait_for_proc_work))
		return POLLIN;

	return 0;
}

static int binder_ioctl_write_read(struct file *filp,
				unsigned int cmd, unsigned long arg,
				struct binder_thread *thread)
{
	int ret = 0;
	struct binder_proc *proc = filp->private_data;
	unsigned int size = _IOC_SIZE(cmd);
	void __user *ubuf = (void __user *)arg;
	struct binder_write_read bwr;

	if (size != sizeof(struct binder_write_read)) {
		ret = -EINVAL;
		goto out;
	}
	if (copy_from_user(&bwr, ubuf, sizeof(bwr))) {
		ret = -EFAULT;
		goto out;
	}
	binder_debug(BINDER_DEBUG_READ_WRITE,
		     "%d:%d write %lld at %016llx, read %lld at %016llx\n",
		     proc->pid, thread->pid,
		     (u64)bwr.write_size, (u64)bwr.write_buffer,
		     (u64)bwr.read_size, (u64)bwr.read_buffer);

	if (bwr.write_size > 0) {
		ret = binder_thread_write(proc, thread,
					  bwr.write_buffer,
					  bwr.write_size,
					  &bwr.write_consumed);
		trace_binder_write_done(ret);
		if (ret < 0) {
			bwr.read_consumed = 0;
			if (copy_to_user(ubuf, &bwr, sizeof(bwr)))
				ret = -EFAULT;
			goto out;
		}
	}
	if (bwr.read_size > 0) {
		ret = binder_thread_read(proc, thread, bwr.read_buffer,
					 bwr.read_size,
					 &bwr.read_consumed,
					 filp->f_flags & O_NONBLOCK);
		trace_binder_read_done(ret);
		binder_inner_proc_lock(proc);
		if (!binder_worklist_empty_ilocked(&proc->todo))
			binder_wakeup_proc_ilocked(proc);
		binder_inner_proc_unlock(proc);
		if (ret < 0) {
			if (copy_to_user(ubuf, &bwr, sizeof(bwr)))
				ret = -EFAULT;
			goto out;
		}
	}
	binder_debug(BINDER_DEBUG_READ_WRITE,
		     "%d:%d wrote %lld of %lld, read return %lld of %lld\n",
		     proc->pid, thread->pid,
		     (u64)bwr.write_consumed, (u64)bwr.write_size,
		     (u64)bwr.read_consumed, (u64)bwr.read_size);
	if (copy_to_user(ubuf, &bwr, sizeof(bwr))) {
		ret = -EFAULT;
		goto out;
	}
out:
	return ret;
}

static int binder_ioctl_set_ctx_mgr(struct file *filp,
				    struct flat_binder_object *fbo)
{
	int ret = 0;
	struct binder_proc *proc = filp->private_data;
	struct binder_context *context = proc->context;
	struct binder_node *new_node;
	kuid_t curr_euid = current_euid();

	mutex_lock(&context->context_mgr_node_lock);
	if (context->binder_context_mgr_node) {
		pr_err("BINDER_SET_CONTEXT_MGR already set\n");
		ret = -EBUSY;
		goto out;
	}
	ret = security_binder_set_context_mgr(proc->cred);
	if (ret < 0)
		goto out;
	if (uid_valid(context->binder_context_mgr_uid)) {
		if (!uid_eq(context->binder_context_mgr_uid, curr_euid)) {
			pr_err("BINDER_SET_CONTEXT_MGR bad uid %d != %d\n",
			       from_kuid(&init_user_ns, curr_euid),
			       from_kuid(&init_user_ns,
					 context->binder_context_mgr_uid));
			ret = -EPERM;
			goto out;
		}
	} else {
		context->binder_context_mgr_uid = curr_euid;
	}
	new_node = binder_new_node(proc, fbo);
	if (!new_node) {
		ret = -ENOMEM;
		goto out;
	}
	binder_node_lock(new_node);
	new_node->local_weak_refs++;
	new_node->local_strong_refs++;
	new_node->has_strong_ref = 1;
	new_node->has_weak_ref = 1;
	context->binder_context_mgr_node = new_node;
	binder_node_unlock(new_node);
	binder_put_node(new_node);
out:
	mutex_unlock(&context->context_mgr_node_lock);
	return ret;
}

static int binder_ioctl_get_node_info_for_ref(struct binder_proc *proc,
		struct binder_node_info_for_ref *info)
{
	struct binder_node *node;
	struct binder_context *context = proc->context;
	__u32 handle = info->handle;

	if (info->strong_count || info->weak_count || info->reserved1 ||
	    info->reserved2 || info->reserved3) {
		binder_user_error("%d BINDER_GET_NODE_INFO_FOR_REF: only handle may be non-zero.",
				  proc->pid);
		return -EINVAL;
	}

	/* This ioctl may only be used by the context manager */
	mutex_lock(&context->context_mgr_node_lock);
	if (!context->binder_context_mgr_node ||
		context->binder_context_mgr_node->proc != proc) {
		mutex_unlock(&context->context_mgr_node_lock);
		return -EPERM;
	}
	mutex_unlock(&context->context_mgr_node_lock);

	node = binder_get_node_from_ref(proc, handle, true, NULL);
	if (!node)
		return -EINVAL;

	info->strong_count = node->local_strong_refs +
		node->internal_strong_refs;
	info->weak_count = node->local_weak_refs;

	binder_put_node(node);

	return 0;
}

static int binder_ioctl_get_node_debug_info(struct binder_proc *proc,
				struct binder_node_debug_info *info) {
	struct rb_node *n;
	binder_uintptr_t ptr = info->ptr;

	memset(info, 0, sizeof(*info));

	binder_inner_proc_lock(proc);
	for (n = rb_first(&proc->nodes); n != NULL; n = rb_next(n)) {
		struct binder_node *node = rb_entry(n, struct binder_node,
						    rb_node);
		if (node->ptr > ptr) {
			info->ptr = node->ptr;
			info->cookie = node->cookie;
			info->has_strong_ref = node->has_strong_ref;
			info->has_weak_ref = node->has_weak_ref;
			break;
		}
	}
	binder_inner_proc_unlock(proc);

	return 0;
}

static long binder_ioctl(struct file *filp, unsigned int cmd, unsigned long arg)
{
	int ret;
	struct binder_proc *proc = filp->private_data;
	struct binder_thread *thread;
	unsigned int size = _IOC_SIZE(cmd);
	void __user *ubuf = (void __user *)arg;

	/*pr_info("binder_ioctl: %d:%d %x %lx\n",
			proc->pid, current->pid, cmd, arg);*/

	binder_selftest_alloc(&proc->alloc);

	trace_binder_ioctl(cmd, arg);

	ret = wait_event_interruptible(binder_user_error_wait, binder_stop_on_user_error < 2);
	if (ret)
		goto err_unlocked;

	thread = binder_get_thread(proc);
	if (thread == NULL) {
		ret = -ENOMEM;
		goto err;
	}

	switch (cmd) {
	case BINDER_WRITE_READ:
		ret = binder_ioctl_write_read(filp, cmd, arg, thread);
		if (ret)
			goto err;
		break;
	case BINDER_SET_MAX_THREADS: {
		int max_threads;

		if (copy_from_user(&max_threads, ubuf,
				   sizeof(max_threads))) {
			ret = -EINVAL;
			goto err;
		}
		binder_inner_proc_lock(proc);
		proc->max_threads = max_threads;
		binder_inner_proc_unlock(proc);
		break;
	}
	case BINDER_SET_CONTEXT_MGR_EXT: {
		struct flat_binder_object fbo;

		if (copy_from_user(&fbo, ubuf, sizeof(fbo))) {
			ret = -EINVAL;
			goto err;
		}
		ret = binder_ioctl_set_ctx_mgr(filp, &fbo);
		if (ret)
			goto err;
		break;
	}
	case BINDER_SET_CONTEXT_MGR:
		ret = binder_ioctl_set_ctx_mgr(filp, NULL);
		if (ret)
			goto err;
		break;
	case BINDER_THREAD_EXIT:
		binder_debug(BINDER_DEBUG_THREADS, "%d:%d exit\n",
			     proc->pid, thread->pid);
		binder_thread_release(proc, thread);
		thread = NULL;
		break;
	case BINDER_VERSION: {
		struct binder_version __user *ver = ubuf;

		if (size != sizeof(struct binder_version)) {
			ret = -EINVAL;
			goto err;
		}
		if (put_user(BINDER_CURRENT_PROTOCOL_VERSION,
			     &ver->protocol_version)) {
			ret = -EINVAL;
			goto err;
		}
		break;
	}
	case BINDER_GET_NODE_INFO_FOR_REF: {
		struct binder_node_info_for_ref info;

		if (copy_from_user(&info, ubuf, sizeof(info))) {
			ret = -EFAULT;
			goto err;
		}

		ret = binder_ioctl_get_node_info_for_ref(proc, &info);
		if (ret < 0)
			goto err;

		if (copy_to_user(ubuf, &info, sizeof(info))) {
			ret = -EFAULT;
			goto err;
		}

		break;
	}
	case BINDER_GET_NODE_DEBUG_INFO: {
		struct binder_node_debug_info info;

		if (copy_from_user(&info, ubuf, sizeof(info))) {
			ret = -EFAULT;
			goto err;
		}

		ret = binder_ioctl_get_node_debug_info(proc, &info);
		if (ret < 0)
			goto err;

		if (copy_to_user(ubuf, &info, sizeof(info))) {
			ret = -EFAULT;
			goto err;
		}
		break;
	}
	default:
		ret = -EINVAL;
		goto err;
	}
	ret = 0;
err:
	if (thread)
		thread->looper_need_return = false;
	wait_event_interruptible(binder_user_error_wait, binder_stop_on_user_error < 2);
	if (ret && ret != -ERESTARTSYS)
		pr_info("%d:%d ioctl %x %lx returned %d\n", proc->pid, current->pid, cmd, arg, ret);
err_unlocked:
	trace_binder_ioctl_done(ret);
	return ret;
}

static void binder_vma_open(struct vm_area_struct *vma)
{
	struct binder_proc *proc = vma->vm_private_data;

	binder_debug(BINDER_DEBUG_OPEN_CLOSE,
		     "%d open vm area %lx-%lx (%ld K) vma %lx pagep %lx\n",
		     proc->pid, vma->vm_start, vma->vm_end,
		     (vma->vm_end - vma->vm_start) / SZ_1K, vma->vm_flags,
		     (unsigned long)pgprot_val(vma->vm_page_prot));
}

static void binder_vma_close(struct vm_area_struct *vma)
{
	struct binder_proc *proc = vma->vm_private_data;

	binder_debug(BINDER_DEBUG_OPEN_CLOSE,
		     "%d close vm area %lx-%lx (%ld K) vma %lx pagep %lx\n",
		     proc->pid, vma->vm_start, vma->vm_end,
		     (vma->vm_end - vma->vm_start) / SZ_1K, vma->vm_flags,
		     (unsigned long)pgprot_val(vma->vm_page_prot));
	binder_alloc_vma_close(&proc->alloc);
	binder_defer_work(proc, BINDER_DEFERRED_PUT_FILES);
}

static int binder_vm_fault(struct vm_area_struct *vma, struct vm_fault *vmf)
{
	return VM_FAULT_SIGBUS;
}

static const struct vm_operations_struct binder_vm_ops = {
	.open = binder_vma_open,
	.close = binder_vma_close,
	.fault = binder_vm_fault,
};

static int binder_mmap(struct file *filp, struct vm_area_struct *vma)
{
	int ret;
	struct binder_proc *proc = filp->private_data;
	const char *failure_string;

	if (proc->tsk != current->group_leader)
		return -EINVAL;

	if ((vma->vm_end - vma->vm_start) > SZ_4M)
		vma->vm_end = vma->vm_start + SZ_4M;

	binder_debug(BINDER_DEBUG_OPEN_CLOSE,
		     "%s: %d %lx-%lx (%ld K) vma %lx pagep %lx\n",
		     __func__, proc->pid, vma->vm_start, vma->vm_end,
		     (vma->vm_end - vma->vm_start) / SZ_1K, vma->vm_flags,
		     (unsigned long)pgprot_val(vma->vm_page_prot));

	if (vma->vm_flags & FORBIDDEN_MMAP_FLAGS) {
		ret = -EPERM;
		failure_string = "bad vm_flags";
		goto err_bad_arg;
	}
	vma->vm_flags |= VM_DONTCOPY | VM_MIXEDMAP;
	vma->vm_flags &= ~VM_MAYWRITE;

	vma->vm_ops = &binder_vm_ops;
	vma->vm_private_data = proc;

	ret = binder_alloc_mmap_handler(&proc->alloc, vma);
	if (ret)
		return ret;
	mutex_lock(&proc->files_lock);
	proc->files = get_files_struct(current);
	mutex_unlock(&proc->files_lock);
	return 0;

err_bad_arg:
	pr_err("%s: %d %lx-%lx %s failed %d\n", __func__,
	       proc->pid, vma->vm_start, vma->vm_end, failure_string, ret);
	return ret;
}

static int binder_open(struct inode *nodp, struct file *filp)
{
	struct binder_proc *proc;
	struct binder_device *binder_dev;

	binder_debug(BINDER_DEBUG_OPEN_CLOSE, "%s: %d:%d\n", __func__,
		     current->group_leader->pid, current->pid);

	proc = kzalloc(sizeof(*proc), GFP_KERNEL);
	if (proc == NULL)
		return -ENOMEM;
	spin_lock_init(&proc->inner_lock);
	spin_lock_init(&proc->outer_lock);
	atomic_set(&proc->tmp_ref, 0);
	get_task_struct(current->group_leader);
	proc->tsk = current->group_leader;
	mutex_init(&proc->files_lock);
	proc->cred = get_cred(filp->f_cred);
	INIT_LIST_HEAD(&proc->todo);
	if (binder_supported_policy(current->policy)) {
		proc->default_priority.sched_policy = current->policy;
		proc->default_priority.prio = current->normal_prio;
	} else {
		proc->default_priority.sched_policy = SCHED_NORMAL;
		proc->default_priority.prio = NICE_TO_PRIO(0);
	}

	binder_dev = container_of(filp->private_data, struct binder_device,
				  miscdev);
	proc->context = &binder_dev->context;
	binder_alloc_init(&proc->alloc);

	binder_stats_created(BINDER_STAT_PROC);
	proc->pid = current->group_leader->pid;
	INIT_LIST_HEAD(&proc->delivered_death);
	INIT_LIST_HEAD(&proc->waiting_threads);
	filp->private_data = proc;

	mutex_lock(&binder_procs_lock);
	hlist_add_head(&proc->proc_node, &binder_procs);
	mutex_unlock(&binder_procs_lock);

	if (binder_debugfs_dir_entry_proc) {
		char strbuf[11];

		snprintf(strbuf, sizeof(strbuf), "%u", proc->pid);
		/*
		 * proc debug entries are shared between contexts, so
		 * this will fail if the process tries to open the driver
		 * again with a different context. The priting code will
		 * anyway print all contexts that a given PID has, so this
		 * is not a problem.
		 */
		proc->debugfs_entry = debugfs_create_file(strbuf, 0444,
			binder_debugfs_dir_entry_proc,
			(void *)(unsigned long)proc->pid,
			&binder_proc_fops);
	}

	return 0;
}

static int binder_flush(struct file *filp, fl_owner_t id)
{
	struct binder_proc *proc = filp->private_data;

	binder_defer_work(proc, BINDER_DEFERRED_FLUSH);

	return 0;
}

static void binder_deferred_flush(struct binder_proc *proc)
{
	struct rb_node *n;
	int wake_count = 0;

	binder_inner_proc_lock(proc);
	for (n = rb_first(&proc->threads); n != NULL; n = rb_next(n)) {
		struct binder_thread *thread = rb_entry(n, struct binder_thread, rb_node);

		thread->looper_need_return = true;
		if (thread->looper & BINDER_LOOPER_STATE_WAITING) {
			wake_up_interruptible(&thread->wait);
			wake_count++;
		}
	}
	binder_inner_proc_unlock(proc);

	binder_debug(BINDER_DEBUG_OPEN_CLOSE,
		     "binder_flush: %d woke %d threads\n", proc->pid,
		     wake_count);
}

static int binder_release(struct inode *nodp, struct file *filp)
{
	struct binder_proc *proc = filp->private_data;

	debugfs_remove(proc->debugfs_entry);
	binder_defer_work(proc, BINDER_DEFERRED_RELEASE);

	return 0;
}

static int binder_node_release(struct binder_node *node, int refs)
{
	struct binder_ref *ref;
	int death = 0;
	struct binder_proc *proc = node->proc;

	binder_release_work(proc, &node->async_todo);

	binder_node_lock(node);
	binder_inner_proc_lock(proc);
	binder_dequeue_work_ilocked(&node->work);
	/*
	 * The caller must have taken a temporary ref on the node,
	 */
	BUG_ON(!node->tmp_refs);
	if (hlist_empty(&node->refs) && node->tmp_refs == 1) {
		binder_inner_proc_unlock(proc);
		binder_node_unlock(node);
		binder_free_node(node);

		return refs;
	}

	node->proc = NULL;
	node->local_strong_refs = 0;
	node->local_weak_refs = 0;
	binder_inner_proc_unlock(proc);

	spin_lock(&binder_dead_nodes_lock);
	hlist_add_head(&node->dead_node, &binder_dead_nodes);
	spin_unlock(&binder_dead_nodes_lock);

	hlist_for_each_entry(ref, &node->refs, node_entry) {
		refs++;
		/*
		 * Need the node lock to synchronize
		 * with new notification requests and the
		 * inner lock to synchronize with queued
		 * death notifications.
		 */
		binder_inner_proc_lock(ref->proc);
		if (!ref->death) {
			binder_inner_proc_unlock(ref->proc);
			continue;
		}

		death++;

		BUG_ON(!list_empty(&ref->death->work.entry));
		ref->death->work.type = BINDER_WORK_DEAD_BINDER;
		binder_enqueue_work_ilocked(&ref->death->work,
					    &ref->proc->todo);
		binder_wakeup_proc_ilocked(ref->proc);
		binder_inner_proc_unlock(ref->proc);
	}

	binder_debug(BINDER_DEBUG_DEAD_BINDER,
		     "node %d now dead, refs %d, death %d\n",
		     node->debug_id, refs, death);
	binder_node_unlock(node);
	binder_put_node(node);

	return refs;
}

static void binder_deferred_release(struct binder_proc *proc)
{
	struct binder_context *context = proc->context;
	struct rb_node *n;
	int threads, nodes, incoming_refs, outgoing_refs, active_transactions;

	BUG_ON(proc->files);

	mutex_lock(&binder_procs_lock);
	hlist_del(&proc->proc_node);
	mutex_unlock(&binder_procs_lock);

	mutex_lock(&context->context_mgr_node_lock);
	if (context->binder_context_mgr_node &&
	    context->binder_context_mgr_node->proc == proc) {
		binder_debug(BINDER_DEBUG_DEAD_BINDER,
			     "%s: %d context_mgr_node gone\n",
			     __func__, proc->pid);
		context->binder_context_mgr_node = NULL;
	}
	mutex_unlock(&context->context_mgr_node_lock);
	binder_inner_proc_lock(proc);
	/*
	 * Make sure proc stays alive after we
	 * remove all the threads
	 */
	atomic_inc(&proc->tmp_ref);

	proc->is_dead = true;
	threads = 0;
	active_transactions = 0;
	while ((n = rb_first(&proc->threads))) {
		struct binder_thread *thread;

		thread = rb_entry(n, struct binder_thread, rb_node);
		binder_inner_proc_unlock(proc);
		threads++;
		active_transactions += binder_thread_release(proc, thread);
		binder_inner_proc_lock(proc);
	}

	nodes = 0;
	incoming_refs = 0;
	while ((n = rb_first(&proc->nodes))) {
		struct binder_node *node;

		node = rb_entry(n, struct binder_node, rb_node);
		nodes++;
		/*
		 * take a temporary ref on the node before
		 * calling binder_node_release() which will either
		 * kfree() the node or call binder_put_node()
		 */
		binder_inc_node_tmpref_ilocked(node);
		rb_erase(&node->rb_node, &proc->nodes);
		binder_inner_proc_unlock(proc);
		incoming_refs = binder_node_release(node, incoming_refs);
		binder_inner_proc_lock(proc);
	}
	binder_inner_proc_unlock(proc);

	outgoing_refs = 0;
	binder_proc_lock(proc);
	while ((n = rb_first(&proc->refs_by_desc))) {
		struct binder_ref *ref;

		ref = rb_entry(n, struct binder_ref, rb_node_desc);
		outgoing_refs++;
		binder_cleanup_ref_olocked(ref);
		binder_proc_unlock(proc);
		binder_free_ref(ref);
		binder_proc_lock(proc);
	}
	binder_proc_unlock(proc);

	binder_release_work(proc, &proc->todo);
	binder_release_work(proc, &proc->delivered_death);

	binder_debug(BINDER_DEBUG_OPEN_CLOSE,
		     "%s: %d threads %d, nodes %d (ref %d), refs %d, active transactions %d\n",
		     __func__, proc->pid, threads, nodes, incoming_refs,
		     outgoing_refs, active_transactions);

	binder_proc_dec_tmpref(proc);
}

static void binder_deferred_func(struct work_struct *work)
{
	struct binder_proc *proc;
	struct files_struct *files;

	int defer;

	do {
		mutex_lock(&binder_deferred_lock);
		if (!hlist_empty(&binder_deferred_list)) {
			proc = hlist_entry(binder_deferred_list.first,
					struct binder_proc, deferred_work_node);
			hlist_del_init(&proc->deferred_work_node);
			defer = proc->deferred_work;
			proc->deferred_work = 0;
		} else {
			proc = NULL;
			defer = 0;
		}
		mutex_unlock(&binder_deferred_lock);

		files = NULL;
		if (defer & BINDER_DEFERRED_PUT_FILES) {
			mutex_lock(&proc->files_lock);
			files = proc->files;
			if (files)
				proc->files = NULL;
			mutex_unlock(&proc->files_lock);
		}

		if (defer & BINDER_DEFERRED_FLUSH)
			binder_deferred_flush(proc);

		if (defer & BINDER_DEFERRED_RELEASE)
			binder_deferred_release(proc); /* frees proc */

		if (files)
			put_files_struct(files);
	} while (proc);
}
static DECLARE_WORK(binder_deferred_work, binder_deferred_func);

static void
binder_defer_work(struct binder_proc *proc, enum binder_deferred_state defer)
{
	mutex_lock(&binder_deferred_lock);
	proc->deferred_work |= defer;
	if (hlist_unhashed(&proc->deferred_work_node)) {
		hlist_add_head(&proc->deferred_work_node,
				&binder_deferred_list);
		schedule_work(&binder_deferred_work);
	}
	mutex_unlock(&binder_deferred_lock);
}

static void print_binder_transaction_ilocked(struct seq_file *m,
					     struct binder_proc *proc,
					     const char *prefix,
					     struct binder_transaction *t)
{
	struct binder_proc *to_proc;
	struct binder_buffer *buffer = t->buffer;

	spin_lock(&t->lock);
	to_proc = t->to_proc;
	seq_printf(m,
		   "%s %d: %pK from %d:%d to %d:%d code %x flags %x pri %d:%d r%d",
		   prefix, t->debug_id, t,
		   t->from ? t->from->proc->pid : 0,
		   t->from ? t->from->pid : 0,
		   to_proc ? to_proc->pid : 0,
		   t->to_thread ? t->to_thread->pid : 0,
		   t->code, t->flags, t->priority.sched_policy,
		   t->priority.prio, t->need_reply);
	spin_unlock(&t->lock);

	if (proc != to_proc) {
		/*
		 * Can only safely deref buffer if we are holding the
		 * correct proc inner lock for this node
		 */
		seq_puts(m, "\n");
		return;
	}

	if (buffer == NULL) {
		seq_puts(m, " buffer free\n");
		return;
	}
	if (buffer->target_node)
		seq_printf(m, " node %d", buffer->target_node->debug_id);
	seq_printf(m, " size %zd:%zd data %pK\n",
		   buffer->data_size, buffer->offsets_size,
		   buffer->user_data);
}

static void print_binder_work_ilocked(struct seq_file *m,
				     struct binder_proc *proc,
				     const char *prefix,
				     const char *transaction_prefix,
				     struct binder_work *w)
{
	struct binder_node *node;
	struct binder_transaction *t;

	switch (w->type) {
	case BINDER_WORK_TRANSACTION:
		t = container_of(w, struct binder_transaction, work);
		print_binder_transaction_ilocked(
				m, proc, transaction_prefix, t);
		break;
	case BINDER_WORK_RETURN_ERROR: {
		struct binder_error *e = container_of(
				w, struct binder_error, work);

		seq_printf(m, "%stransaction error: %u\n",
			   prefix, e->cmd);
	} break;
	case BINDER_WORK_TRANSACTION_COMPLETE:
		seq_printf(m, "%stransaction complete\n", prefix);
		break;
	case BINDER_WORK_NODE:
		node = container_of(w, struct binder_node, work);
		seq_printf(m, "%snode work %d: u%016llx c%016llx\n",
			   prefix, node->debug_id,
			   (u64)node->ptr, (u64)node->cookie);
		break;
	case BINDER_WORK_DEAD_BINDER:
		seq_printf(m, "%shas dead binder\n", prefix);
		break;
	case BINDER_WORK_DEAD_BINDER_AND_CLEAR:
		seq_printf(m, "%shas cleared dead binder\n", prefix);
		break;
	case BINDER_WORK_CLEAR_DEATH_NOTIFICATION:
		seq_printf(m, "%shas cleared death notification\n", prefix);
		break;
	default:
		seq_printf(m, "%sunknown work: type %d\n", prefix, w->type);
		break;
	}
}

static void print_binder_thread_ilocked(struct seq_file *m,
					struct binder_thread *thread,
					int print_always)
{
	struct binder_transaction *t;
	struct binder_work *w;
	size_t start_pos = m->count;
	size_t header_pos;

	seq_printf(m, "  thread %d: l %02x need_return %d tr %d\n",
			thread->pid, thread->looper,
			thread->looper_need_return,
			atomic_read(&thread->tmp_ref));
	header_pos = m->count;
	t = thread->transaction_stack;
	while (t) {
		if (t->from == thread) {
			print_binder_transaction_ilocked(m, thread->proc,
					"    outgoing transaction", t);
			t = t->from_parent;
		} else if (t->to_thread == thread) {
			print_binder_transaction_ilocked(m, thread->proc,
						 "    incoming transaction", t);
			t = t->to_parent;
		} else {
			print_binder_transaction_ilocked(m, thread->proc,
					"    bad transaction", t);
			t = NULL;
		}
	}
	list_for_each_entry(w, &thread->todo, entry) {
		print_binder_work_ilocked(m, thread->proc, "    ",
					  "    pending transaction", w);
	}
	if (!print_always && m->count == header_pos)
		m->count = start_pos;
}

static void print_binder_node_nilocked(struct seq_file *m,
				       struct binder_node *node)
{
	struct binder_ref *ref;
	struct binder_work *w;
	int count;

	count = 0;
	hlist_for_each_entry(ref, &node->refs, node_entry)
		count++;

	seq_printf(m, "  node %d: u%016llx c%016llx pri %d:%d hs %d hw %d ls %d lw %d is %d iw %d tr %d",
		   node->debug_id, (u64)node->ptr, (u64)node->cookie,
		   node->sched_policy, node->min_priority,
		   node->has_strong_ref, node->has_weak_ref,
		   node->local_strong_refs, node->local_weak_refs,
		   node->internal_strong_refs, count, node->tmp_refs);
	if (count) {
		seq_puts(m, " proc");
		hlist_for_each_entry(ref, &node->refs, node_entry)
			seq_printf(m, " %d", ref->proc->pid);
	}
	seq_puts(m, "\n");
	if (node->proc) {
		list_for_each_entry(w, &node->async_todo, entry)
			print_binder_work_ilocked(m, node->proc, "    ",
					  "    pending async transaction", w);
	}
}

static void print_binder_ref_olocked(struct seq_file *m,
				     struct binder_ref *ref)
{
	binder_node_lock(ref->node);
	seq_printf(m, "  ref %d: desc %d %snode %d s %d w %d d %pK\n",
		   ref->data.debug_id, ref->data.desc,
		   ref->node->proc ? "" : "dead ",
		   ref->node->debug_id, ref->data.strong,
		   ref->data.weak, ref->death);
	binder_node_unlock(ref->node);
}

static void print_binder_proc(struct seq_file *m,
			      struct binder_proc *proc, int print_all)
{
	struct binder_work *w;
	struct rb_node *n;
	size_t start_pos = m->count;
	size_t header_pos;
	struct binder_node *last_node = NULL;

	seq_printf(m, "proc %d\n", proc->pid);
	seq_printf(m, "context %s\n", proc->context->name);
	header_pos = m->count;

	binder_inner_proc_lock(proc);
	for (n = rb_first(&proc->threads); n != NULL; n = rb_next(n))
		print_binder_thread_ilocked(m, rb_entry(n, struct binder_thread,
						rb_node), print_all);

	for (n = rb_first(&proc->nodes); n != NULL; n = rb_next(n)) {
		struct binder_node *node = rb_entry(n, struct binder_node,
						    rb_node);
		if (!print_all && !node->has_async_transaction)
			continue;

		/*
		 * take a temporary reference on the node so it
		 * survives and isn't removed from the tree
		 * while we print it.
		 */
		binder_inc_node_tmpref_ilocked(node);
		/* Need to drop inner lock to take node lock */
		binder_inner_proc_unlock(proc);
		if (last_node)
			binder_put_node(last_node);
		binder_node_inner_lock(node);
		print_binder_node_nilocked(m, node);
		binder_node_inner_unlock(node);
		last_node = node;
		binder_inner_proc_lock(proc);
	}
	binder_inner_proc_unlock(proc);
	if (last_node)
		binder_put_node(last_node);

	if (print_all) {
		binder_proc_lock(proc);
		for (n = rb_first(&proc->refs_by_desc);
		     n != NULL;
		     n = rb_next(n))
			print_binder_ref_olocked(m, rb_entry(n,
							    struct binder_ref,
							    rb_node_desc));
		binder_proc_unlock(proc);
	}
	binder_alloc_print_allocated(m, &proc->alloc);
	binder_inner_proc_lock(proc);
	list_for_each_entry(w, &proc->todo, entry)
		print_binder_work_ilocked(m, proc, "  ",
					  "  pending transaction", w);
	list_for_each_entry(w, &proc->delivered_death, entry) {
		seq_puts(m, "  has delivered dead binder\n");
		break;
	}
	binder_inner_proc_unlock(proc);
	if (!print_all && m->count == header_pos)
		m->count = start_pos;
}

static const char * const binder_return_strings[] = {
	"BR_ERROR",
	"BR_OK",
	"BR_TRANSACTION",
	"BR_REPLY",
	"BR_ACQUIRE_RESULT",
	"BR_DEAD_REPLY",
	"BR_TRANSACTION_COMPLETE",
	"BR_INCREFS",
	"BR_ACQUIRE",
	"BR_RELEASE",
	"BR_DECREFS",
	"BR_ATTEMPT_ACQUIRE",
	"BR_NOOP",
	"BR_SPAWN_LOOPER",
	"BR_FINISHED",
	"BR_DEAD_BINDER",
	"BR_CLEAR_DEATH_NOTIFICATION_DONE",
	"BR_FAILED_REPLY"
};

static const char * const binder_command_strings[] = {
	"BC_TRANSACTION",
	"BC_REPLY",
	"BC_ACQUIRE_RESULT",
	"BC_FREE_BUFFER",
	"BC_INCREFS",
	"BC_ACQUIRE",
	"BC_RELEASE",
	"BC_DECREFS",
	"BC_INCREFS_DONE",
	"BC_ACQUIRE_DONE",
	"BC_ATTEMPT_ACQUIRE",
	"BC_REGISTER_LOOPER",
	"BC_ENTER_LOOPER",
	"BC_EXIT_LOOPER",
	"BC_REQUEST_DEATH_NOTIFICATION",
	"BC_CLEAR_DEATH_NOTIFICATION",
	"BC_DEAD_BINDER_DONE",
	"BC_TRANSACTION_SG",
	"BC_REPLY_SG",
};

static const char * const binder_objstat_strings[] = {
	"proc",
	"thread",
	"node",
	"ref",
	"death",
	"transaction",
	"transaction_complete"
};

static void print_binder_stats(struct seq_file *m, const char *prefix,
			       struct binder_stats *stats)
{
	int i;

	BUILD_BUG_ON(ARRAY_SIZE(stats->bc) !=
		     ARRAY_SIZE(binder_command_strings));
	for (i = 0; i < ARRAY_SIZE(stats->bc); i++) {
		int temp = atomic_read(&stats->bc[i]);

		if (temp)
			seq_printf(m, "%s%s: %d\n", prefix,
				   binder_command_strings[i], temp);
	}

	BUILD_BUG_ON(ARRAY_SIZE(stats->br) !=
		     ARRAY_SIZE(binder_return_strings));
	for (i = 0; i < ARRAY_SIZE(stats->br); i++) {
		int temp = atomic_read(&stats->br[i]);

		if (temp)
			seq_printf(m, "%s%s: %d\n", prefix,
				   binder_return_strings[i], temp);
	}

	BUILD_BUG_ON(ARRAY_SIZE(stats->obj_created) !=
		     ARRAY_SIZE(binder_objstat_strings));
	BUILD_BUG_ON(ARRAY_SIZE(stats->obj_created) !=
		     ARRAY_SIZE(stats->obj_deleted));
	for (i = 0; i < ARRAY_SIZE(stats->obj_created); i++) {
		int created = atomic_read(&stats->obj_created[i]);
		int deleted = atomic_read(&stats->obj_deleted[i]);

		if (created || deleted)
			seq_printf(m, "%s%s: active %d total %d\n",
				prefix,
				binder_objstat_strings[i],
				created - deleted,
				created);
	}
}

static void print_binder_proc_stats(struct seq_file *m,
				    struct binder_proc *proc)
{
	struct binder_work *w;
	struct binder_thread *thread;
	struct rb_node *n;
	int count, strong, weak, ready_threads;
	size_t free_async_space =
		binder_alloc_get_free_async_space(&proc->alloc);

	seq_printf(m, "proc %d\n", proc->pid);
	seq_printf(m, "context %s\n", proc->context->name);
	count = 0;
	ready_threads = 0;
	binder_inner_proc_lock(proc);
	for (n = rb_first(&proc->threads); n != NULL; n = rb_next(n))
		count++;

	list_for_each_entry(thread, &proc->waiting_threads, waiting_thread_node)
		ready_threads++;

	seq_printf(m, "  threads: %d\n", count);
	seq_printf(m, "  requested threads: %d+%d/%d\n"
			"  ready threads %d\n"
			"  free async space %zd\n", proc->requested_threads,
			proc->requested_threads_started, proc->max_threads,
			ready_threads,
			free_async_space);
	count = 0;
	for (n = rb_first(&proc->nodes); n != NULL; n = rb_next(n))
		count++;
	binder_inner_proc_unlock(proc);
	seq_printf(m, "  nodes: %d\n", count);
	count = 0;
	strong = 0;
	weak = 0;
	binder_proc_lock(proc);
	for (n = rb_first(&proc->refs_by_desc); n != NULL; n = rb_next(n)) {
		struct binder_ref *ref = rb_entry(n, struct binder_ref,
						  rb_node_desc);
		count++;
		strong += ref->data.strong;
		weak += ref->data.weak;
	}
	binder_proc_unlock(proc);
	seq_printf(m, "  refs: %d s %d w %d\n", count, strong, weak);

	count = binder_alloc_get_allocated_count(&proc->alloc);
	seq_printf(m, "  buffers: %d\n", count);

	binder_alloc_print_pages(m, &proc->alloc);

	count = 0;
	binder_inner_proc_lock(proc);
	list_for_each_entry(w, &proc->todo, entry) {
		if (w->type == BINDER_WORK_TRANSACTION)
			count++;
	}
	binder_inner_proc_unlock(proc);
	seq_printf(m, "  pending transactions: %d\n", count);

	print_binder_stats(m, "  ", &proc->stats);
}


static int binder_state_show(struct seq_file *m, void *unused)
{
	struct binder_proc *proc;
	struct binder_node *node;
	struct binder_node *last_node = NULL;

	seq_puts(m, "binder state:\n");

	spin_lock(&binder_dead_nodes_lock);
	if (!hlist_empty(&binder_dead_nodes))
		seq_puts(m, "dead nodes:\n");
	hlist_for_each_entry(node, &binder_dead_nodes, dead_node) {
		/*
		 * take a temporary reference on the node so it
		 * survives and isn't removed from the list
		 * while we print it.
		 */
		node->tmp_refs++;
		spin_unlock(&binder_dead_nodes_lock);
		if (last_node)
			binder_put_node(last_node);
		binder_node_lock(node);
		print_binder_node_nilocked(m, node);
		binder_node_unlock(node);
		last_node = node;
		spin_lock(&binder_dead_nodes_lock);
	}
	spin_unlock(&binder_dead_nodes_lock);
	if (last_node)
		binder_put_node(last_node);

	mutex_lock(&binder_procs_lock);
	hlist_for_each_entry(proc, &binder_procs, proc_node)
		print_binder_proc(m, proc, 1);
	mutex_unlock(&binder_procs_lock);

	return 0;
}

static int binder_stats_show(struct seq_file *m, void *unused)
{
	struct binder_proc *proc;

	seq_puts(m, "binder stats:\n");

	print_binder_stats(m, "", &binder_stats);

	mutex_lock(&binder_procs_lock);
	hlist_for_each_entry(proc, &binder_procs, proc_node)
		print_binder_proc_stats(m, proc);
	mutex_unlock(&binder_procs_lock);

	return 0;
}

static int binder_transactions_show(struct seq_file *m, void *unused)
{
	struct binder_proc *proc;

	seq_puts(m, "binder transactions:\n");
	mutex_lock(&binder_procs_lock);
	hlist_for_each_entry(proc, &binder_procs, proc_node)
		print_binder_proc(m, proc, 0);
	mutex_unlock(&binder_procs_lock);

	return 0;
}

static int binder_proc_show(struct seq_file *m, void *unused)
{
	struct binder_proc *itr;
	int pid = (unsigned long)m->private;

	mutex_lock(&binder_procs_lock);
	hlist_for_each_entry(itr, &binder_procs, proc_node) {
		if (itr->pid == pid) {
			seq_puts(m, "binder proc state:\n");
			print_binder_proc(m, itr, 1);
		}
	}
	mutex_unlock(&binder_procs_lock);

	return 0;
}

static void print_binder_transaction_log_entry(struct seq_file *m,
					struct binder_transaction_log_entry *e)
{
	int debug_id = READ_ONCE(e->debug_id_done);
	/*
	 * read barrier to guarantee debug_id_done read before
	 * we print the log values
	 */
	smp_rmb();
	seq_printf(m,
		   "%d: %s from %d:%d to %d:%d context %s node %d handle %d size %d:%d ret %d/%d l=%d",
		   e->debug_id, (e->call_type == 2) ? "reply" :
		   ((e->call_type == 1) ? "async" : "call "), e->from_proc,
		   e->from_thread, e->to_proc, e->to_thread, e->context_name,
		   e->to_node, e->target_handle, e->data_size, e->offsets_size,
		   e->return_error, e->return_error_param,
		   e->return_error_line);
	/*
	 * read-barrier to guarantee read of debug_id_done after
	 * done printing the fields of the entry
	 */
	smp_rmb();
	seq_printf(m, debug_id && debug_id == READ_ONCE(e->debug_id_done) ?
			"\n" : " (incomplete)\n");
}

static int binder_transaction_log_show(struct seq_file *m, void *unused)
{
	struct binder_transaction_log *log = m->private;
	unsigned int log_cur = atomic_read(&log->cur);
	unsigned int count;
	unsigned int cur;
	int i;

	count = log_cur + 1;
	cur = count < ARRAY_SIZE(log->entry) && !log->full ?
		0 : count % ARRAY_SIZE(log->entry);
	if (count > ARRAY_SIZE(log->entry) || log->full)
		count = ARRAY_SIZE(log->entry);
	for (i = 0; i < count; i++) {
		unsigned int index = cur++ % ARRAY_SIZE(log->entry);

		print_binder_transaction_log_entry(m, &log->entry[index]);
	}
	return 0;
}

static const struct file_operations binder_fops = {
	.owner = THIS_MODULE,
	.poll = binder_poll,
	.unlocked_ioctl = binder_ioctl,
	.compat_ioctl = binder_ioctl,
	.mmap = binder_mmap,
	.open = binder_open,
	.flush = binder_flush,
	.release = binder_release,
};

BINDER_DEBUG_ENTRY(state);
BINDER_DEBUG_ENTRY(stats);
BINDER_DEBUG_ENTRY(transactions);
BINDER_DEBUG_ENTRY(transaction_log);

static int __init init_binder_device(const char *name)
{
	int ret;
	struct binder_device *binder_device;

	binder_device = kzalloc(sizeof(*binder_device), GFP_KERNEL);
	if (!binder_device)
		return -ENOMEM;

	binder_device->miscdev.fops = &binder_fops;
	binder_device->miscdev.minor = MISC_DYNAMIC_MINOR;
	binder_device->miscdev.name = name;

	binder_device->context.binder_context_mgr_uid = INVALID_UID;
	binder_device->context.name = name;
	mutex_init(&binder_device->context.context_mgr_node_lock);

	ret = misc_register(&binder_device->miscdev);
	if (ret < 0) {
		kfree(binder_device);
		return ret;
	}

	hlist_add_head(&binder_device->hlist, &binder_devices);

	return ret;
}

static int __init binder_init(void)
{
	int ret;
	char *device_name, *device_names, *device_tmp;
	struct binder_device *device;
	struct hlist_node *tmp;

	ret = binder_alloc_shrinker_init();
	if (ret)
		return ret;

	atomic_set(&binder_transaction_log.cur, ~0U);
	atomic_set(&binder_transaction_log_failed.cur, ~0U);

	binder_debugfs_dir_entry_root = debugfs_create_dir("binder", NULL);
	if (binder_debugfs_dir_entry_root)
		binder_debugfs_dir_entry_proc = debugfs_create_dir("proc",
						 binder_debugfs_dir_entry_root);

	if (binder_debugfs_dir_entry_root) {
		debugfs_create_file("state",
				    0444,
				    binder_debugfs_dir_entry_root,
				    NULL,
				    &binder_state_fops);
		debugfs_create_file("stats",
				    0444,
				    binder_debugfs_dir_entry_root,
				    NULL,
				    &binder_stats_fops);
		debugfs_create_file("transactions",
				    0444,
				    binder_debugfs_dir_entry_root,
				    NULL,
				    &binder_transactions_fops);
		debugfs_create_file("transaction_log",
				    0444,
				    binder_debugfs_dir_entry_root,
				    &binder_transaction_log,
				    &binder_transaction_log_fops);
		debugfs_create_file("failed_transaction_log",
				    0444,
				    binder_debugfs_dir_entry_root,
				    &binder_transaction_log_failed,
				    &binder_transaction_log_fops);
	}

	/*
	 * Copy the module_parameter string, because we don't want to
	 * tokenize it in-place.
	 */
	device_names = kzalloc(strlen(binder_devices_param) + 1, GFP_KERNEL);
	if (!device_names) {
		ret = -ENOMEM;
		goto err_alloc_device_names_failed;
	}
	strcpy(device_names, binder_devices_param);

	device_tmp = device_names;
	while ((device_name = strsep(&device_tmp, ","))) {
		ret = init_binder_device(device_name);
		if (ret)
			goto err_init_binder_device_failed;
	}

	return ret;

err_init_binder_device_failed:
	hlist_for_each_entry_safe(device, tmp, &binder_devices, hlist) {
		misc_deregister(&device->miscdev);
		hlist_del(&device->hlist);
		kfree(device);
	}

	kfree(device_names);

err_alloc_device_names_failed:
	debugfs_remove_recursive(binder_debugfs_dir_entry_root);

	return ret;
}

device_initcall(binder_init);

#define CREATE_TRACE_POINTS
#include "binder_trace.h"

MODULE_LICENSE("GPL v2");<|MERGE_RESOLUTION|>--- conflicted
+++ resolved
@@ -70,11 +70,6 @@
 #include <linux/pid_namespace.h>
 #include <linux/security.h>
 #include <linux/spinlock.h>
-<<<<<<< HEAD
-=======
-
-#include <uapi/linux/android/binder.h>
->>>>>>> 52c0273c
 #include "binder_alloc.h"
 #include "binder_trace.h"
 
@@ -508,12 +503,9 @@
  * @files                 files_struct for process
  *                        (protected by @files_lock)
  * @files_lock            mutex to protect @files
-<<<<<<< HEAD
-=======
  * @cred                  struct cred associated with the `struct file`
  *                        in binder_open()
  *                        (invariant after initialized)
->>>>>>> 52c0273c
  * @deferred_work_node:   element for binder_deferred_list
  *                        (protected by binder_deferred_lock)
  * @deferred_work:        bitmap of deferred work to perform
@@ -1049,7 +1041,6 @@
 {
 	struct rb_node *n;
 	struct binder_thread *thread;
-<<<<<<< HEAD
 
 	for (n = rb_first(&proc->threads); n != NULL; n = rb_next(n)) {
 		thread = rb_entry(n, struct binder_thread, rb_node);
@@ -1063,21 +1054,6 @@
 	}
 }
 
-=======
-
-	for (n = rb_first(&proc->threads); n != NULL; n = rb_next(n)) {
-		thread = rb_entry(n, struct binder_thread, rb_node);
-		if (thread->looper & BINDER_LOOPER_STATE_POLL &&
-		    binder_available_for_proc_work_ilocked(thread)) {
-			if (sync)
-				wake_up_interruptible_sync(&thread->wait);
-			else
-				wake_up_interruptible(&thread->wait);
-		}
-	}
-}
-
->>>>>>> 52c0273c
 /**
  * binder_select_thread_ilocked() - selects a thread for doing proc work.
  * @proc:	process to select a thread from
@@ -1486,7 +1462,6 @@
 
 static int binder_inc_node(struct binder_node *node, int strong, int internal,
 			   struct list_head *target_list)
-<<<<<<< HEAD
 {
 	int ret;
 
@@ -1500,21 +1475,6 @@
 static bool binder_dec_node_nilocked(struct binder_node *node,
 				     int strong, int internal)
 {
-=======
-{
-	int ret;
-
-	binder_node_inner_lock(node);
-	ret = binder_inc_node_nilocked(node, strong, internal, target_list);
-	binder_node_inner_unlock(node);
-
-	return ret;
-}
-
-static bool binder_dec_node_nilocked(struct binder_node *node,
-				     int strong, int internal)
-{
->>>>>>> 52c0273c
 	struct binder_proc *proc = node->proc;
 
 	assert_spin_locked(&node->lock);
@@ -1619,7 +1579,6 @@
 	else
 		spin_unlock(&binder_dead_nodes_lock);
 	binder_node_unlock(node);
-<<<<<<< HEAD
 }
 
 /**
@@ -1656,44 +1615,6 @@
 	binder_dec_node_tmpref(node);
 }
 
-=======
-}
-
-/**
- * binder_dec_node_tmpref() - remove a temporary reference on node
- * @node:	node to reference
- *
- * Release temporary reference on node taken via binder_inc_node_tmpref()
- */
-static void binder_dec_node_tmpref(struct binder_node *node)
-{
-	bool free_node;
-
-	binder_node_inner_lock(node);
-	if (!node->proc)
-		spin_lock(&binder_dead_nodes_lock);
-	node->tmp_refs--;
-	BUG_ON(node->tmp_refs < 0);
-	if (!node->proc)
-		spin_unlock(&binder_dead_nodes_lock);
-	/*
-	 * Call binder_dec_node() to check if all refcounts are 0
-	 * and cleanup is needed. Calling with strong=0 and internal=1
-	 * causes no actual reference to be released in binder_dec_node().
-	 * If that changes, a change is needed here too.
-	 */
-	free_node = binder_dec_node_nilocked(node, 0, 1);
-	binder_node_inner_unlock(node);
-	if (free_node)
-		binder_free_node(node);
-}
-
-static void binder_put_node(struct binder_node *node)
-{
-	binder_dec_node_tmpref(node);
-}
-
->>>>>>> 52c0273c
 static struct binder_ref *binder_get_ref_olocked(struct binder_proc *proc,
 						 u32 desc, bool need_strong_ref)
 {
@@ -4781,10 +4702,7 @@
 	BUG_ON(!list_empty(&proc->delivered_death));
 	binder_alloc_deferred_release(&proc->alloc);
 	put_task_struct(proc->tsk);
-<<<<<<< HEAD
-=======
 	put_cred(proc->cred);
->>>>>>> 52c0273c
 	binder_stats_deleted(BINDER_STAT_PROC);
 	kfree(proc);
 }
@@ -4856,20 +4774,11 @@
 	}
 
 	/*
-<<<<<<< HEAD
-	 * If this thread used poll, make sure we remove the waitqueue
-	 * from any epoll data structures holding it with POLLFREE.
-	 * waitqueue_active() is safe to use here because we're holding
-	 * the inner lock.
-=======
 	 * If this thread used poll, make sure we remove the waitqueue from any
 	 * poll data structures holding it.
->>>>>>> 52c0273c
 	 */
 	if (thread->looper & BINDER_LOOPER_STATE_POLL)
 		wake_up_pollfree(&thread->wait);
-
-	binder_inner_proc_unlock(thread->proc);
 
 	binder_inner_proc_unlock(thread->proc);
 
