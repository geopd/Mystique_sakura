/*
 * Copyright (C) 2015 Microchip Technology
 *
 * This program is free software; you can redistribute it and/or
 * modify it under the terms of the GNU General Public License
 * as published by the Free Software Foundation; either version 2
 * of the License, or (at your option) any later version.
 *
 * This program is distributed in the hope that it will be useful,
 * but WITHOUT ANY WARRANTY; without even the implied warranty of
 * MERCHANTABILITY or FITNESS FOR A PARTICULAR PURPOSE.  See the
 * GNU General Public License for more details.
 *
 * You should have received a copy of the GNU General Public License
 * along with this program; if not, see <http://www.gnu.org/licenses/>.
 */
#include <linux/version.h>
#include <linux/module.h>
#include <linux/netdevice.h>
#include <linux/etherdevice.h>
#include <linux/ethtool.h>
#include <linux/usb.h>
#include <linux/crc32.h>
#include <linux/signal.h>
#include <linux/slab.h>
#include <linux/if_vlan.h>
#include <linux/uaccess.h>
#include <linux/list.h>
#include <linux/ip.h>
#include <linux/ipv6.h>
#include <linux/mdio.h>
#include <net/ip6_checksum.h>
#include <net/vxlan.h>
#include <linux/microchipphy.h>
#include <linux/of_net.h>
#include "lan78xx.h"

#define DRIVER_AUTHOR	"WOOJUNG HUH <woojung.huh@microchip.com>"
#define DRIVER_DESC	"LAN78XX USB 3.0 Gigabit Ethernet Devices"
#define DRIVER_NAME	"lan78xx"
#define DRIVER_VERSION	"1.0.4"

#define TX_TIMEOUT_JIFFIES		(5 * HZ)
#define THROTTLE_JIFFIES		(HZ / 8)
#define UNLINK_TIMEOUT_MS		3

#define RX_MAX_QUEUE_MEMORY		(60 * 1518)

#define SS_USB_PKT_SIZE			(1024)
#define HS_USB_PKT_SIZE			(512)
#define FS_USB_PKT_SIZE			(64)

#define MAX_RX_FIFO_SIZE		(12 * 1024)
#define MAX_TX_FIFO_SIZE		(12 * 1024)
#define DEFAULT_BURST_CAP_SIZE		(MAX_TX_FIFO_SIZE)
#define DEFAULT_BULK_IN_DELAY		(0x0800)
#define MAX_SINGLE_PACKET_SIZE		(9000)
#define DEFAULT_TX_CSUM_ENABLE		(true)
#define DEFAULT_RX_CSUM_ENABLE		(true)
#define DEFAULT_TSO_CSUM_ENABLE		(true)
#define DEFAULT_VLAN_FILTER_ENABLE	(true)
#define TX_OVERHEAD			(8)
#define RXW_PADDING			2

#define LAN78XX_USB_VENDOR_ID		(0x0424)
#define LAN7800_USB_PRODUCT_ID		(0x7800)
#define LAN7850_USB_PRODUCT_ID		(0x7850)
#define LAN78XX_EEPROM_MAGIC		(0x78A5)
#define LAN78XX_OTP_MAGIC		(0x78F3)

#define	MII_READ			1
#define	MII_WRITE			0

#define EEPROM_INDICATOR		(0xA5)
#define EEPROM_MAC_OFFSET		(0x01)
#define MAX_EEPROM_SIZE			512
#define OTP_INDICATOR_1			(0xF3)
#define OTP_INDICATOR_2			(0xF7)

#define WAKE_ALL			(WAKE_PHY | WAKE_UCAST | \
					 WAKE_MCAST | WAKE_BCAST | \
					 WAKE_ARP | WAKE_MAGIC)

/* USB related defines */
#define BULK_IN_PIPE			1
#define BULK_OUT_PIPE			2

/* default autosuspend delay (mSec)*/
#define DEFAULT_AUTOSUSPEND_DELAY	(10 * 1000)

/* statistic update interval (mSec) */
#define STAT_UPDATE_TIMER		(1 * 1000)

static const char lan78xx_gstrings[][ETH_GSTRING_LEN] = {
	"RX FCS Errors",
	"RX Alignment Errors",
	"Rx Fragment Errors",
	"RX Jabber Errors",
	"RX Undersize Frame Errors",
	"RX Oversize Frame Errors",
	"RX Dropped Frames",
	"RX Unicast Byte Count",
	"RX Broadcast Byte Count",
	"RX Multicast Byte Count",
	"RX Unicast Frames",
	"RX Broadcast Frames",
	"RX Multicast Frames",
	"RX Pause Frames",
	"RX 64 Byte Frames",
	"RX 65 - 127 Byte Frames",
	"RX 128 - 255 Byte Frames",
	"RX 256 - 511 Bytes Frames",
	"RX 512 - 1023 Byte Frames",
	"RX 1024 - 1518 Byte Frames",
	"RX Greater 1518 Byte Frames",
	"EEE RX LPI Transitions",
	"EEE RX LPI Time",
	"TX FCS Errors",
	"TX Excess Deferral Errors",
	"TX Carrier Errors",
	"TX Bad Byte Count",
	"TX Single Collisions",
	"TX Multiple Collisions",
	"TX Excessive Collision",
	"TX Late Collisions",
	"TX Unicast Byte Count",
	"TX Broadcast Byte Count",
	"TX Multicast Byte Count",
	"TX Unicast Frames",
	"TX Broadcast Frames",
	"TX Multicast Frames",
	"TX Pause Frames",
	"TX 64 Byte Frames",
	"TX 65 - 127 Byte Frames",
	"TX 128 - 255 Byte Frames",
	"TX 256 - 511 Bytes Frames",
	"TX 512 - 1023 Byte Frames",
	"TX 1024 - 1518 Byte Frames",
	"TX Greater 1518 Byte Frames",
	"EEE TX LPI Transitions",
	"EEE TX LPI Time",
};

struct lan78xx_statstage {
	u32 rx_fcs_errors;
	u32 rx_alignment_errors;
	u32 rx_fragment_errors;
	u32 rx_jabber_errors;
	u32 rx_undersize_frame_errors;
	u32 rx_oversize_frame_errors;
	u32 rx_dropped_frames;
	u32 rx_unicast_byte_count;
	u32 rx_broadcast_byte_count;
	u32 rx_multicast_byte_count;
	u32 rx_unicast_frames;
	u32 rx_broadcast_frames;
	u32 rx_multicast_frames;
	u32 rx_pause_frames;
	u32 rx_64_byte_frames;
	u32 rx_65_127_byte_frames;
	u32 rx_128_255_byte_frames;
	u32 rx_256_511_bytes_frames;
	u32 rx_512_1023_byte_frames;
	u32 rx_1024_1518_byte_frames;
	u32 rx_greater_1518_byte_frames;
	u32 eee_rx_lpi_transitions;
	u32 eee_rx_lpi_time;
	u32 tx_fcs_errors;
	u32 tx_excess_deferral_errors;
	u32 tx_carrier_errors;
	u32 tx_bad_byte_count;
	u32 tx_single_collisions;
	u32 tx_multiple_collisions;
	u32 tx_excessive_collision;
	u32 tx_late_collisions;
	u32 tx_unicast_byte_count;
	u32 tx_broadcast_byte_count;
	u32 tx_multicast_byte_count;
	u32 tx_unicast_frames;
	u32 tx_broadcast_frames;
	u32 tx_multicast_frames;
	u32 tx_pause_frames;
	u32 tx_64_byte_frames;
	u32 tx_65_127_byte_frames;
	u32 tx_128_255_byte_frames;
	u32 tx_256_511_bytes_frames;
	u32 tx_512_1023_byte_frames;
	u32 tx_1024_1518_byte_frames;
	u32 tx_greater_1518_byte_frames;
	u32 eee_tx_lpi_transitions;
	u32 eee_tx_lpi_time;
};

struct lan78xx_statstage64 {
	u64 rx_fcs_errors;
	u64 rx_alignment_errors;
	u64 rx_fragment_errors;
	u64 rx_jabber_errors;
	u64 rx_undersize_frame_errors;
	u64 rx_oversize_frame_errors;
	u64 rx_dropped_frames;
	u64 rx_unicast_byte_count;
	u64 rx_broadcast_byte_count;
	u64 rx_multicast_byte_count;
	u64 rx_unicast_frames;
	u64 rx_broadcast_frames;
	u64 rx_multicast_frames;
	u64 rx_pause_frames;
	u64 rx_64_byte_frames;
	u64 rx_65_127_byte_frames;
	u64 rx_128_255_byte_frames;
	u64 rx_256_511_bytes_frames;
	u64 rx_512_1023_byte_frames;
	u64 rx_1024_1518_byte_frames;
	u64 rx_greater_1518_byte_frames;
	u64 eee_rx_lpi_transitions;
	u64 eee_rx_lpi_time;
	u64 tx_fcs_errors;
	u64 tx_excess_deferral_errors;
	u64 tx_carrier_errors;
	u64 tx_bad_byte_count;
	u64 tx_single_collisions;
	u64 tx_multiple_collisions;
	u64 tx_excessive_collision;
	u64 tx_late_collisions;
	u64 tx_unicast_byte_count;
	u64 tx_broadcast_byte_count;
	u64 tx_multicast_byte_count;
	u64 tx_unicast_frames;
	u64 tx_broadcast_frames;
	u64 tx_multicast_frames;
	u64 tx_pause_frames;
	u64 tx_64_byte_frames;
	u64 tx_65_127_byte_frames;
	u64 tx_128_255_byte_frames;
	u64 tx_256_511_bytes_frames;
	u64 tx_512_1023_byte_frames;
	u64 tx_1024_1518_byte_frames;
	u64 tx_greater_1518_byte_frames;
	u64 eee_tx_lpi_transitions;
	u64 eee_tx_lpi_time;
};

struct lan78xx_net;

struct lan78xx_priv {
	struct lan78xx_net *dev;
	u32 rfe_ctl;
	u32 mchash_table[DP_SEL_VHF_HASH_LEN]; /* multicat hash table */
	u32 pfilter_table[NUM_OF_MAF][2]; /* perfect filter table */
	u32 vlan_table[DP_SEL_VHF_VLAN_LEN];
	struct mutex dataport_mutex; /* for dataport access */
	spinlock_t rfe_ctl_lock; /* for rfe register access */
	struct work_struct set_multicast;
	struct work_struct set_vlan;
	u32 wol;
};

enum skb_state {
	illegal = 0,
	tx_start,
	tx_done,
	rx_start,
	rx_done,
	rx_cleanup,
	unlink_start
};

struct skb_data {		/* skb->cb is one of these */
	struct urb *urb;
	struct lan78xx_net *dev;
	enum skb_state state;
	size_t length;
	int num_of_packet;
};

struct usb_context {
	struct usb_ctrlrequest req;
	struct lan78xx_net *dev;
};

#define EVENT_TX_HALT			0
#define EVENT_RX_HALT			1
#define EVENT_RX_MEMORY			2
#define EVENT_STS_SPLIT			3
#define EVENT_LINK_RESET		4
#define EVENT_RX_PAUSED			5
#define EVENT_DEV_WAKING		6
#define EVENT_DEV_ASLEEP		7
#define EVENT_DEV_OPEN			8
#define EVENT_STAT_UPDATE		9

struct statstage {
	struct mutex			access_lock;	/* for stats access */
	struct lan78xx_statstage	saved;
	struct lan78xx_statstage	rollover_count;
	struct lan78xx_statstage	rollover_max;
	struct lan78xx_statstage64	curr_stat;
};

struct lan78xx_net {
	struct net_device	*net;
	struct usb_device	*udev;
	struct usb_interface	*intf;
	void			*driver_priv;

	int			rx_qlen;
	int			tx_qlen;
	struct sk_buff_head	rxq;
	struct sk_buff_head	txq;
	struct sk_buff_head	done;
	struct sk_buff_head	rxq_pause;
	struct sk_buff_head	txq_pend;

	struct tasklet_struct	bh;
	struct delayed_work	wq;

	int			msg_enable;

	struct urb		*urb_intr;
	struct usb_anchor	deferred;

	struct mutex		phy_mutex; /* for phy access */
	unsigned		pipe_in, pipe_out, pipe_intr;

	u32			hard_mtu;	/* count any extra framing */
	size_t			rx_urb_size;	/* size for rx urbs */

	unsigned long		flags;

	wait_queue_head_t	*wait;
	unsigned char		suspend_count;

	unsigned		maxpacket;
	struct timer_list	delay;
	struct timer_list	stat_monitor;

	unsigned long		data[5];

	int			link_on;
	u8			mdix_ctrl;

	u32			chipid;
	u32			chiprev;
	struct mii_bus		*mdiobus;

	int			fc_autoneg;
	u8			fc_request_control;

	int			delta;
	struct statstage	stats;
};

/* use ethtool to change the level for any given device */
static int msg_level = -1;
module_param(msg_level, int, 0);
MODULE_PARM_DESC(msg_level, "Override default message level");

static int lan78xx_read_reg(struct lan78xx_net *dev, u32 index, u32 *data)
{
	u32 *buf = kmalloc(sizeof(u32), GFP_KERNEL);
	int ret;

	if (!buf)
		return -ENOMEM;

	ret = usb_control_msg(dev->udev, usb_rcvctrlpipe(dev->udev, 0),
			      USB_VENDOR_REQUEST_READ_REGISTER,
			      USB_DIR_IN | USB_TYPE_VENDOR | USB_RECIP_DEVICE,
			      0, index, buf, 4, USB_CTRL_GET_TIMEOUT);
	if (likely(ret >= 0)) {
		le32_to_cpus(buf);
		*data = *buf;
	} else {
		netdev_warn(dev->net,
			    "Failed to read register index 0x%08x. ret = %d",
			    index, ret);
	}

	kfree(buf);

	return ret;
}

static int lan78xx_write_reg(struct lan78xx_net *dev, u32 index, u32 data)
{
	u32 *buf = kmalloc(sizeof(u32), GFP_KERNEL);
	int ret;

	if (!buf)
		return -ENOMEM;

	*buf = data;
	cpu_to_le32s(buf);

	ret = usb_control_msg(dev->udev, usb_sndctrlpipe(dev->udev, 0),
			      USB_VENDOR_REQUEST_WRITE_REGISTER,
			      USB_DIR_OUT | USB_TYPE_VENDOR | USB_RECIP_DEVICE,
			      0, index, buf, 4, USB_CTRL_SET_TIMEOUT);
	if (unlikely(ret < 0)) {
		netdev_warn(dev->net,
			    "Failed to write register index 0x%08x. ret = %d",
			    index, ret);
	}

	kfree(buf);

	return ret;
}

static int lan78xx_read_stats(struct lan78xx_net *dev,
			      struct lan78xx_statstage *data)
{
	int ret = 0;
	int i;
	struct lan78xx_statstage *stats;
	u32 *src;
	u32 *dst;

	stats = kmalloc(sizeof(*stats), GFP_KERNEL);
	if (!stats)
		return -ENOMEM;

	ret = usb_control_msg(dev->udev,
			      usb_rcvctrlpipe(dev->udev, 0),
			      USB_VENDOR_REQUEST_GET_STATS,
			      USB_DIR_IN | USB_TYPE_VENDOR | USB_RECIP_DEVICE,
			      0,
			      0,
			      (void *)stats,
			      sizeof(*stats),
			      USB_CTRL_SET_TIMEOUT);
	if (likely(ret >= 0)) {
		src = (u32 *)stats;
		dst = (u32 *)data;
		for (i = 0; i < sizeof(*stats)/sizeof(u32); i++) {
			le32_to_cpus(&src[i]);
			dst[i] = src[i];
		}
	} else {
		netdev_warn(dev->net,
			    "Failed to read stat ret = %d", ret);
	}

	kfree(stats);

	return ret;
}

#define check_counter_rollover(struct1, dev_stats, member) {	\
	if (struct1->member < dev_stats.saved.member)		\
		dev_stats.rollover_count.member++;		\
	}

static void lan78xx_check_stat_rollover(struct lan78xx_net *dev,
					struct lan78xx_statstage *stats)
{
	check_counter_rollover(stats, dev->stats, rx_fcs_errors);
	check_counter_rollover(stats, dev->stats, rx_alignment_errors);
	check_counter_rollover(stats, dev->stats, rx_fragment_errors);
	check_counter_rollover(stats, dev->stats, rx_jabber_errors);
	check_counter_rollover(stats, dev->stats, rx_undersize_frame_errors);
	check_counter_rollover(stats, dev->stats, rx_oversize_frame_errors);
	check_counter_rollover(stats, dev->stats, rx_dropped_frames);
	check_counter_rollover(stats, dev->stats, rx_unicast_byte_count);
	check_counter_rollover(stats, dev->stats, rx_broadcast_byte_count);
	check_counter_rollover(stats, dev->stats, rx_multicast_byte_count);
	check_counter_rollover(stats, dev->stats, rx_unicast_frames);
	check_counter_rollover(stats, dev->stats, rx_broadcast_frames);
	check_counter_rollover(stats, dev->stats, rx_multicast_frames);
	check_counter_rollover(stats, dev->stats, rx_pause_frames);
	check_counter_rollover(stats, dev->stats, rx_64_byte_frames);
	check_counter_rollover(stats, dev->stats, rx_65_127_byte_frames);
	check_counter_rollover(stats, dev->stats, rx_128_255_byte_frames);
	check_counter_rollover(stats, dev->stats, rx_256_511_bytes_frames);
	check_counter_rollover(stats, dev->stats, rx_512_1023_byte_frames);
	check_counter_rollover(stats, dev->stats, rx_1024_1518_byte_frames);
	check_counter_rollover(stats, dev->stats, rx_greater_1518_byte_frames);
	check_counter_rollover(stats, dev->stats, eee_rx_lpi_transitions);
	check_counter_rollover(stats, dev->stats, eee_rx_lpi_time);
	check_counter_rollover(stats, dev->stats, tx_fcs_errors);
	check_counter_rollover(stats, dev->stats, tx_excess_deferral_errors);
	check_counter_rollover(stats, dev->stats, tx_carrier_errors);
	check_counter_rollover(stats, dev->stats, tx_bad_byte_count);
	check_counter_rollover(stats, dev->stats, tx_single_collisions);
	check_counter_rollover(stats, dev->stats, tx_multiple_collisions);
	check_counter_rollover(stats, dev->stats, tx_excessive_collision);
	check_counter_rollover(stats, dev->stats, tx_late_collisions);
	check_counter_rollover(stats, dev->stats, tx_unicast_byte_count);
	check_counter_rollover(stats, dev->stats, tx_broadcast_byte_count);
	check_counter_rollover(stats, dev->stats, tx_multicast_byte_count);
	check_counter_rollover(stats, dev->stats, tx_unicast_frames);
	check_counter_rollover(stats, dev->stats, tx_broadcast_frames);
	check_counter_rollover(stats, dev->stats, tx_multicast_frames);
	check_counter_rollover(stats, dev->stats, tx_pause_frames);
	check_counter_rollover(stats, dev->stats, tx_64_byte_frames);
	check_counter_rollover(stats, dev->stats, tx_65_127_byte_frames);
	check_counter_rollover(stats, dev->stats, tx_128_255_byte_frames);
	check_counter_rollover(stats, dev->stats, tx_256_511_bytes_frames);
	check_counter_rollover(stats, dev->stats, tx_512_1023_byte_frames);
	check_counter_rollover(stats, dev->stats, tx_1024_1518_byte_frames);
	check_counter_rollover(stats, dev->stats, tx_greater_1518_byte_frames);
	check_counter_rollover(stats, dev->stats, eee_tx_lpi_transitions);
	check_counter_rollover(stats, dev->stats, eee_tx_lpi_time);

	memcpy(&dev->stats.saved, stats, sizeof(struct lan78xx_statstage));
}

static void lan78xx_update_stats(struct lan78xx_net *dev)
{
	u32 *p, *count, *max;
	u64 *data;
	int i;
	struct lan78xx_statstage lan78xx_stats;

	if (usb_autopm_get_interface(dev->intf) < 0)
		return;

	p = (u32 *)&lan78xx_stats;
	count = (u32 *)&dev->stats.rollover_count;
	max = (u32 *)&dev->stats.rollover_max;
	data = (u64 *)&dev->stats.curr_stat;

	mutex_lock(&dev->stats.access_lock);

	if (lan78xx_read_stats(dev, &lan78xx_stats) > 0)
		lan78xx_check_stat_rollover(dev, &lan78xx_stats);

	for (i = 0; i < (sizeof(lan78xx_stats) / (sizeof(u32))); i++)
		data[i] = (u64)p[i] + ((u64)count[i] * ((u64)max[i] + 1));

	mutex_unlock(&dev->stats.access_lock);

	usb_autopm_put_interface(dev->intf);
}

/* Loop until the read is completed with timeout called with phy_mutex held */
static int lan78xx_phy_wait_not_busy(struct lan78xx_net *dev)
{
	unsigned long start_time = jiffies;
	u32 val;
	int ret;

	do {
		ret = lan78xx_read_reg(dev, MII_ACC, &val);
		if (unlikely(ret < 0))
			return -EIO;

		if (!(val & MII_ACC_MII_BUSY_))
			return 0;
	} while (!time_after(jiffies, start_time + HZ));

	return -EIO;
}

static inline u32 mii_access(int id, int index, int read)
{
	u32 ret;

	ret = ((u32)id << MII_ACC_PHY_ADDR_SHIFT_) & MII_ACC_PHY_ADDR_MASK_;
	ret |= ((u32)index << MII_ACC_MIIRINDA_SHIFT_) & MII_ACC_MIIRINDA_MASK_;
	if (read)
		ret |= MII_ACC_MII_READ_;
	else
		ret |= MII_ACC_MII_WRITE_;
	ret |= MII_ACC_MII_BUSY_;

	return ret;
}

static int lan78xx_wait_eeprom(struct lan78xx_net *dev)
{
	unsigned long start_time = jiffies;
	u32 val;
	int ret;

	do {
		ret = lan78xx_read_reg(dev, E2P_CMD, &val);
		if (unlikely(ret < 0))
			return -EIO;

		if (!(val & E2P_CMD_EPC_BUSY_) ||
		    (val & E2P_CMD_EPC_TIMEOUT_))
			break;
		usleep_range(40, 100);
	} while (!time_after(jiffies, start_time + HZ));

	if (val & (E2P_CMD_EPC_TIMEOUT_ | E2P_CMD_EPC_BUSY_)) {
		netdev_warn(dev->net, "EEPROM read operation timeout");
		return -EIO;
	}

	return 0;
}

static int lan78xx_eeprom_confirm_not_busy(struct lan78xx_net *dev)
{
	unsigned long start_time = jiffies;
	u32 val;
	int ret;

	do {
		ret = lan78xx_read_reg(dev, E2P_CMD, &val);
		if (unlikely(ret < 0))
			return -EIO;

		if (!(val & E2P_CMD_EPC_BUSY_))
			return 0;

		usleep_range(40, 100);
	} while (!time_after(jiffies, start_time + HZ));

	netdev_warn(dev->net, "EEPROM is busy");
	return -EIO;
}

static int lan78xx_read_raw_eeprom(struct lan78xx_net *dev, u32 offset,
				   u32 length, u8 *data)
{
	u32 val;
	u32 saved;
	int i, ret;
	int retval;

	/* depends on chip, some EEPROM pins are muxed with LED function.
	 * disable & restore LED function to access EEPROM.
	 */
	ret = lan78xx_read_reg(dev, HW_CFG, &val);
	saved = val;
	if (dev->chipid == ID_REV_CHIP_ID_7800_) {
		val &= ~(HW_CFG_LED1_EN_ | HW_CFG_LED0_EN_);
		ret = lan78xx_write_reg(dev, HW_CFG, val);
	}

	retval = lan78xx_eeprom_confirm_not_busy(dev);
	if (retval)
		return retval;

	for (i = 0; i < length; i++) {
		val = E2P_CMD_EPC_BUSY_ | E2P_CMD_EPC_CMD_READ_;
		val |= (offset & E2P_CMD_EPC_ADDR_MASK_);
		ret = lan78xx_write_reg(dev, E2P_CMD, val);
		if (unlikely(ret < 0)) {
			retval = -EIO;
			goto exit;
		}

		retval = lan78xx_wait_eeprom(dev);
		if (retval < 0)
			goto exit;

		ret = lan78xx_read_reg(dev, E2P_DATA, &val);
		if (unlikely(ret < 0)) {
			retval = -EIO;
			goto exit;
		}

		data[i] = val & 0xFF;
		offset++;
	}

	retval = 0;
exit:
	if (dev->chipid == ID_REV_CHIP_ID_7800_)
		ret = lan78xx_write_reg(dev, HW_CFG, saved);

	return retval;
}

static int lan78xx_read_eeprom(struct lan78xx_net *dev, u32 offset,
			       u32 length, u8 *data)
{
	u8 sig;
	int ret;

	ret = lan78xx_read_raw_eeprom(dev, 0, 1, &sig);
	if ((ret == 0) && (sig == EEPROM_INDICATOR))
		ret = lan78xx_read_raw_eeprom(dev, offset, length, data);
	else
		ret = -EINVAL;

	return ret;
}

static int lan78xx_write_raw_eeprom(struct lan78xx_net *dev, u32 offset,
				    u32 length, u8 *data)
{
	u32 val;
	u32 saved;
	int i, ret;
	int retval;

	/* depends on chip, some EEPROM pins are muxed with LED function.
	 * disable & restore LED function to access EEPROM.
	 */
	ret = lan78xx_read_reg(dev, HW_CFG, &val);
	saved = val;
	if (dev->chipid == ID_REV_CHIP_ID_7800_) {
		val &= ~(HW_CFG_LED1_EN_ | HW_CFG_LED0_EN_);
		ret = lan78xx_write_reg(dev, HW_CFG, val);
	}

	retval = lan78xx_eeprom_confirm_not_busy(dev);
	if (retval)
		goto exit;

	/* Issue write/erase enable command */
	val = E2P_CMD_EPC_BUSY_ | E2P_CMD_EPC_CMD_EWEN_;
	ret = lan78xx_write_reg(dev, E2P_CMD, val);
	if (unlikely(ret < 0)) {
		retval = -EIO;
		goto exit;
	}

	retval = lan78xx_wait_eeprom(dev);
	if (retval < 0)
		goto exit;

	for (i = 0; i < length; i++) {
		/* Fill data register */
		val = data[i];
		ret = lan78xx_write_reg(dev, E2P_DATA, val);
		if (ret < 0) {
			retval = -EIO;
			goto exit;
		}

		/* Send "write" command */
		val = E2P_CMD_EPC_BUSY_ | E2P_CMD_EPC_CMD_WRITE_;
		val |= (offset & E2P_CMD_EPC_ADDR_MASK_);
		ret = lan78xx_write_reg(dev, E2P_CMD, val);
		if (ret < 0) {
			retval = -EIO;
			goto exit;
		}

		retval = lan78xx_wait_eeprom(dev);
		if (retval < 0)
			goto exit;

		offset++;
	}

	retval = 0;
exit:
	if (dev->chipid == ID_REV_CHIP_ID_7800_)
		ret = lan78xx_write_reg(dev, HW_CFG, saved);

	return retval;
}

static int lan78xx_read_raw_otp(struct lan78xx_net *dev, u32 offset,
				u32 length, u8 *data)
{
	int i;
	int ret;
	u32 buf;
	unsigned long timeout;

	ret = lan78xx_read_reg(dev, OTP_PWR_DN, &buf);

	if (buf & OTP_PWR_DN_PWRDN_N_) {
		/* clear it and wait to be cleared */
		ret = lan78xx_write_reg(dev, OTP_PWR_DN, 0);

		timeout = jiffies + HZ;
		do {
			usleep_range(1, 10);
			ret = lan78xx_read_reg(dev, OTP_PWR_DN, &buf);
			if (time_after(jiffies, timeout)) {
				netdev_warn(dev->net,
					    "timeout on OTP_PWR_DN");
				return -EIO;
			}
		} while (buf & OTP_PWR_DN_PWRDN_N_);
	}

	for (i = 0; i < length; i++) {
		ret = lan78xx_write_reg(dev, OTP_ADDR1,
					((offset + i) >> 8) & OTP_ADDR1_15_11);
		ret = lan78xx_write_reg(dev, OTP_ADDR2,
					((offset + i) & OTP_ADDR2_10_3));

		ret = lan78xx_write_reg(dev, OTP_FUNC_CMD, OTP_FUNC_CMD_READ_);
		ret = lan78xx_write_reg(dev, OTP_CMD_GO, OTP_CMD_GO_GO_);

		timeout = jiffies + HZ;
		do {
			udelay(1);
			ret = lan78xx_read_reg(dev, OTP_STATUS, &buf);
			if (time_after(jiffies, timeout)) {
				netdev_warn(dev->net,
					    "timeout on OTP_STATUS");
				return -EIO;
			}
		} while (buf & OTP_STATUS_BUSY_);

		ret = lan78xx_read_reg(dev, OTP_RD_DATA, &buf);

		data[i] = (u8)(buf & 0xFF);
	}

	return 0;
}

static int lan78xx_write_raw_otp(struct lan78xx_net *dev, u32 offset,
				 u32 length, u8 *data)
{
	int i;
	int ret;
	u32 buf;
	unsigned long timeout;

	ret = lan78xx_read_reg(dev, OTP_PWR_DN, &buf);

	if (buf & OTP_PWR_DN_PWRDN_N_) {
		/* clear it and wait to be cleared */
		ret = lan78xx_write_reg(dev, OTP_PWR_DN, 0);

		timeout = jiffies + HZ;
		do {
			udelay(1);
			ret = lan78xx_read_reg(dev, OTP_PWR_DN, &buf);
			if (time_after(jiffies, timeout)) {
				netdev_warn(dev->net,
					    "timeout on OTP_PWR_DN completion");
				return -EIO;
			}
		} while (buf & OTP_PWR_DN_PWRDN_N_);
	}

	/* set to BYTE program mode */
	ret = lan78xx_write_reg(dev, OTP_PRGM_MODE, OTP_PRGM_MODE_BYTE_);

	for (i = 0; i < length; i++) {
		ret = lan78xx_write_reg(dev, OTP_ADDR1,
					((offset + i) >> 8) & OTP_ADDR1_15_11);
		ret = lan78xx_write_reg(dev, OTP_ADDR2,
					((offset + i) & OTP_ADDR2_10_3));
		ret = lan78xx_write_reg(dev, OTP_PRGM_DATA, data[i]);
		ret = lan78xx_write_reg(dev, OTP_TST_CMD, OTP_TST_CMD_PRGVRFY_);
		ret = lan78xx_write_reg(dev, OTP_CMD_GO, OTP_CMD_GO_GO_);

		timeout = jiffies + HZ;
		do {
			udelay(1);
			ret = lan78xx_read_reg(dev, OTP_STATUS, &buf);
			if (time_after(jiffies, timeout)) {
				netdev_warn(dev->net,
					    "Timeout on OTP_STATUS completion");
				return -EIO;
			}
		} while (buf & OTP_STATUS_BUSY_);
	}

	return 0;
}

static int lan78xx_read_otp(struct lan78xx_net *dev, u32 offset,
			    u32 length, u8 *data)
{
	u8 sig;
	int ret;

	ret = lan78xx_read_raw_otp(dev, 0, 1, &sig);

	if (ret == 0) {
<<<<<<< HEAD
		if (sig != OTP_INDICATOR_1) {
			if (sig == OTP_INDICATOR_2)
				offset += 0x100;
			else
				ret = -EINVAL;
		}

=======
		if (sig == OTP_INDICATOR_2)
			offset += 0x100;
		else if (sig != OTP_INDICATOR_1)
			ret = -EINVAL;
>>>>>>> f84cbc48
		if (!ret)
			ret = lan78xx_read_raw_otp(dev, offset, length, data);
	}

	return ret;
}

static int lan78xx_dataport_wait_not_busy(struct lan78xx_net *dev)
{
	int i, ret;

	for (i = 0; i < 100; i++) {
		u32 dp_sel;

		ret = lan78xx_read_reg(dev, DP_SEL, &dp_sel);
		if (unlikely(ret < 0))
			return -EIO;

		if (dp_sel & DP_SEL_DPRDY_)
			return 0;

		usleep_range(40, 100);
	}

	netdev_warn(dev->net, "lan78xx_dataport_wait_not_busy timed out");

	return -EIO;
}

static int lan78xx_dataport_write(struct lan78xx_net *dev, u32 ram_select,
				  u32 addr, u32 length, u32 *buf)
{
	struct lan78xx_priv *pdata = (struct lan78xx_priv *)(dev->data[0]);
	u32 dp_sel;
	int i, ret;

	if (usb_autopm_get_interface(dev->intf) < 0)
			return 0;

	mutex_lock(&pdata->dataport_mutex);

	ret = lan78xx_dataport_wait_not_busy(dev);
	if (ret < 0)
		goto done;

	ret = lan78xx_read_reg(dev, DP_SEL, &dp_sel);

	dp_sel &= ~DP_SEL_RSEL_MASK_;
	dp_sel |= ram_select;
	ret = lan78xx_write_reg(dev, DP_SEL, dp_sel);

	for (i = 0; i < length; i++) {
		ret = lan78xx_write_reg(dev, DP_ADDR, addr + i);

		ret = lan78xx_write_reg(dev, DP_DATA, buf[i]);

		ret = lan78xx_write_reg(dev, DP_CMD, DP_CMD_WRITE_);

		ret = lan78xx_dataport_wait_not_busy(dev);
		if (ret < 0)
			goto done;
	}

done:
	mutex_unlock(&pdata->dataport_mutex);
	usb_autopm_put_interface(dev->intf);

	return ret;
}

static void lan78xx_set_addr_filter(struct lan78xx_priv *pdata,
				    int index, u8 addr[ETH_ALEN])
{
	u32	temp;

	if ((pdata) && (index > 0) && (index < NUM_OF_MAF)) {
		temp = addr[3];
		temp = addr[2] | (temp << 8);
		temp = addr[1] | (temp << 8);
		temp = addr[0] | (temp << 8);
		pdata->pfilter_table[index][1] = temp;
		temp = addr[5];
		temp = addr[4] | (temp << 8);
		temp |= MAF_HI_VALID_ | MAF_HI_TYPE_DST_;
		pdata->pfilter_table[index][0] = temp;
	}
}

/* returns hash bit number for given MAC address */
static inline u32 lan78xx_hash(char addr[ETH_ALEN])
{
	return (ether_crc(ETH_ALEN, addr) >> 23) & 0x1ff;
}

static void lan78xx_deferred_multicast_write(struct work_struct *param)
{
	struct lan78xx_priv *pdata =
			container_of(param, struct lan78xx_priv, set_multicast);
	struct lan78xx_net *dev = pdata->dev;
	int i;
	int ret;

	netif_dbg(dev, drv, dev->net, "deferred multicast write 0x%08x\n",
		  pdata->rfe_ctl);

	lan78xx_dataport_write(dev, DP_SEL_RSEL_VLAN_DA_, DP_SEL_VHF_VLAN_LEN,
			       DP_SEL_VHF_HASH_LEN, pdata->mchash_table);

	for (i = 1; i < NUM_OF_MAF; i++) {
		ret = lan78xx_write_reg(dev, MAF_HI(i), 0);
		ret = lan78xx_write_reg(dev, MAF_LO(i),
					pdata->pfilter_table[i][1]);
		ret = lan78xx_write_reg(dev, MAF_HI(i),
					pdata->pfilter_table[i][0]);
	}

	ret = lan78xx_write_reg(dev, RFE_CTL, pdata->rfe_ctl);
}

static void lan78xx_set_multicast(struct net_device *netdev)
{
	struct lan78xx_net *dev = netdev_priv(netdev);
	struct lan78xx_priv *pdata = (struct lan78xx_priv *)(dev->data[0]);
	unsigned long flags;
	int i;

	spin_lock_irqsave(&pdata->rfe_ctl_lock, flags);

	pdata->rfe_ctl &= ~(RFE_CTL_UCAST_EN_ | RFE_CTL_MCAST_EN_ |
			    RFE_CTL_DA_PERFECT_ | RFE_CTL_MCAST_HASH_);

	for (i = 0; i < DP_SEL_VHF_HASH_LEN; i++)
			pdata->mchash_table[i] = 0;
	/* pfilter_table[0] has own HW address */
	for (i = 1; i < NUM_OF_MAF; i++) {
			pdata->pfilter_table[i][0] =
			pdata->pfilter_table[i][1] = 0;
	}

	pdata->rfe_ctl |= RFE_CTL_BCAST_EN_;

	if (dev->net->flags & IFF_PROMISC) {
		netif_dbg(dev, drv, dev->net, "promiscuous mode enabled");
		pdata->rfe_ctl |= RFE_CTL_MCAST_EN_ | RFE_CTL_UCAST_EN_;
	} else {
		if (dev->net->flags & IFF_ALLMULTI) {
			netif_dbg(dev, drv, dev->net,
				  "receive all multicast enabled");
			pdata->rfe_ctl |= RFE_CTL_MCAST_EN_;
		}
	}

	if (netdev_mc_count(dev->net)) {
		struct netdev_hw_addr *ha;
		int i;

		netif_dbg(dev, drv, dev->net, "receive multicast hash filter");

		pdata->rfe_ctl |= RFE_CTL_DA_PERFECT_;

		i = 1;
		netdev_for_each_mc_addr(ha, netdev) {
			/* set first 32 into Perfect Filter */
			if (i < 33) {
				lan78xx_set_addr_filter(pdata, i, ha->addr);
			} else {
				u32 bitnum = lan78xx_hash(ha->addr);

				pdata->mchash_table[bitnum / 32] |=
							(1 << (bitnum % 32));
				pdata->rfe_ctl |= RFE_CTL_MCAST_HASH_;
			}
			i++;
		}
	}

	spin_unlock_irqrestore(&pdata->rfe_ctl_lock, flags);

	/* defer register writes to a sleepable context */
	schedule_work(&pdata->set_multicast);
}

static int lan78xx_update_flowcontrol(struct lan78xx_net *dev, u8 duplex,
				      u16 lcladv, u16 rmtadv)
{
	u32 flow = 0, fct_flow = 0;
	int ret;
	u8 cap;

	if (dev->fc_autoneg)
		cap = mii_resolve_flowctrl_fdx(lcladv, rmtadv);
	else
		cap = dev->fc_request_control;

	if (cap & FLOW_CTRL_TX)
		flow |= (FLOW_CR_TX_FCEN_ | 0xFFFF);

	if (cap & FLOW_CTRL_RX)
		flow |= FLOW_CR_RX_FCEN_;

	if (dev->udev->speed == USB_SPEED_SUPER)
		fct_flow = 0x817;
	else if (dev->udev->speed == USB_SPEED_HIGH)
		fct_flow = 0x211;

	netif_dbg(dev, link, dev->net, "rx pause %s, tx pause %s",
		  (cap & FLOW_CTRL_RX ? "enabled" : "disabled"),
		  (cap & FLOW_CTRL_TX ? "enabled" : "disabled"));

	ret = lan78xx_write_reg(dev, FCT_FLOW, fct_flow);

	/* threshold value should be set before enabling flow */
	ret = lan78xx_write_reg(dev, FLOW, flow);

	return 0;
}

static int lan78xx_link_reset(struct lan78xx_net *dev)
{
	struct phy_device *phydev = dev->net->phydev;
	struct ethtool_cmd ecmd = { .cmd = ETHTOOL_GSET };
	int ladv, radv, ret;
	u32 buf;

	/* clear PHY interrupt status */
	ret = phy_read(phydev, LAN88XX_INT_STS);
	if (unlikely(ret < 0))
		return -EIO;

	/* clear LAN78xx interrupt status */
	ret = lan78xx_write_reg(dev, INT_STS, INT_STS_PHY_INT_);
	if (unlikely(ret < 0))
		return -EIO;

	phy_read_status(phydev);

	if (!phydev->link && dev->link_on) {
		dev->link_on = false;

		/* reset MAC */
		ret = lan78xx_read_reg(dev, MAC_CR, &buf);
		if (unlikely(ret < 0))
			return -EIO;
		buf |= MAC_CR_RST_;
		ret = lan78xx_write_reg(dev, MAC_CR, buf);
		if (unlikely(ret < 0))
			return -EIO;

		phy_mac_interrupt(phydev, 0);

		del_timer(&dev->stat_monitor);
	} else if (phydev->link && !dev->link_on) {
		dev->link_on = true;

		phy_ethtool_gset(phydev, &ecmd);

		ret = phy_read(phydev, LAN88XX_INT_STS);

		if (dev->udev->speed == USB_SPEED_SUPER) {
			if (ethtool_cmd_speed(&ecmd) == 1000) {
				/* disable U2 */
				ret = lan78xx_read_reg(dev, USB_CFG1, &buf);
				buf &= ~USB_CFG1_DEV_U2_INIT_EN_;
				ret = lan78xx_write_reg(dev, USB_CFG1, buf);
				/* enable U1 */
				ret = lan78xx_read_reg(dev, USB_CFG1, &buf);
				buf |= USB_CFG1_DEV_U1_INIT_EN_;
				ret = lan78xx_write_reg(dev, USB_CFG1, buf);
			} else {
				/* enable U1 & U2 */
				ret = lan78xx_read_reg(dev, USB_CFG1, &buf);
				buf |= USB_CFG1_DEV_U2_INIT_EN_;
				buf |= USB_CFG1_DEV_U1_INIT_EN_;
				ret = lan78xx_write_reg(dev, USB_CFG1, buf);
			}
		}

		ladv = phy_read(phydev, MII_ADVERTISE);
		if (ladv < 0)
			return ladv;

		radv = phy_read(phydev, MII_LPA);
		if (radv < 0)
			return radv;

		netif_dbg(dev, link, dev->net,
			  "speed: %u duplex: %d anadv: 0x%04x anlpa: 0x%04x",
			  ethtool_cmd_speed(&ecmd), ecmd.duplex, ladv, radv);

		ret = lan78xx_update_flowcontrol(dev, ecmd.duplex, ladv, radv);
		phy_mac_interrupt(phydev, 1);

		if (!timer_pending(&dev->stat_monitor)) {
			dev->delta = 1;
			mod_timer(&dev->stat_monitor,
				  jiffies + STAT_UPDATE_TIMER);
		}

		tasklet_schedule(&dev->bh);
	}

	return ret;
}

/* some work can't be done in tasklets, so we use keventd
 *
 * NOTE:  annoying asymmetry:  if it's active, schedule_work() fails,
 * but tasklet_schedule() doesn't.	hope the failure is rare.
 */
static void lan78xx_defer_kevent(struct lan78xx_net *dev, int work)
{
	set_bit(work, &dev->flags);
	if (!schedule_delayed_work(&dev->wq, 0))
		netdev_err(dev->net, "kevent %d may have been dropped\n", work);
}

static void lan78xx_status(struct lan78xx_net *dev, struct urb *urb)
{
	u32 intdata;

	if (urb->actual_length != 4) {
		netdev_warn(dev->net,
			    "unexpected urb length %d", urb->actual_length);
		return;
	}

	memcpy(&intdata, urb->transfer_buffer, 4);
	le32_to_cpus(&intdata);

	if (intdata & INT_ENP_PHY_INT) {
		netif_dbg(dev, link, dev->net, "PHY INTR: 0x%08x\n", intdata);
			  lan78xx_defer_kevent(dev, EVENT_LINK_RESET);
	} else
		netdev_warn(dev->net,
			    "unexpected interrupt: 0x%08x\n", intdata);
}

static int lan78xx_ethtool_get_eeprom_len(struct net_device *netdev)
{
	return MAX_EEPROM_SIZE;
}

static int lan78xx_ethtool_get_eeprom(struct net_device *netdev,
				      struct ethtool_eeprom *ee, u8 *data)
{
	struct lan78xx_net *dev = netdev_priv(netdev);

	ee->magic = LAN78XX_EEPROM_MAGIC;

	return lan78xx_read_raw_eeprom(dev, ee->offset, ee->len, data);
}

static int lan78xx_ethtool_set_eeprom(struct net_device *netdev,
				      struct ethtool_eeprom *ee, u8 *data)
{
	struct lan78xx_net *dev = netdev_priv(netdev);

	/* Allow entire eeprom update only */
	if ((ee->magic == LAN78XX_EEPROM_MAGIC) &&
	    (ee->offset == 0) &&
	    (ee->len == 512) &&
	    (data[0] == EEPROM_INDICATOR))
		return lan78xx_write_raw_eeprom(dev, ee->offset, ee->len, data);
	else if ((ee->magic == LAN78XX_OTP_MAGIC) &&
		 (ee->offset == 0) &&
		 (ee->len == 512) &&
		 (data[0] == OTP_INDICATOR_1))
		return lan78xx_write_raw_otp(dev, ee->offset, ee->len, data);

	return -EINVAL;
}

static void lan78xx_get_strings(struct net_device *netdev, u32 stringset,
				u8 *data)
{
	if (stringset == ETH_SS_STATS)
		memcpy(data, lan78xx_gstrings, sizeof(lan78xx_gstrings));
}

static int lan78xx_get_sset_count(struct net_device *netdev, int sset)
{
	if (sset == ETH_SS_STATS)
		return ARRAY_SIZE(lan78xx_gstrings);
	else
		return -EOPNOTSUPP;
}

static void lan78xx_get_stats(struct net_device *netdev,
			      struct ethtool_stats *stats, u64 *data)
{
	struct lan78xx_net *dev = netdev_priv(netdev);

	lan78xx_update_stats(dev);

	mutex_lock(&dev->stats.access_lock);
	memcpy(data, &dev->stats.curr_stat, sizeof(dev->stats.curr_stat));
	mutex_unlock(&dev->stats.access_lock);
}

static void lan78xx_get_wol(struct net_device *netdev,
			    struct ethtool_wolinfo *wol)
{
	struct lan78xx_net *dev = netdev_priv(netdev);
	int ret;
	u32 buf;
	struct lan78xx_priv *pdata = (struct lan78xx_priv *)(dev->data[0]);

	if (usb_autopm_get_interface(dev->intf) < 0)
			return;

	ret = lan78xx_read_reg(dev, USB_CFG0, &buf);
	if (unlikely(ret < 0)) {
		wol->supported = 0;
		wol->wolopts = 0;
	} else {
		if (buf & USB_CFG_RMT_WKP_) {
			wol->supported = WAKE_ALL;
			wol->wolopts = pdata->wol;
		} else {
			wol->supported = 0;
			wol->wolopts = 0;
		}
	}

	usb_autopm_put_interface(dev->intf);
}

static int lan78xx_set_wol(struct net_device *netdev,
			   struct ethtool_wolinfo *wol)
{
	struct lan78xx_net *dev = netdev_priv(netdev);
	struct lan78xx_priv *pdata = (struct lan78xx_priv *)(dev->data[0]);
	int ret;

	ret = usb_autopm_get_interface(dev->intf);
	if (ret < 0)
		return ret;

	if (wol->wolopts & ~WAKE_ALL)
		return -EINVAL;

	pdata->wol = wol->wolopts;

	device_set_wakeup_enable(&dev->udev->dev, (bool)wol->wolopts);

	phy_ethtool_set_wol(netdev->phydev, wol);

	usb_autopm_put_interface(dev->intf);

	return ret;
}

static int lan78xx_get_eee(struct net_device *net, struct ethtool_eee *edata)
{
	struct lan78xx_net *dev = netdev_priv(net);
	struct phy_device *phydev = net->phydev;
	int ret;
	u32 buf;

	ret = usb_autopm_get_interface(dev->intf);
	if (ret < 0)
		return ret;

	ret = phy_ethtool_get_eee(phydev, edata);
	if (ret < 0)
		goto exit;

	ret = lan78xx_read_reg(dev, MAC_CR, &buf);
	if (buf & MAC_CR_EEE_EN_) {
		edata->eee_enabled = true;
		edata->eee_active = !!(edata->advertised &
				       edata->lp_advertised);
		edata->tx_lpi_enabled = true;
		/* EEE_TX_LPI_REQ_DLY & tx_lpi_timer are same uSec unit */
		ret = lan78xx_read_reg(dev, EEE_TX_LPI_REQ_DLY, &buf);
		edata->tx_lpi_timer = buf;
	} else {
		edata->eee_enabled = false;
		edata->eee_active = false;
		edata->tx_lpi_enabled = false;
		edata->tx_lpi_timer = 0;
	}

	ret = 0;
exit:
	usb_autopm_put_interface(dev->intf);

	return ret;
}

static int lan78xx_set_eee(struct net_device *net, struct ethtool_eee *edata)
{
	struct lan78xx_net *dev = netdev_priv(net);
	int ret;
	u32 buf;

	ret = usb_autopm_get_interface(dev->intf);
	if (ret < 0)
		return ret;

	if (edata->eee_enabled) {
		ret = lan78xx_read_reg(dev, MAC_CR, &buf);
		buf |= MAC_CR_EEE_EN_;
		ret = lan78xx_write_reg(dev, MAC_CR, buf);

		phy_ethtool_set_eee(net->phydev, edata);

		buf = (u32)edata->tx_lpi_timer;
		ret = lan78xx_write_reg(dev, EEE_TX_LPI_REQ_DLY, buf);
	} else {
		ret = lan78xx_read_reg(dev, MAC_CR, &buf);
		buf &= ~MAC_CR_EEE_EN_;
		ret = lan78xx_write_reg(dev, MAC_CR, buf);
	}

	usb_autopm_put_interface(dev->intf);

	return 0;
}

static u32 lan78xx_get_link(struct net_device *net)
{
	phy_read_status(net->phydev);

	return net->phydev->link;
}

static int lan78xx_nway_reset(struct net_device *net)
{
	return phy_start_aneg(net->phydev);
}

static void lan78xx_get_drvinfo(struct net_device *net,
				struct ethtool_drvinfo *info)
{
	struct lan78xx_net *dev = netdev_priv(net);

	strncpy(info->driver, DRIVER_NAME, sizeof(info->driver));
	strncpy(info->version, DRIVER_VERSION, sizeof(info->version));
	usb_make_path(dev->udev, info->bus_info, sizeof(info->bus_info));
}

static u32 lan78xx_get_msglevel(struct net_device *net)
{
	struct lan78xx_net *dev = netdev_priv(net);

	return dev->msg_enable;
}

static void lan78xx_set_msglevel(struct net_device *net, u32 level)
{
	struct lan78xx_net *dev = netdev_priv(net);

	dev->msg_enable = level;
}

static int lan78xx_get_mdix_status(struct net_device *net)
{
	struct phy_device *phydev = net->phydev;
	int buf;

	phy_write(phydev, LAN88XX_EXT_PAGE_ACCESS, LAN88XX_EXT_PAGE_SPACE_1);
	buf = phy_read(phydev, LAN88XX_EXT_MODE_CTRL);
	phy_write(phydev, LAN88XX_EXT_PAGE_ACCESS, LAN88XX_EXT_PAGE_SPACE_0);

	return buf;
}

static void lan78xx_set_mdix_status(struct net_device *net, __u8 mdix_ctrl)
{
	struct lan78xx_net *dev = netdev_priv(net);
	struct phy_device *phydev = net->phydev;
	int buf;

	if (mdix_ctrl == ETH_TP_MDI) {
		phy_write(phydev, LAN88XX_EXT_PAGE_ACCESS,
			  LAN88XX_EXT_PAGE_SPACE_1);
		buf = phy_read(phydev, LAN88XX_EXT_MODE_CTRL);
		buf &= ~LAN88XX_EXT_MODE_CTRL_MDIX_MASK_;
		phy_write(phydev, LAN88XX_EXT_MODE_CTRL,
			  buf | LAN88XX_EXT_MODE_CTRL_MDI_);
		phy_write(phydev, LAN88XX_EXT_PAGE_ACCESS,
			  LAN88XX_EXT_PAGE_SPACE_0);
	} else if (mdix_ctrl == ETH_TP_MDI_X) {
		phy_write(phydev, LAN88XX_EXT_PAGE_ACCESS,
			  LAN88XX_EXT_PAGE_SPACE_1);
		buf = phy_read(phydev, LAN88XX_EXT_MODE_CTRL);
		buf &= ~LAN88XX_EXT_MODE_CTRL_MDIX_MASK_;
		phy_write(phydev, LAN88XX_EXT_MODE_CTRL,
			  buf | LAN88XX_EXT_MODE_CTRL_MDI_X_);
		phy_write(phydev, LAN88XX_EXT_PAGE_ACCESS,
			  LAN88XX_EXT_PAGE_SPACE_0);
	} else if (mdix_ctrl == ETH_TP_MDI_AUTO) {
		phy_write(phydev, LAN88XX_EXT_PAGE_ACCESS,
			  LAN88XX_EXT_PAGE_SPACE_1);
		buf = phy_read(phydev, LAN88XX_EXT_MODE_CTRL);
		buf &= ~LAN88XX_EXT_MODE_CTRL_MDIX_MASK_;
		phy_write(phydev, LAN88XX_EXT_MODE_CTRL,
			  buf | LAN88XX_EXT_MODE_CTRL_AUTO_MDIX_);
		phy_write(phydev, LAN88XX_EXT_PAGE_ACCESS,
			  LAN88XX_EXT_PAGE_SPACE_0);
	}
	dev->mdix_ctrl = mdix_ctrl;
}

static int lan78xx_get_settings(struct net_device *net, struct ethtool_cmd *cmd)
{
	struct lan78xx_net *dev = netdev_priv(net);
	struct phy_device *phydev = net->phydev;
	int ret;
	int buf;

	ret = usb_autopm_get_interface(dev->intf);
	if (ret < 0)
		return ret;

	ret = phy_ethtool_gset(phydev, cmd);

	buf = lan78xx_get_mdix_status(net);

	buf &= LAN88XX_EXT_MODE_CTRL_MDIX_MASK_;
	if (buf == LAN88XX_EXT_MODE_CTRL_AUTO_MDIX_) {
		cmd->eth_tp_mdix = ETH_TP_MDI_AUTO;
		cmd->eth_tp_mdix_ctrl = ETH_TP_MDI_AUTO;
	} else if (buf == LAN88XX_EXT_MODE_CTRL_MDI_) {
		cmd->eth_tp_mdix = ETH_TP_MDI;
		cmd->eth_tp_mdix_ctrl = ETH_TP_MDI;
	} else if (buf == LAN88XX_EXT_MODE_CTRL_MDI_X_) {
		cmd->eth_tp_mdix = ETH_TP_MDI_X;
		cmd->eth_tp_mdix_ctrl = ETH_TP_MDI_X;
	}

	usb_autopm_put_interface(dev->intf);

	return ret;
}

static int lan78xx_set_settings(struct net_device *net, struct ethtool_cmd *cmd)
{
	struct lan78xx_net *dev = netdev_priv(net);
	struct phy_device *phydev = net->phydev;
	int ret = 0;
	int temp;

	ret = usb_autopm_get_interface(dev->intf);
	if (ret < 0)
		return ret;

	if (dev->mdix_ctrl != cmd->eth_tp_mdix_ctrl) {
		lan78xx_set_mdix_status(net, cmd->eth_tp_mdix_ctrl);
	}

	/* change speed & duplex */
	ret = phy_ethtool_sset(phydev, cmd);

	if (!cmd->autoneg) {
		/* force link down */
		temp = phy_read(phydev, MII_BMCR);
		phy_write(phydev, MII_BMCR, temp | BMCR_LOOPBACK);
		mdelay(1);
		phy_write(phydev, MII_BMCR, temp);
	}

	usb_autopm_put_interface(dev->intf);

	return ret;
}

static void lan78xx_get_pause(struct net_device *net,
			      struct ethtool_pauseparam *pause)
{
	struct lan78xx_net *dev = netdev_priv(net);
	struct phy_device *phydev = net->phydev;
	struct ethtool_cmd ecmd = { .cmd = ETHTOOL_GSET };

	phy_ethtool_gset(phydev, &ecmd);

	pause->autoneg = dev->fc_autoneg;

	if (dev->fc_request_control & FLOW_CTRL_TX)
		pause->tx_pause = 1;

	if (dev->fc_request_control & FLOW_CTRL_RX)
		pause->rx_pause = 1;
}

static int lan78xx_set_pause(struct net_device *net,
			     struct ethtool_pauseparam *pause)
{
	struct lan78xx_net *dev = netdev_priv(net);
	struct phy_device *phydev = net->phydev;
	struct ethtool_cmd ecmd = { .cmd = ETHTOOL_GSET };
	int ret;

	phy_ethtool_gset(phydev, &ecmd);

	if (pause->autoneg && !ecmd.autoneg) {
		ret = -EINVAL;
		goto exit;
	}

	dev->fc_request_control = 0;
	if (pause->rx_pause)
		dev->fc_request_control |= FLOW_CTRL_RX;

	if (pause->tx_pause)
		dev->fc_request_control |= FLOW_CTRL_TX;

	if (ecmd.autoneg) {
		u32 mii_adv;

		ecmd.advertising &= ~(ADVERTISED_Pause | ADVERTISED_Asym_Pause);
		mii_adv = (u32)mii_advertise_flowctrl(dev->fc_request_control);
		ecmd.advertising |= mii_adv_to_ethtool_adv_t(mii_adv);
		phy_ethtool_sset(phydev, &ecmd);
	}

	dev->fc_autoneg = pause->autoneg;

	ret = 0;
exit:
	return ret;
}

static const struct ethtool_ops lan78xx_ethtool_ops = {
	.get_link	= lan78xx_get_link,
	.nway_reset	= lan78xx_nway_reset,
	.get_drvinfo	= lan78xx_get_drvinfo,
	.get_msglevel	= lan78xx_get_msglevel,
	.set_msglevel	= lan78xx_set_msglevel,
	.get_settings	= lan78xx_get_settings,
	.set_settings	= lan78xx_set_settings,
	.get_eeprom_len = lan78xx_ethtool_get_eeprom_len,
	.get_eeprom	= lan78xx_ethtool_get_eeprom,
	.set_eeprom	= lan78xx_ethtool_set_eeprom,
	.get_ethtool_stats = lan78xx_get_stats,
	.get_sset_count = lan78xx_get_sset_count,
	.get_strings	= lan78xx_get_strings,
	.get_wol	= lan78xx_get_wol,
	.set_wol	= lan78xx_set_wol,
	.get_eee	= lan78xx_get_eee,
	.set_eee	= lan78xx_set_eee,
	.get_pauseparam	= lan78xx_get_pause,
	.set_pauseparam	= lan78xx_set_pause,
};

static int lan78xx_ioctl(struct net_device *netdev, struct ifreq *rq, int cmd)
{
	if (!netif_running(netdev))
		return -EINVAL;

	return phy_mii_ioctl(netdev->phydev, rq, cmd);
}

static void lan78xx_init_mac_address(struct lan78xx_net *dev)
{
	u32 addr_lo, addr_hi;
	int ret;
	u8 addr[6];

	ret = lan78xx_read_reg(dev, RX_ADDRL, &addr_lo);
	ret = lan78xx_read_reg(dev, RX_ADDRH, &addr_hi);

	addr[0] = addr_lo & 0xFF;
	addr[1] = (addr_lo >> 8) & 0xFF;
	addr[2] = (addr_lo >> 16) & 0xFF;
	addr[3] = (addr_lo >> 24) & 0xFF;
	addr[4] = addr_hi & 0xFF;
	addr[5] = (addr_hi >> 8) & 0xFF;

	if (!is_valid_ether_addr(addr)) {
		if (!eth_platform_get_mac_address(&dev->udev->dev, addr)) {
			/* valid address present in Device Tree */
			netif_dbg(dev, ifup, dev->net,
				  "MAC address read from Device Tree");
		} else if (((lan78xx_read_eeprom(dev, EEPROM_MAC_OFFSET,
						 ETH_ALEN, addr) == 0) ||
			    (lan78xx_read_otp(dev, EEPROM_MAC_OFFSET,
					      ETH_ALEN, addr) == 0)) &&
			   is_valid_ether_addr(addr)) {
			/* eeprom values are valid so use them */
			netif_dbg(dev, ifup, dev->net,
				  "MAC address read from EEPROM");
		} else {
			/* generate random MAC */
			random_ether_addr(addr);
			netif_dbg(dev, ifup, dev->net,
				  "MAC address set to random addr");
		}

		addr_lo = addr[0] | (addr[1] << 8) |
			  (addr[2] << 16) | (addr[3] << 24);
		addr_hi = addr[4] | (addr[5] << 8);

		ret = lan78xx_write_reg(dev, RX_ADDRL, addr_lo);
		ret = lan78xx_write_reg(dev, RX_ADDRH, addr_hi);
	}
	addr_lo = addr[0] | (addr[1] << 8) |
	(addr[2] << 16) | (addr[3] << 24);
	addr_hi = addr[4] | (addr[5] << 8);

	ret = lan78xx_write_reg(dev, RX_ADDRL, addr_lo);
	ret = lan78xx_write_reg(dev, RX_ADDRH, addr_hi);
	ret = lan78xx_write_reg(dev, MAF_LO(0), addr_lo);
	ret = lan78xx_write_reg(dev, MAF_HI(0), addr_hi | MAF_HI_VALID_);

	ether_addr_copy(dev->net->dev_addr, addr);
}

/* MDIO read and write wrappers for phylib */
static int lan78xx_mdiobus_read(struct mii_bus *bus, int phy_id, int idx)
{
	struct lan78xx_net *dev = bus->priv;
	u32 val, addr;
	int ret;

	ret = usb_autopm_get_interface(dev->intf);
	if (ret < 0)
		return ret;

	mutex_lock(&dev->phy_mutex);

	/* confirm MII not busy */
	ret = lan78xx_phy_wait_not_busy(dev);
	if (ret < 0)
		goto done;

	/* set the address, index & direction (read from PHY) */
	addr = mii_access(phy_id, idx, MII_READ);
	ret = lan78xx_write_reg(dev, MII_ACC, addr);

	ret = lan78xx_phy_wait_not_busy(dev);
	if (ret < 0)
		goto done;

	ret = lan78xx_read_reg(dev, MII_DATA, &val);

	ret = (int)(val & 0xFFFF);

done:
	mutex_unlock(&dev->phy_mutex);
	usb_autopm_put_interface(dev->intf);
	return ret;
}

static int lan78xx_mdiobus_write(struct mii_bus *bus, int phy_id, int idx,
				 u16 regval)
{
	struct lan78xx_net *dev = bus->priv;
	u32 val, addr;
	int ret;

	ret = usb_autopm_get_interface(dev->intf);
	if (ret < 0)
		return ret;

	mutex_lock(&dev->phy_mutex);

	/* confirm MII not busy */
	ret = lan78xx_phy_wait_not_busy(dev);
	if (ret < 0)
		goto done;

	val = (u32)regval;
	ret = lan78xx_write_reg(dev, MII_DATA, val);

	/* set the address, index & direction (write to PHY) */
	addr = mii_access(phy_id, idx, MII_WRITE);
	ret = lan78xx_write_reg(dev, MII_ACC, addr);

	ret = lan78xx_phy_wait_not_busy(dev);
	if (ret < 0)
		goto done;

done:
	mutex_unlock(&dev->phy_mutex);
	usb_autopm_put_interface(dev->intf);
	return 0;
}

static int lan78xx_mdio_init(struct lan78xx_net *dev)
{
	int ret;

	dev->mdiobus = mdiobus_alloc();
	if (!dev->mdiobus) {
		netdev_err(dev->net, "can't allocate MDIO bus\n");
		return -ENOMEM;
	}

	dev->mdiobus->priv = (void *)dev;
	dev->mdiobus->read = lan78xx_mdiobus_read;
	dev->mdiobus->write = lan78xx_mdiobus_write;
	dev->mdiobus->name = "lan78xx-mdiobus";
	dev->mdiobus->parent = &dev->udev->dev;

	snprintf(dev->mdiobus->id, MII_BUS_ID_SIZE, "usb-%03d:%03d",
		 dev->udev->bus->busnum, dev->udev->devnum);

	switch (dev->chipid) {
	case ID_REV_CHIP_ID_7800_:
	case ID_REV_CHIP_ID_7850_:
		/* set to internal PHY id */
		dev->mdiobus->phy_mask = ~(1 << 1);
		break;
	}

	ret = mdiobus_register(dev->mdiobus);
	if (ret) {
		netdev_err(dev->net, "can't register MDIO bus\n");
		goto exit1;
	}

	netdev_dbg(dev->net, "registered mdiobus bus %s\n", dev->mdiobus->id);
	return 0;
exit1:
	mdiobus_free(dev->mdiobus);
	return ret;
}

static void lan78xx_remove_mdio(struct lan78xx_net *dev)
{
	mdiobus_unregister(dev->mdiobus);
	mdiobus_free(dev->mdiobus);
}

static void lan78xx_link_status_change(struct net_device *net)
{
	struct phy_device *phydev = net->phydev;
	int ret, temp;

	/* At forced 100 F/H mode, chip may fail to set mode correctly
	 * when cable is switched between long(~50+m) and short one.
	 * As workaround, set to 10 before setting to 100
	 * at forced 100 F/H mode.
	 */
	if (!phydev->autoneg && (phydev->speed == 100)) {
		/* disable phy interrupt */
		temp = phy_read(phydev, LAN88XX_INT_MASK);
		temp &= ~LAN88XX_INT_MASK_MDINTPIN_EN_;
		ret = phy_write(phydev, LAN88XX_INT_MASK, temp);

		temp = phy_read(phydev, MII_BMCR);
		temp &= ~(BMCR_SPEED100 | BMCR_SPEED1000);
		phy_write(phydev, MII_BMCR, temp); /* set to 10 first */
		temp |= BMCR_SPEED100;
		phy_write(phydev, MII_BMCR, temp); /* set to 100 later */

		/* clear pending interrupt generated while workaround */
		temp = phy_read(phydev, LAN88XX_INT_STS);

		/* enable phy interrupt back */
		temp = phy_read(phydev, LAN88XX_INT_MASK);
		temp |= LAN88XX_INT_MASK_MDINTPIN_EN_;
		ret = phy_write(phydev, LAN88XX_INT_MASK, temp);
	}
}

static int lan78xx_phy_init(struct lan78xx_net *dev)
{
	int ret;
	u32 mii_adv;
	struct phy_device *phydev = dev->net->phydev;

	phydev = phy_find_first(dev->mdiobus);
	if (!phydev) {
		netdev_err(dev->net, "no PHY found\n");
		return -EIO;
	}

	/* Enable PHY interrupts.
	 * We handle our own interrupt
	 */
	ret = phy_read(phydev, LAN88XX_INT_STS);
	ret = phy_write(phydev, LAN88XX_INT_MASK,
			LAN88XX_INT_MASK_MDINTPIN_EN_ |
			LAN88XX_INT_MASK_LINK_CHANGE_);

	phydev->irq = PHY_IGNORE_INTERRUPT;

	ret = phy_connect_direct(dev->net, phydev,
				 lan78xx_link_status_change,
				 PHY_INTERFACE_MODE_GMII);
	if (ret) {
		netdev_err(dev->net, "can't attach PHY to %s\n",
			   dev->mdiobus->id);
		return -EIO;
	}

	/* set to AUTOMDIX */
	lan78xx_set_mdix_status(dev->net, ETH_TP_MDI_AUTO);

	/* MAC doesn't support 1000T Half */
	phydev->supported &= ~SUPPORTED_1000baseT_Half;

	/* support both flow controls */
	dev->fc_request_control = (FLOW_CTRL_RX | FLOW_CTRL_TX);
	phydev->advertising &= ~(ADVERTISED_Pause | ADVERTISED_Asym_Pause);
	mii_adv = (u32)mii_advertise_flowctrl(dev->fc_request_control);
	phydev->advertising |= mii_adv_to_ethtool_adv_t(mii_adv);

	genphy_config_aneg(phydev);

	dev->fc_autoneg = phydev->autoneg;

	phy_start(phydev);

	netif_dbg(dev, ifup, dev->net, "phy initialised successfully");

	return 0;
}

static int lan78xx_set_rx_max_frame_length(struct lan78xx_net *dev, int size)
{
	int ret = 0;
	u32 buf;
	bool rxenabled;

	ret = lan78xx_read_reg(dev, MAC_RX, &buf);

	rxenabled = ((buf & MAC_RX_RXEN_) != 0);

	if (rxenabled) {
		buf &= ~MAC_RX_RXEN_;
		ret = lan78xx_write_reg(dev, MAC_RX, buf);
	}

	/* add 4 to size for FCS */
	buf &= ~MAC_RX_MAX_SIZE_MASK_;
	buf |= (((size + 4) << MAC_RX_MAX_SIZE_SHIFT_) & MAC_RX_MAX_SIZE_MASK_);

	ret = lan78xx_write_reg(dev, MAC_RX, buf);

	if (rxenabled) {
		buf |= MAC_RX_RXEN_;
		ret = lan78xx_write_reg(dev, MAC_RX, buf);
	}

	return 0;
}

static int unlink_urbs(struct lan78xx_net *dev, struct sk_buff_head *q)
{
	struct sk_buff *skb;
	unsigned long flags;
	int count = 0;

	spin_lock_irqsave(&q->lock, flags);
	while (!skb_queue_empty(q)) {
		struct skb_data	*entry;
		struct urb *urb;
		int ret;

		skb_queue_walk(q, skb) {
			entry = (struct skb_data *)skb->cb;
			if (entry->state != unlink_start)
				goto found;
		}
		break;
found:
		entry->state = unlink_start;
		urb = entry->urb;

		/* Get reference count of the URB to avoid it to be
		 * freed during usb_unlink_urb, which may trigger
		 * use-after-free problem inside usb_unlink_urb since
		 * usb_unlink_urb is always racing with .complete
		 * handler(include defer_bh).
		 */
		usb_get_urb(urb);
		spin_unlock_irqrestore(&q->lock, flags);
		/* during some PM-driven resume scenarios,
		 * these (async) unlinks complete immediately
		 */
		ret = usb_unlink_urb(urb);
		if (ret != -EINPROGRESS && ret != 0)
			netdev_dbg(dev->net, "unlink urb err, %d\n", ret);
		else
			count++;
		usb_put_urb(urb);
		spin_lock_irqsave(&q->lock, flags);
	}
	spin_unlock_irqrestore(&q->lock, flags);
	return count;
}

static int lan78xx_change_mtu(struct net_device *netdev, int new_mtu)
{
	struct lan78xx_net *dev = netdev_priv(netdev);
	int ll_mtu = new_mtu + netdev->hard_header_len;
	int old_hard_mtu = dev->hard_mtu;
	int old_rx_urb_size = dev->rx_urb_size;
	int ret;

	if (new_mtu > MAX_SINGLE_PACKET_SIZE)
		return -EINVAL;

	if (new_mtu <= 0)
		return -EINVAL;
	/* no second zero-length packet read wanted after mtu-sized packets */
	if ((ll_mtu % dev->maxpacket) == 0)
		return -EDOM;

	ret = lan78xx_set_rx_max_frame_length(dev, new_mtu + ETH_HLEN);

	netdev->mtu = new_mtu;

	dev->hard_mtu = netdev->mtu + netdev->hard_header_len;
	if (dev->rx_urb_size == old_hard_mtu) {
		dev->rx_urb_size = dev->hard_mtu;
		if (dev->rx_urb_size > old_rx_urb_size) {
			if (netif_running(dev->net)) {
				unlink_urbs(dev, &dev->rxq);
				tasklet_schedule(&dev->bh);
			}
		}
	}

	return 0;
}

static int lan78xx_set_mac_addr(struct net_device *netdev, void *p)
{
	struct lan78xx_net *dev = netdev_priv(netdev);
	struct sockaddr *addr = p;
	u32 addr_lo, addr_hi;
	int ret;

	if (netif_running(netdev))
		return -EBUSY;

	if (!is_valid_ether_addr(addr->sa_data))
		return -EADDRNOTAVAIL;

	ether_addr_copy(netdev->dev_addr, addr->sa_data);

	addr_lo = netdev->dev_addr[0] |
		  netdev->dev_addr[1] << 8 |
		  netdev->dev_addr[2] << 16 |
		  netdev->dev_addr[3] << 24;
	addr_hi = netdev->dev_addr[4] |
		  netdev->dev_addr[5] << 8;

	ret = lan78xx_write_reg(dev, RX_ADDRL, addr_lo);
	ret = lan78xx_write_reg(dev, RX_ADDRH, addr_hi);

	/* Added to support MAC address changes */
	ret = lan78xx_write_reg(dev, MAF_LO(0), addr_lo);
	ret = lan78xx_write_reg(dev, MAF_HI(0), addr_hi | MAF_HI_VALID_);

	return 0;
}

/* Enable or disable Rx checksum offload engine */
static int lan78xx_set_features(struct net_device *netdev,
				netdev_features_t features)
{
	struct lan78xx_net *dev = netdev_priv(netdev);
	struct lan78xx_priv *pdata = (struct lan78xx_priv *)(dev->data[0]);
	unsigned long flags;
	int ret;

	spin_lock_irqsave(&pdata->rfe_ctl_lock, flags);

	if (features & NETIF_F_RXCSUM) {
		pdata->rfe_ctl |= RFE_CTL_TCPUDP_COE_ | RFE_CTL_IP_COE_;
		pdata->rfe_ctl |= RFE_CTL_ICMP_COE_ | RFE_CTL_IGMP_COE_;
	} else {
		pdata->rfe_ctl &= ~(RFE_CTL_TCPUDP_COE_ | RFE_CTL_IP_COE_);
		pdata->rfe_ctl &= ~(RFE_CTL_ICMP_COE_ | RFE_CTL_IGMP_COE_);
	}

	if (features & NETIF_F_HW_VLAN_CTAG_RX)
		pdata->rfe_ctl |= RFE_CTL_VLAN_FILTER_;
	else
		pdata->rfe_ctl &= ~RFE_CTL_VLAN_FILTER_;

	spin_unlock_irqrestore(&pdata->rfe_ctl_lock, flags);

	ret = lan78xx_write_reg(dev, RFE_CTL, pdata->rfe_ctl);

	return 0;
}

static void lan78xx_deferred_vlan_write(struct work_struct *param)
{
	struct lan78xx_priv *pdata =
			container_of(param, struct lan78xx_priv, set_vlan);
	struct lan78xx_net *dev = pdata->dev;

	lan78xx_dataport_write(dev, DP_SEL_RSEL_VLAN_DA_, 0,
			       DP_SEL_VHF_VLAN_LEN, pdata->vlan_table);
}

static int lan78xx_vlan_rx_add_vid(struct net_device *netdev,
				   __be16 proto, u16 vid)
{
	struct lan78xx_net *dev = netdev_priv(netdev);
	struct lan78xx_priv *pdata = (struct lan78xx_priv *)(dev->data[0]);
	u16 vid_bit_index;
	u16 vid_dword_index;

	vid_dword_index = (vid >> 5) & 0x7F;
	vid_bit_index = vid & 0x1F;

	pdata->vlan_table[vid_dword_index] |= (1 << vid_bit_index);

	/* defer register writes to a sleepable context */
	schedule_work(&pdata->set_vlan);

	return 0;
}

static int lan78xx_vlan_rx_kill_vid(struct net_device *netdev,
				    __be16 proto, u16 vid)
{
	struct lan78xx_net *dev = netdev_priv(netdev);
	struct lan78xx_priv *pdata = (struct lan78xx_priv *)(dev->data[0]);
	u16 vid_bit_index;
	u16 vid_dword_index;

	vid_dword_index = (vid >> 5) & 0x7F;
	vid_bit_index = vid & 0x1F;

	pdata->vlan_table[vid_dword_index] &= ~(1 << vid_bit_index);

	/* defer register writes to a sleepable context */
	schedule_work(&pdata->set_vlan);

	return 0;
}

static void lan78xx_init_ltm(struct lan78xx_net *dev)
{
	int ret;
	u32 buf;
	u32 regs[6] = { 0 };

	ret = lan78xx_read_reg(dev, USB_CFG1, &buf);
	if (buf & USB_CFG1_LTM_ENABLE_) {
		u8 temp[2];
		/* Get values from EEPROM first */
		if (lan78xx_read_eeprom(dev, 0x3F, 2, temp) == 0) {
			if (temp[0] == 24) {
				ret = lan78xx_read_raw_eeprom(dev,
							      temp[1] * 2,
							      24,
							      (u8 *)regs);
				if (ret < 0)
					return;
			}
		} else if (lan78xx_read_otp(dev, 0x3F, 2, temp) == 0) {
			if (temp[0] == 24) {
				ret = lan78xx_read_raw_otp(dev,
							   temp[1] * 2,
							   24,
							   (u8 *)regs);
				if (ret < 0)
					return;
			}
		}
	}

	lan78xx_write_reg(dev, LTM_BELT_IDLE0, regs[0]);
	lan78xx_write_reg(dev, LTM_BELT_IDLE1, regs[1]);
	lan78xx_write_reg(dev, LTM_BELT_ACT0, regs[2]);
	lan78xx_write_reg(dev, LTM_BELT_ACT1, regs[3]);
	lan78xx_write_reg(dev, LTM_INACTIVE0, regs[4]);
	lan78xx_write_reg(dev, LTM_INACTIVE1, regs[5]);
}

static int lan78xx_reset(struct lan78xx_net *dev)
{
	struct lan78xx_priv *pdata = (struct lan78xx_priv *)(dev->data[0]);
	u32 buf;
	int ret = 0;
	unsigned long timeout;

	ret = lan78xx_read_reg(dev, HW_CFG, &buf);
	buf |= HW_CFG_LRST_;
	ret = lan78xx_write_reg(dev, HW_CFG, buf);

	timeout = jiffies + HZ;
	do {
		mdelay(1);
		ret = lan78xx_read_reg(dev, HW_CFG, &buf);
		if (time_after(jiffies, timeout)) {
			netdev_warn(dev->net,
				    "timeout on completion of LiteReset");
			return -EIO;
		}
	} while (buf & HW_CFG_LRST_);

	lan78xx_init_mac_address(dev);

	/* save DEVID for later usage */
	ret = lan78xx_read_reg(dev, ID_REV, &buf);
	dev->chipid = (buf & ID_REV_CHIP_ID_MASK_) >> 16;
	dev->chiprev = buf & ID_REV_CHIP_REV_MASK_;

	/* Respond to the IN token with a NAK */
	ret = lan78xx_read_reg(dev, USB_CFG0, &buf);
	buf |= USB_CFG_BIR_;
	ret = lan78xx_write_reg(dev, USB_CFG0, buf);

	/* Init LTM */
	lan78xx_init_ltm(dev);

	dev->net->hard_header_len += TX_OVERHEAD;
	dev->hard_mtu = dev->net->mtu + dev->net->hard_header_len;

	if (dev->udev->speed == USB_SPEED_SUPER) {
		buf = DEFAULT_BURST_CAP_SIZE / SS_USB_PKT_SIZE;
		dev->rx_urb_size = DEFAULT_BURST_CAP_SIZE;
		dev->rx_qlen = 4;
		dev->tx_qlen = 4;
	} else if (dev->udev->speed == USB_SPEED_HIGH) {
		buf = DEFAULT_BURST_CAP_SIZE / HS_USB_PKT_SIZE;
		dev->rx_urb_size = DEFAULT_BURST_CAP_SIZE;
		dev->rx_qlen = RX_MAX_QUEUE_MEMORY / dev->rx_urb_size;
		dev->tx_qlen = RX_MAX_QUEUE_MEMORY / dev->hard_mtu;
	} else {
		buf = DEFAULT_BURST_CAP_SIZE / FS_USB_PKT_SIZE;
		dev->rx_urb_size = DEFAULT_BURST_CAP_SIZE;
		dev->rx_qlen = 4;
		dev->tx_qlen = 4;
	}

	ret = lan78xx_write_reg(dev, BURST_CAP, buf);
	ret = lan78xx_write_reg(dev, BULK_IN_DLY, DEFAULT_BULK_IN_DELAY);

	ret = lan78xx_read_reg(dev, HW_CFG, &buf);
	buf |= HW_CFG_MEF_;
	ret = lan78xx_write_reg(dev, HW_CFG, buf);

	ret = lan78xx_read_reg(dev, USB_CFG0, &buf);
	buf |= USB_CFG_BCE_;
	ret = lan78xx_write_reg(dev, USB_CFG0, buf);

	/* set FIFO sizes */
	buf = (MAX_RX_FIFO_SIZE - 512) / 512;
	ret = lan78xx_write_reg(dev, FCT_RX_FIFO_END, buf);

	buf = (MAX_TX_FIFO_SIZE - 512) / 512;
	ret = lan78xx_write_reg(dev, FCT_TX_FIFO_END, buf);

	ret = lan78xx_write_reg(dev, INT_STS, INT_STS_CLEAR_ALL_);
	ret = lan78xx_write_reg(dev, FLOW, 0);
	ret = lan78xx_write_reg(dev, FCT_FLOW, 0);

	/* Don't need rfe_ctl_lock during initialisation */
	ret = lan78xx_read_reg(dev, RFE_CTL, &pdata->rfe_ctl);
	pdata->rfe_ctl |= RFE_CTL_BCAST_EN_ | RFE_CTL_DA_PERFECT_;
	ret = lan78xx_write_reg(dev, RFE_CTL, pdata->rfe_ctl);

	/* Enable or disable checksum offload engines */
	lan78xx_set_features(dev->net, dev->net->features);

	lan78xx_set_multicast(dev->net);

	/* reset PHY */
	ret = lan78xx_read_reg(dev, PMT_CTL, &buf);
	buf |= PMT_CTL_PHY_RST_;
	ret = lan78xx_write_reg(dev, PMT_CTL, buf);

	timeout = jiffies + HZ;
	do {
		mdelay(1);
		ret = lan78xx_read_reg(dev, PMT_CTL, &buf);
		if (time_after(jiffies, timeout)) {
			netdev_warn(dev->net, "timeout waiting for PHY Reset");
			return -EIO;
		}
	} while ((buf & PMT_CTL_PHY_RST_) || !(buf & PMT_CTL_READY_));

	ret = lan78xx_read_reg(dev, MAC_CR, &buf);
	buf |= MAC_CR_AUTO_DUPLEX_ | MAC_CR_AUTO_SPEED_;
	ret = lan78xx_write_reg(dev, MAC_CR, buf);

	/* enable PHY interrupts */
	ret = lan78xx_read_reg(dev, INT_EP_CTL, &buf);
	buf |= INT_ENP_PHY_INT;
	ret = lan78xx_write_reg(dev, INT_EP_CTL, buf);

	ret = lan78xx_read_reg(dev, MAC_TX, &buf);
	buf |= MAC_TX_TXEN_;
	ret = lan78xx_write_reg(dev, MAC_TX, buf);

	ret = lan78xx_read_reg(dev, FCT_TX_CTL, &buf);
	buf |= FCT_TX_CTL_EN_;
	ret = lan78xx_write_reg(dev, FCT_TX_CTL, buf);

	ret = lan78xx_set_rx_max_frame_length(dev, dev->net->mtu + ETH_HLEN);

	ret = lan78xx_read_reg(dev, MAC_RX, &buf);
	buf |= MAC_RX_RXEN_;
	ret = lan78xx_write_reg(dev, MAC_RX, buf);

	ret = lan78xx_read_reg(dev, FCT_RX_CTL, &buf);
	buf |= FCT_RX_CTL_EN_;
	ret = lan78xx_write_reg(dev, FCT_RX_CTL, buf);

	return 0;
}

static void lan78xx_init_stats(struct lan78xx_net *dev)
{
	u32 *p;
	int i;

	/* initialize for stats update
	 * some counters are 20bits and some are 32bits
	 */
	p = (u32 *)&dev->stats.rollover_max;
	for (i = 0; i < (sizeof(dev->stats.rollover_max) / (sizeof(u32))); i++)
		p[i] = 0xFFFFF;

	dev->stats.rollover_max.rx_unicast_byte_count = 0xFFFFFFFF;
	dev->stats.rollover_max.rx_broadcast_byte_count = 0xFFFFFFFF;
	dev->stats.rollover_max.rx_multicast_byte_count = 0xFFFFFFFF;
	dev->stats.rollover_max.eee_rx_lpi_transitions = 0xFFFFFFFF;
	dev->stats.rollover_max.eee_rx_lpi_time = 0xFFFFFFFF;
	dev->stats.rollover_max.tx_unicast_byte_count = 0xFFFFFFFF;
	dev->stats.rollover_max.tx_broadcast_byte_count = 0xFFFFFFFF;
	dev->stats.rollover_max.tx_multicast_byte_count = 0xFFFFFFFF;
	dev->stats.rollover_max.eee_tx_lpi_transitions = 0xFFFFFFFF;
	dev->stats.rollover_max.eee_tx_lpi_time = 0xFFFFFFFF;

	lan78xx_defer_kevent(dev, EVENT_STAT_UPDATE);
}

static int lan78xx_open(struct net_device *net)
{
	struct lan78xx_net *dev = netdev_priv(net);
	int ret;

	ret = usb_autopm_get_interface(dev->intf);
	if (ret < 0)
		goto out;

	ret = lan78xx_reset(dev);
	if (ret < 0)
		goto done;

	ret = lan78xx_phy_init(dev);
	if (ret < 0)
		goto done;

	/* for Link Check */
	if (dev->urb_intr) {
		ret = usb_submit_urb(dev->urb_intr, GFP_KERNEL);
		if (ret < 0) {
			netif_err(dev, ifup, dev->net,
				  "intr submit %d\n", ret);
			goto done;
		}
	}

	lan78xx_init_stats(dev);

	set_bit(EVENT_DEV_OPEN, &dev->flags);

	netif_start_queue(net);

	dev->link_on = false;

	lan78xx_defer_kevent(dev, EVENT_LINK_RESET);
done:
	usb_autopm_put_interface(dev->intf);

out:
	return ret;
}

static void lan78xx_terminate_urbs(struct lan78xx_net *dev)
{
	DECLARE_WAIT_QUEUE_HEAD_ONSTACK(unlink_wakeup);
	DECLARE_WAITQUEUE(wait, current);
	int temp;

	/* ensure there are no more active urbs */
	add_wait_queue(&unlink_wakeup, &wait);
	set_current_state(TASK_UNINTERRUPTIBLE);
	dev->wait = &unlink_wakeup;
	temp = unlink_urbs(dev, &dev->txq) + unlink_urbs(dev, &dev->rxq);

	/* maybe wait for deletions to finish. */
	while (!skb_queue_empty(&dev->rxq) &&
	       !skb_queue_empty(&dev->txq) &&
	       !skb_queue_empty(&dev->done)) {
		schedule_timeout(msecs_to_jiffies(UNLINK_TIMEOUT_MS));
		set_current_state(TASK_UNINTERRUPTIBLE);
		netif_dbg(dev, ifdown, dev->net,
			  "waited for %d urb completions\n", temp);
	}
	set_current_state(TASK_RUNNING);
	dev->wait = NULL;
	remove_wait_queue(&unlink_wakeup, &wait);
}

static int lan78xx_stop(struct net_device *net)
{
	struct lan78xx_net		*dev = netdev_priv(net);

	if (timer_pending(&dev->stat_monitor))
		del_timer_sync(&dev->stat_monitor);

	phy_stop(net->phydev);
	phy_disconnect(net->phydev);
	net->phydev = NULL;

	clear_bit(EVENT_DEV_OPEN, &dev->flags);
	netif_stop_queue(net);

	netif_info(dev, ifdown, dev->net,
		   "stop stats: rx/tx %lu/%lu, errs %lu/%lu\n",
		   net->stats.rx_packets, net->stats.tx_packets,
		   net->stats.rx_errors, net->stats.tx_errors);

	lan78xx_terminate_urbs(dev);

	usb_kill_urb(dev->urb_intr);

	skb_queue_purge(&dev->rxq_pause);

	/* deferred work (task, timer, softirq) must also stop.
	 * can't flush_scheduled_work() until we drop rtnl (later),
	 * else workers could deadlock; so make workers a NOP.
	 */
	dev->flags = 0;
	cancel_delayed_work_sync(&dev->wq);
	tasklet_kill(&dev->bh);

	usb_autopm_put_interface(dev->intf);

	return 0;
}

static struct sk_buff *lan78xx_tx_prep(struct lan78xx_net *dev,
				       struct sk_buff *skb, gfp_t flags)
{
	u32 tx_cmd_a, tx_cmd_b;

	if (skb_cow_head(skb, TX_OVERHEAD)) {
		dev_kfree_skb_any(skb);
		return NULL;
	}

	if (skb_linearize(skb)) {
		dev_kfree_skb_any(skb);
		return NULL;
	}

	tx_cmd_a = (u32)(skb->len & TX_CMD_A_LEN_MASK_) | TX_CMD_A_FCS_;

	if (skb->ip_summed == CHECKSUM_PARTIAL)
		tx_cmd_a |= TX_CMD_A_IPE_ | TX_CMD_A_TPE_;

	tx_cmd_b = 0;
	if (skb_is_gso(skb)) {
		u16 mss = max(skb_shinfo(skb)->gso_size, TX_CMD_B_MSS_MIN_);

		tx_cmd_b = (mss << TX_CMD_B_MSS_SHIFT_) & TX_CMD_B_MSS_MASK_;

		tx_cmd_a |= TX_CMD_A_LSO_;
	}

	if (skb_vlan_tag_present(skb)) {
		tx_cmd_a |= TX_CMD_A_IVTG_;
		tx_cmd_b |= skb_vlan_tag_get(skb) & TX_CMD_B_VTAG_MASK_;
	}

	skb_push(skb, 4);
	cpu_to_le32s(&tx_cmd_b);
	memcpy(skb->data, &tx_cmd_b, 4);

	skb_push(skb, 4);
	cpu_to_le32s(&tx_cmd_a);
	memcpy(skb->data, &tx_cmd_a, 4);

	return skb;
}

static enum skb_state defer_bh(struct lan78xx_net *dev, struct sk_buff *skb,
			       struct sk_buff_head *list, enum skb_state state)
{
	unsigned long flags;
	enum skb_state old_state;
	struct skb_data *entry = (struct skb_data *)skb->cb;

	spin_lock_irqsave(&list->lock, flags);
	old_state = entry->state;
	entry->state = state;

	__skb_unlink(skb, list);
	spin_unlock(&list->lock);
	spin_lock(&dev->done.lock);

	__skb_queue_tail(&dev->done, skb);
	if (skb_queue_len(&dev->done) == 1)
		tasklet_schedule(&dev->bh);
	spin_unlock_irqrestore(&dev->done.lock, flags);

	return old_state;
}

static void tx_complete(struct urb *urb)
{
	struct sk_buff *skb = (struct sk_buff *)urb->context;
	struct skb_data *entry = (struct skb_data *)skb->cb;
	struct lan78xx_net *dev = entry->dev;

	if (urb->status == 0) {
		dev->net->stats.tx_packets += entry->num_of_packet;
		dev->net->stats.tx_bytes += entry->length;
	} else {
		dev->net->stats.tx_errors++;

		switch (urb->status) {
		case -EPIPE:
			lan78xx_defer_kevent(dev, EVENT_TX_HALT);
			break;

		/* software-driven interface shutdown */
		case -ECONNRESET:
		case -ESHUTDOWN:
			break;

		case -EPROTO:
		case -ETIME:
		case -EILSEQ:
			netif_stop_queue(dev->net);
			break;
		default:
			netif_dbg(dev, tx_err, dev->net,
				  "tx err %d\n", entry->urb->status);
			break;
		}
	}

	usb_autopm_put_interface_async(dev->intf);

	defer_bh(dev, skb, &dev->txq, tx_done);
}

static void lan78xx_queue_skb(struct sk_buff_head *list,
			      struct sk_buff *newsk, enum skb_state state)
{
	struct skb_data *entry = (struct skb_data *)newsk->cb;

	__skb_queue_tail(list, newsk);
	entry->state = state;
}

static netdev_tx_t
lan78xx_start_xmit(struct sk_buff *skb, struct net_device *net)
{
	struct lan78xx_net *dev = netdev_priv(net);
	struct sk_buff *skb2 = NULL;

	if (skb) {
		skb_tx_timestamp(skb);
		skb2 = lan78xx_tx_prep(dev, skb, GFP_ATOMIC);
	}

	if (skb2) {
		skb_queue_tail(&dev->txq_pend, skb2);

		/* throttle TX patch at slower than SUPER SPEED USB */
		if ((dev->udev->speed < USB_SPEED_SUPER) &&
		    (skb_queue_len(&dev->txq_pend) > 10))
			netif_stop_queue(net);
	} else {
		netif_dbg(dev, tx_err, dev->net,
			  "lan78xx_tx_prep return NULL\n");
		dev->net->stats.tx_errors++;
		dev->net->stats.tx_dropped++;
	}

	tasklet_schedule(&dev->bh);

	return NETDEV_TX_OK;
}

static int lan78xx_bind(struct lan78xx_net *dev, struct usb_interface *intf)
{
	struct lan78xx_priv *pdata = NULL;
	int ret;
	int i;

	dev->data[0] = (unsigned long)kzalloc(sizeof(*pdata), GFP_KERNEL);

	pdata = (struct lan78xx_priv *)(dev->data[0]);
	if (!pdata) {
		netdev_warn(dev->net, "Unable to allocate lan78xx_priv");
		return -ENOMEM;
	}

	pdata->dev = dev;

	spin_lock_init(&pdata->rfe_ctl_lock);
	mutex_init(&pdata->dataport_mutex);

	INIT_WORK(&pdata->set_multicast, lan78xx_deferred_multicast_write);

	for (i = 0; i < DP_SEL_VHF_VLAN_LEN; i++)
		pdata->vlan_table[i] = 0;

	INIT_WORK(&pdata->set_vlan, lan78xx_deferred_vlan_write);

	dev->net->features = 0;

	if (DEFAULT_TX_CSUM_ENABLE)
		dev->net->features |= NETIF_F_HW_CSUM;

	if (DEFAULT_RX_CSUM_ENABLE)
		dev->net->features |= NETIF_F_RXCSUM;

	if (DEFAULT_TSO_CSUM_ENABLE)
		dev->net->features |= NETIF_F_TSO | NETIF_F_TSO6 | NETIF_F_SG;

	dev->net->hw_features = dev->net->features;

	/* Init all registers */
	ret = lan78xx_reset(dev);

	lan78xx_mdio_init(dev);

	dev->net->flags |= IFF_MULTICAST;

	pdata->wol = WAKE_MAGIC;

	return 0;
}

static void lan78xx_unbind(struct lan78xx_net *dev, struct usb_interface *intf)
{
	struct lan78xx_priv *pdata = (struct lan78xx_priv *)(dev->data[0]);

	lan78xx_remove_mdio(dev);

	if (pdata) {
		netif_dbg(dev, ifdown, dev->net, "free pdata");
		kfree(pdata);
		pdata = NULL;
		dev->data[0] = 0;
	}
}

static void lan78xx_rx_csum_offload(struct lan78xx_net *dev,
				    struct sk_buff *skb,
				    u32 rx_cmd_a, u32 rx_cmd_b)
{
	if (!(dev->net->features & NETIF_F_RXCSUM) ||
	    unlikely(rx_cmd_a & RX_CMD_A_ICSM_)) {
		skb->ip_summed = CHECKSUM_NONE;
	} else {
		skb->csum = ntohs((u16)(rx_cmd_b >> RX_CMD_B_CSUM_SHIFT_));
		skb->ip_summed = CHECKSUM_COMPLETE;
	}
}

static void lan78xx_skb_return(struct lan78xx_net *dev, struct sk_buff *skb)
{
	int		status;

	if (test_bit(EVENT_RX_PAUSED, &dev->flags)) {
		skb_queue_tail(&dev->rxq_pause, skb);
		return;
	}

	dev->net->stats.rx_packets++;
	dev->net->stats.rx_bytes += skb->len;

	skb->protocol = eth_type_trans(skb, dev->net);

	netif_dbg(dev, rx_status, dev->net, "< rx, len %zu, type 0x%x\n",
		  skb->len + sizeof(struct ethhdr), skb->protocol);
	memset(skb->cb, 0, sizeof(struct skb_data));

	if (skb_defer_rx_timestamp(skb))
		return;

	status = netif_rx(skb);
	if (status != NET_RX_SUCCESS)
		netif_dbg(dev, rx_err, dev->net,
			  "netif_rx status %d\n", status);
}

static int lan78xx_rx(struct lan78xx_net *dev, struct sk_buff *skb)
{
	if (skb->len < dev->net->hard_header_len)
		return 0;

	while (skb->len > 0) {
		u32 rx_cmd_a, rx_cmd_b, align_count, size;
		u16 rx_cmd_c;
		struct sk_buff *skb2;
		unsigned char *packet;

		memcpy(&rx_cmd_a, skb->data, sizeof(rx_cmd_a));
		le32_to_cpus(&rx_cmd_a);
		skb_pull(skb, sizeof(rx_cmd_a));

		memcpy(&rx_cmd_b, skb->data, sizeof(rx_cmd_b));
		le32_to_cpus(&rx_cmd_b);
		skb_pull(skb, sizeof(rx_cmd_b));

		memcpy(&rx_cmd_c, skb->data, sizeof(rx_cmd_c));
		le16_to_cpus(&rx_cmd_c);
		skb_pull(skb, sizeof(rx_cmd_c));

		packet = skb->data;

		/* get the packet length */
		size = (rx_cmd_a & RX_CMD_A_LEN_MASK_);
		align_count = (4 - ((size + RXW_PADDING) % 4)) % 4;

		if (unlikely(rx_cmd_a & RX_CMD_A_RED_)) {
			netif_dbg(dev, rx_err, dev->net,
				  "Error rx_cmd_a=0x%08x", rx_cmd_a);
		} else {
			/* last frame in this batch */
			if (skb->len == size) {
				lan78xx_rx_csum_offload(dev, skb,
							rx_cmd_a, rx_cmd_b);

				skb_trim(skb, skb->len - 4); /* remove fcs */
				skb->truesize = size + sizeof(struct sk_buff);

				return 1;
			}

			skb2 = skb_clone(skb, GFP_ATOMIC);
			if (unlikely(!skb2)) {
				netdev_warn(dev->net, "Error allocating skb");
				return 0;
			}

			skb2->len = size;
			skb2->data = packet;
			skb_set_tail_pointer(skb2, size);

			lan78xx_rx_csum_offload(dev, skb2, rx_cmd_a, rx_cmd_b);

			skb_trim(skb2, skb2->len - 4); /* remove fcs */
			skb2->truesize = size + sizeof(struct sk_buff);

			lan78xx_skb_return(dev, skb2);
		}

		skb_pull(skb, size);

		/* padding bytes before the next frame starts */
		if (skb->len)
			skb_pull(skb, align_count);
	}

	return 1;
}

static inline void rx_process(struct lan78xx_net *dev, struct sk_buff *skb)
{
	if (!lan78xx_rx(dev, skb)) {
		dev->net->stats.rx_errors++;
		goto done;
	}

	if (skb->len) {
		lan78xx_skb_return(dev, skb);
		return;
	}

	netif_dbg(dev, rx_err, dev->net, "drop\n");
	dev->net->stats.rx_errors++;
done:
	skb_queue_tail(&dev->done, skb);
}

static void rx_complete(struct urb *urb);

static int rx_submit(struct lan78xx_net *dev, struct urb *urb, gfp_t flags)
{
	struct sk_buff *skb;
	struct skb_data *entry;
	unsigned long lockflags;
	size_t size = dev->rx_urb_size;
	int ret = 0;

	skb = netdev_alloc_skb_ip_align(dev->net, size);
	if (!skb) {
		usb_free_urb(urb);
		return -ENOMEM;
	}

	entry = (struct skb_data *)skb->cb;
	entry->urb = urb;
	entry->dev = dev;
	entry->length = 0;

	usb_fill_bulk_urb(urb, dev->udev, dev->pipe_in,
			  skb->data, size, rx_complete, skb);

	spin_lock_irqsave(&dev->rxq.lock, lockflags);

	if (netif_device_present(dev->net) &&
	    netif_running(dev->net) &&
	    !test_bit(EVENT_RX_HALT, &dev->flags) &&
	    !test_bit(EVENT_DEV_ASLEEP, &dev->flags)) {
		ret = usb_submit_urb(urb, GFP_ATOMIC);
		switch (ret) {
		case 0:
			lan78xx_queue_skb(&dev->rxq, skb, rx_start);
			break;
		case -EPIPE:
			lan78xx_defer_kevent(dev, EVENT_RX_HALT);
			break;
		case -ENODEV:
			netif_dbg(dev, ifdown, dev->net, "device gone\n");
			netif_device_detach(dev->net);
			break;
		case -EHOSTUNREACH:
			ret = -ENOLINK;
			break;
		default:
			netif_dbg(dev, rx_err, dev->net,
				  "rx submit, %d\n", ret);
			tasklet_schedule(&dev->bh);
		}
	} else {
		netif_dbg(dev, ifdown, dev->net, "rx: stopped\n");
		ret = -ENOLINK;
	}
	spin_unlock_irqrestore(&dev->rxq.lock, lockflags);
	if (ret) {
		dev_kfree_skb_any(skb);
		usb_free_urb(urb);
	}
	return ret;
}

static void rx_complete(struct urb *urb)
{
	struct sk_buff	*skb = (struct sk_buff *)urb->context;
	struct skb_data	*entry = (struct skb_data *)skb->cb;
	struct lan78xx_net *dev = entry->dev;
	int urb_status = urb->status;
	enum skb_state state;

	skb_put(skb, urb->actual_length);
	state = rx_done;
	entry->urb = NULL;

	switch (urb_status) {
	case 0:
		if (skb->len < dev->net->hard_header_len) {
			state = rx_cleanup;
			dev->net->stats.rx_errors++;
			dev->net->stats.rx_length_errors++;
			netif_dbg(dev, rx_err, dev->net,
				  "rx length %d\n", skb->len);
		}
		usb_mark_last_busy(dev->udev);
		break;
	case -EPIPE:
		dev->net->stats.rx_errors++;
		lan78xx_defer_kevent(dev, EVENT_RX_HALT);
		/* FALLTHROUGH */
	case -ECONNRESET:				/* async unlink */
	case -ESHUTDOWN:				/* hardware gone */
		netif_dbg(dev, ifdown, dev->net,
			  "rx shutdown, code %d\n", urb_status);
		state = rx_cleanup;
		entry->urb = urb;
		urb = NULL;
		break;
	case -EPROTO:
	case -ETIME:
	case -EILSEQ:
		dev->net->stats.rx_errors++;
		state = rx_cleanup;
		entry->urb = urb;
		urb = NULL;
		break;

	/* data overrun ... flush fifo? */
	case -EOVERFLOW:
		dev->net->stats.rx_over_errors++;
		/* FALLTHROUGH */

	default:
		state = rx_cleanup;
		dev->net->stats.rx_errors++;
		netif_dbg(dev, rx_err, dev->net, "rx status %d\n", urb_status);
		break;
	}

	state = defer_bh(dev, skb, &dev->rxq, state);

	if (urb) {
		if (netif_running(dev->net) &&
		    !test_bit(EVENT_RX_HALT, &dev->flags) &&
		    state != unlink_start) {
			rx_submit(dev, urb, GFP_ATOMIC);
			return;
		}
		usb_free_urb(urb);
	}
	netif_dbg(dev, rx_err, dev->net, "no read resubmitted\n");
}

static void lan78xx_tx_bh(struct lan78xx_net *dev)
{
	int length;
	struct urb *urb = NULL;
	struct skb_data *entry;
	unsigned long flags;
	struct sk_buff_head *tqp = &dev->txq_pend;
	struct sk_buff *skb, *skb2;
	int ret;
	int count, pos;
	int skb_totallen, pkt_cnt;

	skb_totallen = 0;
	pkt_cnt = 0;
	count = 0;
	length = 0;
	spin_lock_irqsave(&tqp->lock, flags);
	for (skb = tqp->next; pkt_cnt < tqp->qlen; skb = skb->next) {
		if (skb_is_gso(skb)) {
			if (pkt_cnt) {
				/* handle previous packets first */
				break;
			}
			count = 1;
			length = skb->len - TX_OVERHEAD;
			__skb_unlink(skb, tqp);
			spin_unlock_irqrestore(&tqp->lock, flags);
			goto gso_skb;
		}

		if ((skb_totallen + skb->len) > MAX_SINGLE_PACKET_SIZE)
			break;
		skb_totallen = skb->len + roundup(skb_totallen, sizeof(u32));
		pkt_cnt++;
	}
	spin_unlock_irqrestore(&tqp->lock, flags);

	/* copy to a single skb */
	skb = alloc_skb(skb_totallen, GFP_ATOMIC);
	if (!skb)
		goto drop;

	skb_put(skb, skb_totallen);

	for (count = pos = 0; count < pkt_cnt; count++) {
		skb2 = skb_dequeue(tqp);
		if (skb2) {
			length += (skb2->len - TX_OVERHEAD);
			memcpy(skb->data + pos, skb2->data, skb2->len);
			pos += roundup(skb2->len, sizeof(u32));
			dev_kfree_skb(skb2);
		}
	}

gso_skb:
	urb = usb_alloc_urb(0, GFP_ATOMIC);
	if (!urb)
		goto drop;

	entry = (struct skb_data *)skb->cb;
	entry->urb = urb;
	entry->dev = dev;
	entry->length = length;
	entry->num_of_packet = count;

	spin_lock_irqsave(&dev->txq.lock, flags);
	ret = usb_autopm_get_interface_async(dev->intf);
	if (ret < 0) {
		spin_unlock_irqrestore(&dev->txq.lock, flags);
		goto drop;
	}

	usb_fill_bulk_urb(urb, dev->udev, dev->pipe_out,
			  skb->data, skb->len, tx_complete, skb);

	if (length % dev->maxpacket == 0) {
		/* send USB_ZERO_PACKET */
		urb->transfer_flags |= URB_ZERO_PACKET;
	}

#ifdef CONFIG_PM
	/* if this triggers the device is still a sleep */
	if (test_bit(EVENT_DEV_ASLEEP, &dev->flags)) {
		/* transmission will be done in resume */
		usb_anchor_urb(urb, &dev->deferred);
		/* no use to process more packets */
		netif_stop_queue(dev->net);
		usb_put_urb(urb);
		spin_unlock_irqrestore(&dev->txq.lock, flags);
		netdev_dbg(dev->net, "Delaying transmission for resumption\n");
		return;
	}
#endif

	ret = usb_submit_urb(urb, GFP_ATOMIC);
	switch (ret) {
	case 0:
		netif_trans_update(dev->net);
		lan78xx_queue_skb(&dev->txq, skb, tx_start);
		if (skb_queue_len(&dev->txq) >= dev->tx_qlen)
			netif_stop_queue(dev->net);
		break;
	case -EPIPE:
		netif_stop_queue(dev->net);
		lan78xx_defer_kevent(dev, EVENT_TX_HALT);
		usb_autopm_put_interface_async(dev->intf);
		break;
	default:
		usb_autopm_put_interface_async(dev->intf);
		netif_dbg(dev, tx_err, dev->net,
			  "tx: submit urb err %d\n", ret);
		break;
	}

	spin_unlock_irqrestore(&dev->txq.lock, flags);

	if (ret) {
		netif_dbg(dev, tx_err, dev->net, "drop, code %d\n", ret);
drop:
		dev->net->stats.tx_dropped++;
		if (skb)
			dev_kfree_skb_any(skb);
		usb_free_urb(urb);
	} else
		netif_dbg(dev, tx_queued, dev->net,
			  "> tx, len %d, type 0x%x\n", length, skb->protocol);
}

static void lan78xx_rx_bh(struct lan78xx_net *dev)
{
	struct urb *urb;
	int i;

	if (skb_queue_len(&dev->rxq) < dev->rx_qlen) {
		for (i = 0; i < 10; i++) {
			if (skb_queue_len(&dev->rxq) >= dev->rx_qlen)
				break;
			urb = usb_alloc_urb(0, GFP_ATOMIC);
			if (urb)
				if (rx_submit(dev, urb, GFP_ATOMIC) == -ENOLINK)
					return;
		}

		if (skb_queue_len(&dev->rxq) < dev->rx_qlen)
			tasklet_schedule(&dev->bh);
	}
	if (skb_queue_len(&dev->txq) < dev->tx_qlen)
		netif_wake_queue(dev->net);
}

static void lan78xx_bh(unsigned long param)
{
	struct lan78xx_net *dev = (struct lan78xx_net *)param;
	struct sk_buff *skb;
	struct skb_data *entry;

	while ((skb = skb_dequeue(&dev->done))) {
		entry = (struct skb_data *)(skb->cb);
		switch (entry->state) {
		case rx_done:
			entry->state = rx_cleanup;
			rx_process(dev, skb);
			continue;
		case tx_done:
			usb_free_urb(entry->urb);
			dev_kfree_skb(skb);
			continue;
		case rx_cleanup:
			usb_free_urb(entry->urb);
			dev_kfree_skb(skb);
			continue;
		default:
			netdev_dbg(dev->net, "skb state %d\n", entry->state);
			return;
		}
	}

	if (netif_device_present(dev->net) && netif_running(dev->net)) {
		/* reset update timer delta */
		if (timer_pending(&dev->stat_monitor) && (dev->delta != 1)) {
			dev->delta = 1;
			mod_timer(&dev->stat_monitor,
				  jiffies + STAT_UPDATE_TIMER);
		}

		if (!skb_queue_empty(&dev->txq_pend))
			lan78xx_tx_bh(dev);

		if (!timer_pending(&dev->delay) &&
		    !test_bit(EVENT_RX_HALT, &dev->flags))
			lan78xx_rx_bh(dev);
	}
}

static void lan78xx_delayedwork(struct work_struct *work)
{
	int status;
	struct lan78xx_net *dev;

	dev = container_of(work, struct lan78xx_net, wq.work);

	if (test_bit(EVENT_TX_HALT, &dev->flags)) {
		unlink_urbs(dev, &dev->txq);
		status = usb_autopm_get_interface(dev->intf);
		if (status < 0)
			goto fail_pipe;
		status = usb_clear_halt(dev->udev, dev->pipe_out);
		usb_autopm_put_interface(dev->intf);
		if (status < 0 &&
		    status != -EPIPE &&
		    status != -ESHUTDOWN) {
			if (netif_msg_tx_err(dev))
fail_pipe:
				netdev_err(dev->net,
					   "can't clear tx halt, status %d\n",
					   status);
		} else {
			clear_bit(EVENT_TX_HALT, &dev->flags);
			if (status != -ESHUTDOWN)
				netif_wake_queue(dev->net);
		}
	}
	if (test_bit(EVENT_RX_HALT, &dev->flags)) {
		unlink_urbs(dev, &dev->rxq);
		status = usb_autopm_get_interface(dev->intf);
		if (status < 0)
				goto fail_halt;
		status = usb_clear_halt(dev->udev, dev->pipe_in);
		usb_autopm_put_interface(dev->intf);
		if (status < 0 &&
		    status != -EPIPE &&
		    status != -ESHUTDOWN) {
			if (netif_msg_rx_err(dev))
fail_halt:
				netdev_err(dev->net,
					   "can't clear rx halt, status %d\n",
					   status);
		} else {
			clear_bit(EVENT_RX_HALT, &dev->flags);
			tasklet_schedule(&dev->bh);
		}
	}

	if (test_bit(EVENT_LINK_RESET, &dev->flags)) {
		int ret = 0;

		clear_bit(EVENT_LINK_RESET, &dev->flags);
		status = usb_autopm_get_interface(dev->intf);
		if (status < 0)
			goto skip_reset;
		if (lan78xx_link_reset(dev) < 0) {
			usb_autopm_put_interface(dev->intf);
skip_reset:
			netdev_info(dev->net, "link reset failed (%d)\n",
				    ret);
		} else {
			usb_autopm_put_interface(dev->intf);
		}
	}

	if (test_bit(EVENT_STAT_UPDATE, &dev->flags)) {
		lan78xx_update_stats(dev);

		clear_bit(EVENT_STAT_UPDATE, &dev->flags);

		mod_timer(&dev->stat_monitor,
			  jiffies + (STAT_UPDATE_TIMER * dev->delta));

		dev->delta = min((dev->delta * 2), 50);
	}
}

static void intr_complete(struct urb *urb)
{
	struct lan78xx_net *dev = urb->context;
	int status = urb->status;

	switch (status) {
	/* success */
	case 0:
		lan78xx_status(dev, urb);
		break;

	/* software-driven interface shutdown */
	case -ENOENT:			/* urb killed */
	case -ESHUTDOWN:		/* hardware gone */
		netif_dbg(dev, ifdown, dev->net,
			  "intr shutdown, code %d\n", status);
		return;

	/* NOTE:  not throttling like RX/TX, since this endpoint
	 * already polls infrequently
	 */
	default:
		netdev_dbg(dev->net, "intr status %d\n", status);
		break;
	}

	if (!netif_running(dev->net))
		return;

	memset(urb->transfer_buffer, 0, urb->transfer_buffer_length);
	status = usb_submit_urb(urb, GFP_ATOMIC);
	if (status != 0)
		netif_err(dev, timer, dev->net,
			  "intr resubmit --> %d\n", status);
}

static void lan78xx_disconnect(struct usb_interface *intf)
{
	struct lan78xx_net		*dev;
	struct usb_device		*udev;
	struct net_device		*net;

	dev = usb_get_intfdata(intf);
	usb_set_intfdata(intf, NULL);
	if (!dev)
		return;

	udev = interface_to_usbdev(intf);

	net = dev->net;
	unregister_netdev(net);

	cancel_delayed_work_sync(&dev->wq);

	usb_scuttle_anchored_urbs(&dev->deferred);

	lan78xx_unbind(dev, intf);

	usb_kill_urb(dev->urb_intr);
	usb_free_urb(dev->urb_intr);

	free_netdev(net);
	usb_put_dev(udev);
}

static void lan78xx_tx_timeout(struct net_device *net)
{
	struct lan78xx_net *dev = netdev_priv(net);

	unlink_urbs(dev, &dev->txq);
	tasklet_schedule(&dev->bh);
}

static netdev_features_t lan78xx_features_check(struct sk_buff *skb,
						struct net_device *netdev,
						netdev_features_t features)
{
	if (skb->len + TX_OVERHEAD > MAX_SINGLE_PACKET_SIZE)
		features &= ~NETIF_F_GSO_MASK;

	features = vlan_features_check(skb, features);
	features = vxlan_features_check(skb, features);

	return features;
}

static const struct net_device_ops lan78xx_netdev_ops = {
	.ndo_open		= lan78xx_open,
	.ndo_stop		= lan78xx_stop,
	.ndo_start_xmit		= lan78xx_start_xmit,
	.ndo_tx_timeout		= lan78xx_tx_timeout,
	.ndo_change_mtu		= lan78xx_change_mtu,
	.ndo_set_mac_address	= lan78xx_set_mac_addr,
	.ndo_validate_addr	= eth_validate_addr,
	.ndo_do_ioctl		= lan78xx_ioctl,
	.ndo_set_rx_mode	= lan78xx_set_multicast,
	.ndo_set_features	= lan78xx_set_features,
	.ndo_vlan_rx_add_vid	= lan78xx_vlan_rx_add_vid,
	.ndo_vlan_rx_kill_vid	= lan78xx_vlan_rx_kill_vid,
	.ndo_features_check	= lan78xx_features_check,
};

static void lan78xx_stat_monitor(unsigned long param)
{
	struct lan78xx_net *dev;

	dev = (struct lan78xx_net *)param;

	lan78xx_defer_kevent(dev, EVENT_STAT_UPDATE);
}

static int lan78xx_probe(struct usb_interface *intf,
			 const struct usb_device_id *id)
{
	struct usb_host_endpoint *ep_blkin, *ep_blkout, *ep_intr;
	struct lan78xx_net *dev;
	struct net_device *netdev;
	struct usb_device *udev;
	int ret;
	unsigned maxp;
	unsigned period;
	u8 *buf = NULL;

	udev = interface_to_usbdev(intf);
	udev = usb_get_dev(udev);

	ret = -ENOMEM;
	netdev = alloc_etherdev(sizeof(struct lan78xx_net));
	if (!netdev) {
			dev_err(&intf->dev, "Error: OOM\n");
			goto out1;
	}

	/* netdev_printk() needs this */
	SET_NETDEV_DEV(netdev, &intf->dev);

	dev = netdev_priv(netdev);
	dev->udev = udev;
	dev->intf = intf;
	dev->net = netdev;
	dev->msg_enable = netif_msg_init(msg_level, NETIF_MSG_DRV
					| NETIF_MSG_PROBE | NETIF_MSG_LINK);

	skb_queue_head_init(&dev->rxq);
	skb_queue_head_init(&dev->txq);
	skb_queue_head_init(&dev->done);
	skb_queue_head_init(&dev->rxq_pause);
	skb_queue_head_init(&dev->txq_pend);
	mutex_init(&dev->phy_mutex);

	tasklet_init(&dev->bh, lan78xx_bh, (unsigned long)dev);
	INIT_DELAYED_WORK(&dev->wq, lan78xx_delayedwork);
	init_usb_anchor(&dev->deferred);

	netdev->netdev_ops = &lan78xx_netdev_ops;
	netdev->watchdog_timeo = TX_TIMEOUT_JIFFIES;
	netdev->ethtool_ops = &lan78xx_ethtool_ops;

	dev->stat_monitor.function = lan78xx_stat_monitor;
	dev->stat_monitor.data = (unsigned long)dev;
	dev->delta = 1;
	init_timer(&dev->stat_monitor);

	mutex_init(&dev->stats.access_lock);

	if (intf->cur_altsetting->desc.bNumEndpoints < 3) {
		ret = -ENODEV;
		goto out2;
	}

	dev->pipe_in = usb_rcvbulkpipe(udev, BULK_IN_PIPE);
	ep_blkin = usb_pipe_endpoint(udev, dev->pipe_in);
	if (!ep_blkin || !usb_endpoint_is_bulk_in(&ep_blkin->desc)) {
		ret = -ENODEV;
		goto out2;
	}

	dev->pipe_out = usb_sndbulkpipe(udev, BULK_OUT_PIPE);
	ep_blkout = usb_pipe_endpoint(udev, dev->pipe_out);
	if (!ep_blkout || !usb_endpoint_is_bulk_out(&ep_blkout->desc)) {
		ret = -ENODEV;
		goto out2;
	}

	ep_intr = &intf->cur_altsetting->endpoint[2];
	if (!usb_endpoint_is_int_in(&ep_intr->desc)) {
		ret = -ENODEV;
		goto out2;
	}

	dev->pipe_intr = usb_rcvintpipe(dev->udev,
					usb_endpoint_num(&ep_intr->desc));

	ret = lan78xx_bind(dev, intf);
	if (ret < 0)
		goto out2;
	strcpy(netdev->name, "eth%d");

	if (netdev->mtu > (dev->hard_mtu - netdev->hard_header_len))
		netdev->mtu = dev->hard_mtu - netdev->hard_header_len;
	netif_set_gso_max_size(netdev, MAX_SINGLE_PACKET_SIZE - MAX_HEADER);

	period = ep_intr->desc.bInterval;
	maxp = usb_maxpacket(dev->udev, dev->pipe_intr, 0);
	buf = kmalloc(maxp, GFP_KERNEL);
	if (buf) {
		dev->urb_intr = usb_alloc_urb(0, GFP_KERNEL);
		if (!dev->urb_intr) {
			ret = -ENOMEM;
			kfree(buf);
			goto out3;
		} else {
			usb_fill_int_urb(dev->urb_intr, dev->udev,
					 dev->pipe_intr, buf, maxp,
					 intr_complete, dev, period);
			dev->urb_intr->transfer_flags |= URB_FREE_BUFFER;
		}
	}

	dev->maxpacket = usb_maxpacket(dev->udev, dev->pipe_out, 1);

	/* Reject broken descriptors. */
	if (dev->maxpacket == 0) {
		ret = -ENODEV;
		goto out3;
	}

	/* driver requires remote-wakeup capability during autosuspend. */
	intf->needs_remote_wakeup = 1;

	ret = register_netdev(netdev);
	if (ret != 0) {
		netif_err(dev, probe, netdev, "couldn't register the device\n");
		goto out2;
	}

	usb_set_intfdata(intf, dev);

	ret = device_set_wakeup_enable(&udev->dev, true);

	 /* Default delay of 2sec has more overhead than advantage.
	  * Set to 10sec as default.
	  */
	pm_runtime_set_autosuspend_delay(&udev->dev,
					 DEFAULT_AUTOSUSPEND_DELAY);

	return 0;

out3:
	lan78xx_unbind(dev, intf);
out2:
	free_netdev(netdev);
out1:
	usb_put_dev(udev);

	return ret;
}

static u16 lan78xx_wakeframe_crc16(const u8 *buf, int len)
{
	const u16 crc16poly = 0x8005;
	int i;
	u16 bit, crc, msb;
	u8 data;

	crc = 0xFFFF;
	for (i = 0; i < len; i++) {
		data = *buf++;
		for (bit = 0; bit < 8; bit++) {
			msb = crc >> 15;
			crc <<= 1;

			if (msb ^ (u16)(data & 1)) {
				crc ^= crc16poly;
				crc |= (u16)0x0001U;
			}
			data >>= 1;
		}
	}

	return crc;
}

static int lan78xx_set_suspend(struct lan78xx_net *dev, u32 wol)
{
	u32 buf;
	int ret;
	int mask_index;
	u16 crc;
	u32 temp_wucsr;
	u32 temp_pmt_ctl;
	const u8 ipv4_multicast[3] = { 0x01, 0x00, 0x5E };
	const u8 ipv6_multicast[3] = { 0x33, 0x33 };
	const u8 arp_type[2] = { 0x08, 0x06 };

	ret = lan78xx_read_reg(dev, MAC_TX, &buf);
	buf &= ~MAC_TX_TXEN_;
	ret = lan78xx_write_reg(dev, MAC_TX, buf);
	ret = lan78xx_read_reg(dev, MAC_RX, &buf);
	buf &= ~MAC_RX_RXEN_;
	ret = lan78xx_write_reg(dev, MAC_RX, buf);

	ret = lan78xx_write_reg(dev, WUCSR, 0);
	ret = lan78xx_write_reg(dev, WUCSR2, 0);
	ret = lan78xx_write_reg(dev, WK_SRC, 0xFFF1FF1FUL);

	temp_wucsr = 0;

	temp_pmt_ctl = 0;
	ret = lan78xx_read_reg(dev, PMT_CTL, &temp_pmt_ctl);
	temp_pmt_ctl &= ~PMT_CTL_RES_CLR_WKP_EN_;
	temp_pmt_ctl |= PMT_CTL_RES_CLR_WKP_STS_;

	for (mask_index = 0; mask_index < NUM_OF_WUF_CFG; mask_index++)
		ret = lan78xx_write_reg(dev, WUF_CFG(mask_index), 0);

	mask_index = 0;
	if (wol & WAKE_PHY) {
		temp_pmt_ctl |= PMT_CTL_PHY_WAKE_EN_;

		temp_pmt_ctl |= PMT_CTL_WOL_EN_;
		temp_pmt_ctl &= ~PMT_CTL_SUS_MODE_MASK_;
		temp_pmt_ctl |= PMT_CTL_SUS_MODE_0_;
	}
	if (wol & WAKE_MAGIC) {
		temp_wucsr |= WUCSR_MPEN_;

		temp_pmt_ctl |= PMT_CTL_WOL_EN_;
		temp_pmt_ctl &= ~PMT_CTL_SUS_MODE_MASK_;
		temp_pmt_ctl |= PMT_CTL_SUS_MODE_3_;
	}
	if (wol & WAKE_BCAST) {
		temp_wucsr |= WUCSR_BCST_EN_;

		temp_pmt_ctl |= PMT_CTL_WOL_EN_;
		temp_pmt_ctl &= ~PMT_CTL_SUS_MODE_MASK_;
		temp_pmt_ctl |= PMT_CTL_SUS_MODE_0_;
	}
	if (wol & WAKE_MCAST) {
		temp_wucsr |= WUCSR_WAKE_EN_;

		/* set WUF_CFG & WUF_MASK for IPv4 Multicast */
		crc = lan78xx_wakeframe_crc16(ipv4_multicast, 3);
		ret = lan78xx_write_reg(dev, WUF_CFG(mask_index),
					WUF_CFGX_EN_ |
					WUF_CFGX_TYPE_MCAST_ |
					(0 << WUF_CFGX_OFFSET_SHIFT_) |
					(crc & WUF_CFGX_CRC16_MASK_));

		ret = lan78xx_write_reg(dev, WUF_MASK0(mask_index), 7);
		ret = lan78xx_write_reg(dev, WUF_MASK1(mask_index), 0);
		ret = lan78xx_write_reg(dev, WUF_MASK2(mask_index), 0);
		ret = lan78xx_write_reg(dev, WUF_MASK3(mask_index), 0);
		mask_index++;

		/* for IPv6 Multicast */
		crc = lan78xx_wakeframe_crc16(ipv6_multicast, 2);
		ret = lan78xx_write_reg(dev, WUF_CFG(mask_index),
					WUF_CFGX_EN_ |
					WUF_CFGX_TYPE_MCAST_ |
					(0 << WUF_CFGX_OFFSET_SHIFT_) |
					(crc & WUF_CFGX_CRC16_MASK_));

		ret = lan78xx_write_reg(dev, WUF_MASK0(mask_index), 3);
		ret = lan78xx_write_reg(dev, WUF_MASK1(mask_index), 0);
		ret = lan78xx_write_reg(dev, WUF_MASK2(mask_index), 0);
		ret = lan78xx_write_reg(dev, WUF_MASK3(mask_index), 0);
		mask_index++;

		temp_pmt_ctl |= PMT_CTL_WOL_EN_;
		temp_pmt_ctl &= ~PMT_CTL_SUS_MODE_MASK_;
		temp_pmt_ctl |= PMT_CTL_SUS_MODE_0_;
	}
	if (wol & WAKE_UCAST) {
		temp_wucsr |= WUCSR_PFDA_EN_;

		temp_pmt_ctl |= PMT_CTL_WOL_EN_;
		temp_pmt_ctl &= ~PMT_CTL_SUS_MODE_MASK_;
		temp_pmt_ctl |= PMT_CTL_SUS_MODE_0_;
	}
	if (wol & WAKE_ARP) {
		temp_wucsr |= WUCSR_WAKE_EN_;

		/* set WUF_CFG & WUF_MASK
		 * for packettype (offset 12,13) = ARP (0x0806)
		 */
		crc = lan78xx_wakeframe_crc16(arp_type, 2);
		ret = lan78xx_write_reg(dev, WUF_CFG(mask_index),
					WUF_CFGX_EN_ |
					WUF_CFGX_TYPE_ALL_ |
					(0 << WUF_CFGX_OFFSET_SHIFT_) |
					(crc & WUF_CFGX_CRC16_MASK_));

		ret = lan78xx_write_reg(dev, WUF_MASK0(mask_index), 0x3000);
		ret = lan78xx_write_reg(dev, WUF_MASK1(mask_index), 0);
		ret = lan78xx_write_reg(dev, WUF_MASK2(mask_index), 0);
		ret = lan78xx_write_reg(dev, WUF_MASK3(mask_index), 0);
		mask_index++;

		temp_pmt_ctl |= PMT_CTL_WOL_EN_;
		temp_pmt_ctl &= ~PMT_CTL_SUS_MODE_MASK_;
		temp_pmt_ctl |= PMT_CTL_SUS_MODE_0_;
	}

	ret = lan78xx_write_reg(dev, WUCSR, temp_wucsr);

	/* when multiple WOL bits are set */
	if (hweight_long((unsigned long)wol) > 1) {
		temp_pmt_ctl |= PMT_CTL_WOL_EN_;
		temp_pmt_ctl &= ~PMT_CTL_SUS_MODE_MASK_;
		temp_pmt_ctl |= PMT_CTL_SUS_MODE_0_;
	}
	ret = lan78xx_write_reg(dev, PMT_CTL, temp_pmt_ctl);

	/* clear WUPS */
	ret = lan78xx_read_reg(dev, PMT_CTL, &buf);
	buf |= PMT_CTL_WUPS_MASK_;
	ret = lan78xx_write_reg(dev, PMT_CTL, buf);

	ret = lan78xx_read_reg(dev, MAC_RX, &buf);
	buf |= MAC_RX_RXEN_;
	ret = lan78xx_write_reg(dev, MAC_RX, buf);

	return 0;
}

static int lan78xx_suspend(struct usb_interface *intf, pm_message_t message)
{
	struct lan78xx_net *dev = usb_get_intfdata(intf);
	struct lan78xx_priv *pdata = (struct lan78xx_priv *)(dev->data[0]);
	u32 buf;
	int ret;
	int event;

	event = message.event;

	if (!dev->suspend_count++) {
		spin_lock_irq(&dev->txq.lock);
		/* don't autosuspend while transmitting */
		if ((skb_queue_len(&dev->txq) ||
		     skb_queue_len(&dev->txq_pend)) &&
			PMSG_IS_AUTO(message)) {
			spin_unlock_irq(&dev->txq.lock);
			ret = -EBUSY;
			goto out;
		} else {
			set_bit(EVENT_DEV_ASLEEP, &dev->flags);
			spin_unlock_irq(&dev->txq.lock);
		}

		/* stop TX & RX */
		ret = lan78xx_read_reg(dev, MAC_TX, &buf);
		buf &= ~MAC_TX_TXEN_;
		ret = lan78xx_write_reg(dev, MAC_TX, buf);
		ret = lan78xx_read_reg(dev, MAC_RX, &buf);
		buf &= ~MAC_RX_RXEN_;
		ret = lan78xx_write_reg(dev, MAC_RX, buf);

		/* empty out the rx and queues */
		netif_device_detach(dev->net);
		lan78xx_terminate_urbs(dev);
		usb_kill_urb(dev->urb_intr);

		/* reattach */
		netif_device_attach(dev->net);
	}

	if (test_bit(EVENT_DEV_ASLEEP, &dev->flags)) {
		del_timer(&dev->stat_monitor);

		if (PMSG_IS_AUTO(message)) {
			/* auto suspend (selective suspend) */
			ret = lan78xx_read_reg(dev, MAC_TX, &buf);
			buf &= ~MAC_TX_TXEN_;
			ret = lan78xx_write_reg(dev, MAC_TX, buf);
			ret = lan78xx_read_reg(dev, MAC_RX, &buf);
			buf &= ~MAC_RX_RXEN_;
			ret = lan78xx_write_reg(dev, MAC_RX, buf);

			ret = lan78xx_write_reg(dev, WUCSR, 0);
			ret = lan78xx_write_reg(dev, WUCSR2, 0);
			ret = lan78xx_write_reg(dev, WK_SRC, 0xFFF1FF1FUL);

			/* set goodframe wakeup */
			ret = lan78xx_read_reg(dev, WUCSR, &buf);

			buf |= WUCSR_RFE_WAKE_EN_;
			buf |= WUCSR_STORE_WAKE_;

			ret = lan78xx_write_reg(dev, WUCSR, buf);

			ret = lan78xx_read_reg(dev, PMT_CTL, &buf);

			buf &= ~PMT_CTL_RES_CLR_WKP_EN_;
			buf |= PMT_CTL_RES_CLR_WKP_STS_;

			buf |= PMT_CTL_PHY_WAKE_EN_;
			buf |= PMT_CTL_WOL_EN_;
			buf &= ~PMT_CTL_SUS_MODE_MASK_;
			buf |= PMT_CTL_SUS_MODE_3_;

			ret = lan78xx_write_reg(dev, PMT_CTL, buf);

			ret = lan78xx_read_reg(dev, PMT_CTL, &buf);

			buf |= PMT_CTL_WUPS_MASK_;

			ret = lan78xx_write_reg(dev, PMT_CTL, buf);

			ret = lan78xx_read_reg(dev, MAC_RX, &buf);
			buf |= MAC_RX_RXEN_;
			ret = lan78xx_write_reg(dev, MAC_RX, buf);
		} else {
			lan78xx_set_suspend(dev, pdata->wol);
		}
	}

	ret = 0;
out:
	return ret;
}

static int lan78xx_resume(struct usb_interface *intf)
{
	struct lan78xx_net *dev = usb_get_intfdata(intf);
	struct sk_buff *skb;
	struct urb *res;
	int ret;
	u32 buf;

	if (!timer_pending(&dev->stat_monitor)) {
		dev->delta = 1;
		mod_timer(&dev->stat_monitor,
			  jiffies + STAT_UPDATE_TIMER);
	}

	if (!--dev->suspend_count) {
		/* resume interrupt URBs */
		if (dev->urb_intr && test_bit(EVENT_DEV_OPEN, &dev->flags))
				usb_submit_urb(dev->urb_intr, GFP_NOIO);

		spin_lock_irq(&dev->txq.lock);
		while ((res = usb_get_from_anchor(&dev->deferred))) {
			skb = (struct sk_buff *)res->context;
			ret = usb_submit_urb(res, GFP_ATOMIC);
			if (ret < 0) {
				dev_kfree_skb_any(skb);
				usb_free_urb(res);
				usb_autopm_put_interface_async(dev->intf);
			} else {
				netif_trans_update(dev->net);
				lan78xx_queue_skb(&dev->txq, skb, tx_start);
			}
		}

		clear_bit(EVENT_DEV_ASLEEP, &dev->flags);
		spin_unlock_irq(&dev->txq.lock);

		if (test_bit(EVENT_DEV_OPEN, &dev->flags)) {
			if (!(skb_queue_len(&dev->txq) >= dev->tx_qlen))
				netif_start_queue(dev->net);
			tasklet_schedule(&dev->bh);
		}
	}

	ret = lan78xx_write_reg(dev, WUCSR2, 0);
	ret = lan78xx_write_reg(dev, WUCSR, 0);
	ret = lan78xx_write_reg(dev, WK_SRC, 0xFFF1FF1FUL);

	ret = lan78xx_write_reg(dev, WUCSR2, WUCSR2_NS_RCD_ |
					     WUCSR2_ARP_RCD_ |
					     WUCSR2_IPV6_TCPSYN_RCD_ |
					     WUCSR2_IPV4_TCPSYN_RCD_);

	ret = lan78xx_write_reg(dev, WUCSR, WUCSR_EEE_TX_WAKE_ |
					    WUCSR_EEE_RX_WAKE_ |
					    WUCSR_PFDA_FR_ |
					    WUCSR_RFE_WAKE_FR_ |
					    WUCSR_WUFR_ |
					    WUCSR_MPR_ |
					    WUCSR_BCST_FR_);

	ret = lan78xx_read_reg(dev, MAC_TX, &buf);
	buf |= MAC_TX_TXEN_;
	ret = lan78xx_write_reg(dev, MAC_TX, buf);

	return 0;
}

static int lan78xx_reset_resume(struct usb_interface *intf)
{
	struct lan78xx_net *dev = usb_get_intfdata(intf);

	lan78xx_reset(dev);

	lan78xx_phy_init(dev);

	return lan78xx_resume(intf);
}

static const struct usb_device_id products[] = {
	{
	/* LAN7800 USB Gigabit Ethernet Device */
	USB_DEVICE(LAN78XX_USB_VENDOR_ID, LAN7800_USB_PRODUCT_ID),
	},
	{
	/* LAN7850 USB Gigabit Ethernet Device */
	USB_DEVICE(LAN78XX_USB_VENDOR_ID, LAN7850_USB_PRODUCT_ID),
	},
	{},
};
MODULE_DEVICE_TABLE(usb, products);

static struct usb_driver lan78xx_driver = {
	.name			= DRIVER_NAME,
	.id_table		= products,
	.probe			= lan78xx_probe,
	.disconnect		= lan78xx_disconnect,
	.suspend		= lan78xx_suspend,
	.resume			= lan78xx_resume,
	.reset_resume		= lan78xx_reset_resume,
	.supports_autosuspend	= 1,
	.disable_hub_initiated_lpm = 1,
};

module_usb_driver(lan78xx_driver);

MODULE_AUTHOR(DRIVER_AUTHOR);
MODULE_DESCRIPTION(DRIVER_DESC);
MODULE_LICENSE("GPL");<|MERGE_RESOLUTION|>--- conflicted
+++ resolved
@@ -865,20 +865,10 @@
 	ret = lan78xx_read_raw_otp(dev, 0, 1, &sig);
 
 	if (ret == 0) {
-<<<<<<< HEAD
-		if (sig != OTP_INDICATOR_1) {
-			if (sig == OTP_INDICATOR_2)
-				offset += 0x100;
-			else
-				ret = -EINVAL;
-		}
-
-=======
 		if (sig == OTP_INDICATOR_2)
 			offset += 0x100;
 		else if (sig != OTP_INDICATOR_1)
 			ret = -EINVAL;
->>>>>>> f84cbc48
 		if (!ret)
 			ret = lan78xx_read_raw_otp(dev, offset, length, data);
 	}
