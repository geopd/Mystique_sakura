#
# USB Gadget support on a system involves
#    (a) a peripheral controller, and
#    (b) the gadget driver using it.
#
# NOTE:  Gadget support ** DOES NOT ** depend on host-side CONFIG_USB !!
#
#  - Host systems (like PCs) need CONFIG_USB (with "A" jacks).
#  - Peripherals (like PDAs) need CONFIG_USB_GADGET (with "B" jacks).
#  - Some systems have both kinds of controllers.
#
# With help from a special transceiver and a "Mini-AB" jack, systems with
# both kinds of controller can also support "USB On-the-Go" (CONFIG_USB_OTG).
#

menuconfig USB_GADGET
	tristate "USB Gadget Support"
	select USB_COMMON
	select NLS
	help
	   USB is a master/slave protocol, organized with one master
	   host (such as a PC) controlling up to 127 peripheral devices.
	   The USB hardware is asymmetric, which makes it easier to set up:
	   you can't connect a "to-the-host" connector to a peripheral.

	   Linux can run in the host, or in the peripheral.  In both cases
	   you need a low level bus controller driver, and some software
	   talking to it.  Peripheral controllers are often discrete silicon,
	   or are integrated with the CPU in a microcontroller.  The more
	   familiar host side controllers have names like "EHCI", "OHCI",
	   or "UHCI", and are usually integrated into southbridges on PC
	   motherboards.

	   Enable this configuration option if you want to run Linux inside
	   a USB peripheral device.  Configure one hardware driver for your
	   peripheral/device side bus controller, and a "gadget driver" for
	   your peripheral protocol.  (If you use modular gadget drivers,
	   you may configure more than one.)

	   If in doubt, say "N" and don't enable these drivers; most people
	   don't have this kind of hardware (except maybe inside Linux PDAs).

	   For more information, see <http://www.linux-usb.org/gadget> and
	   the kernel DocBook documentation for this API.

if USB_GADGET

config USB_GADGET_DEBUG
	bool "Debugging messages (DEVELOPMENT)"
	depends on DEBUG_KERNEL
	help
	   Many controller and gadget drivers will print some debugging
	   messages if you use this option to ask for those messages.

	   Avoid enabling these messages, even if you're actively
	   debugging such a driver.  Many drivers will emit so many
	   messages that the driver timings are affected, which will
	   either create new failure modes or remove the one you're
	   trying to track down.  Never enable these messages for a
	   production build.

config USB_GADGET_VERBOSE
	bool "Verbose debugging Messages (DEVELOPMENT)"
	depends on USB_GADGET_DEBUG
	help
	   Many controller and gadget drivers will print verbose debugging
	   messages if you use this option to ask for those messages.

	   Avoid enabling these messages, even if you're actively
	   debugging such a driver.  Many drivers will emit so many
	   messages that the driver timings are affected, which will
	   either create new failure modes or remove the one you're
	   trying to track down.  Never enable these messages for a
	   production build.

config USB_GADGET_DEBUG_FILES
	bool "Debugging information files (DEVELOPMENT)"
	depends on PROC_FS
	help
	   Some of the drivers in the "gadget" framework can expose
	   debugging information in files such as /proc/driver/udc
	   (for a peripheral controller).  The information in these
	   files may help when you're troubleshooting or bringing up a
	   driver on a new board.   Enable these files by choosing "Y"
	   here.  If in doubt, or to conserve kernel memory, say "N".

config USB_GADGET_DEBUG_FS
	bool "Debugging information files in debugfs (DEVELOPMENT)"
	depends on DEBUG_FS
	help
	   Some of the drivers in the "gadget" framework can expose
	   debugging information in files under /sys/kernel/debug/.
	   The information in these files may help when you're
	   troubleshooting or bringing up a driver on a new board.
	   Enable these files by choosing "Y" here.  If in doubt, or
	   to conserve kernel memory, say "N".

config USB_GADGET_VBUS_DRAW
	int "Maximum VBUS Power usage (2-500 mA)"
	range 2 500
	default 2
	help
	   Some devices need to draw power from USB when they are
	   configured, perhaps to operate circuitry or to recharge
	   batteries.  This is in addition to any local power supply,
	   such as an AC adapter or batteries.

	   Enter the maximum power your device draws through USB, in
	   milliAmperes.  The permitted range of values is 2 - 500 mA;
	   0 mA would be legal, but can make some hosts misbehave.

	   This value will be used except for system-specific gadget
	   drivers that have more specific information.

config USB_GADGET_STORAGE_NUM_BUFFERS
	int "Number of storage pipeline buffers"
	range 2 256
	default 2
	help
	   Usually 2 buffers are enough to establish a good buffering
	   pipeline. The number may be increased in order to compensate
	   for a bursty VFS behaviour. For instance there may be CPU wake up
	   latencies that makes the VFS to appear bursty in a system with
	   an CPU on-demand governor. Especially if DMA is doing IO to
	   offload the CPU. In this case the CPU will go into power
	   save often and spin up occasionally to move data within VFS.
	   If selecting USB_GADGET_DEBUG_FILES this value may be set by
	   a module parameter as well.
	   If unsure, say 2.

config U_SERIAL_CONSOLE
	bool "Serial gadget console support"
	depends on USB_G_SERIAL
	help
	   It supports the serial gadget can be used as a console.

source "drivers/usb/gadget/udc/Kconfig"

#
# USB Gadget Drivers
#

# composite based drivers
config USB_LIBCOMPOSITE
	tristate
	select CONFIGFS_FS
	depends on USB_GADGET

config USB_F_ACM
	tristate

config USB_F_SS_LB
	tristate

config USB_U_SERIAL
	tristate

config USB_U_ETHER
	tristate

config USB_F_SERIAL
	tristate

config USB_F_OBEX
	tristate

config USB_F_NCM
	tristate

config USB_F_ECM
	tristate

config USB_F_PHONET
	tristate

config USB_F_EEM
	tristate

config USB_F_SUBSET
	tristate

config USB_F_RNDIS
	tristate

config USB_F_MASS_STORAGE
	tristate

config USB_F_FS
	tristate

config USB_F_UAC1
	tristate

config USB_F_UAC2
	tristate

config USB_F_UVC
	tristate

config USB_F_MIDI
	tristate

config USB_F_HID
	tristate

config USB_F_PRINTER
	tristate

config USB_F_TCM
	tristate

config USB_F_MTP
	tristate
<<<<<<< HEAD

config USB_F_PTP
        tristate

config USB_F_AUDIO_SRC
	tristate

config USB_F_ACC
	tristate

choice
	tristate "USB Gadget Drivers"
	default USB_ETH
	help
	  A Linux "Gadget Driver" talks to the USB Peripheral Controller
	  driver through the abstract "gadget" API.  Some other operating
	  systems call these "client" drivers, of which "class drivers"
	  are a subset (implementing a USB device class specification).
	  A gadget driver implements one or more USB functions using
	  the peripheral hardware.
=======
>>>>>>> 730d8a50

config USB_F_PTP
        tristate

config USB_F_AUDIO_SRC
	tristate

config USB_F_ACC
	tristate

# this first set of drivers all depend on bulk-capable hardware.

config USB_CONFIGFS
	tristate "USB functions configurable through configfs"
	select USB_LIBCOMPOSITE
	help
	  A Linux USB "gadget" can be set up through configfs.
	  If this is the case, the USB functions (which from the host's
	  perspective are seen as interfaces) and configurations are
	  specified simply by creating appropriate directories in configfs.
	  Associating functions with configurations is done by creating
	  appropriate symbolic links.
	  For more information see Documentation/usb/gadget_configfs.txt.

config USB_CONFIGFS_SERIAL
	bool "Generic serial bulk in/out"
	depends on USB_CONFIGFS
	depends on TTY
	select USB_U_SERIAL
	select USB_F_SERIAL
	help
	  The function talks to the Linux-USB generic serial driver.

config USB_CONFIGFS_ACM
	bool "Abstract Control Model (CDC ACM)"
	depends on USB_CONFIGFS
	depends on TTY
	select USB_U_SERIAL
	select USB_F_ACM
	help
	  ACM serial link.  This function can be used to interoperate with
	  MS-Windows hosts or with the Linux-USB "cdc-acm" driver.

config USB_CONFIGFS_OBEX
	bool "Object Exchange Model (CDC OBEX)"
	depends on USB_CONFIGFS
	depends on TTY
	select USB_U_SERIAL
	select USB_F_OBEX
	help
	  You will need a user space OBEX server talking to /dev/ttyGS*,
	  since the kernel itself doesn't implement the OBEX protocol.

config USB_CONFIGFS_NCM
	bool "Network Control Model (CDC NCM)"
	depends on USB_CONFIGFS
	depends on NET
	select USB_U_ETHER
	select USB_F_NCM
	help
	  NCM is an advanced protocol for Ethernet encapsulation, allows
	  grouping of several ethernet frames into one USB transfer and
	  different alignment possibilities.

config USB_CONFIGFS_ECM
	bool "Ethernet Control Model (CDC ECM)"
	depends on USB_CONFIGFS
	depends on NET
	select USB_U_ETHER
	select USB_F_ECM
	help
	  The "Communication Device Class" (CDC) Ethernet Control Model.
	  That protocol is often avoided with pure Ethernet adapters, in
	  favor of simpler vendor-specific hardware, but is widely
	  supported by firmware for smart network devices.

config USB_CONFIGFS_ECM_SUBSET
	bool "Ethernet Control Model (CDC ECM) subset"
	depends on USB_CONFIGFS
	depends on NET
	select USB_U_ETHER
	select USB_F_SUBSET
	help
	  On hardware that can't implement the full protocol,
	  a simple CDC subset is used, placing fewer demands on USB.

config USB_CONFIGFS_RNDIS
	bool "RNDIS"
	depends on USB_CONFIGFS
	depends on NET
	select USB_U_ETHER
	select USB_F_RNDIS
	help
	   Microsoft Windows XP bundles the "Remote NDIS" (RNDIS) protocol,
	   and Microsoft provides redistributable binary RNDIS drivers for
	   older versions of Windows.

	   To make MS-Windows work with this, use Documentation/usb/linux.inf
	   as the "driver info file".  For versions of MS-Windows older than
	   XP, you'll need to download drivers from Microsoft's website; a URL
	   is given in comments found in that info file.

config USB_CONFIGFS_EEM
	bool "Ethernet Emulation Model (EEM)"
	depends on USB_CONFIGFS
	depends on NET
	select USB_U_ETHER
	select USB_F_EEM
	help
	  CDC EEM is a newer USB standard that is somewhat simpler than CDC ECM
	  and therefore can be supported by more hardware.  Technically ECM and
	  EEM are designed for different applications.  The ECM model extends
	  the network interface to the target (e.g. a USB cable modem), and the
	  EEM model is for mobile devices to communicate with hosts using
	  ethernet over USB.  For Linux gadgets, however, the interface with
	  the host is the same (a usbX device), so the differences are minimal.

config USB_CONFIGFS_PHONET
	bool "Phonet protocol"
	depends on USB_CONFIGFS
	depends on NET
	depends on PHONET
	select USB_U_ETHER
	select USB_F_PHONET
	help
	  The Phonet protocol implementation for USB device.

config USB_CONFIGFS_MASS_STORAGE
	bool "Mass storage"
	depends on USB_CONFIGFS
	depends on BLOCK
	select USB_F_MASS_STORAGE
	help
	  The Mass Storage Gadget acts as a USB Mass Storage disk drive.
	  As its storage repository it can use a regular file or a block
	  device (in much the same way as the "loop" device driver),
	  specified as a module parameter or sysfs option.

config USB_CONFIGFS_F_LB_SS
	bool "Loopback and sourcesink function (for testing)"
	depends on USB_CONFIGFS
	select USB_F_SS_LB
	help
	  Loopback function loops back a configurable number of transfers.
	  Sourcesink function either sinks and sources bulk data.
	  It also implements control requests, for "chapter 9" conformance.
	  Make this be the first driver you try using on top of any new
	  USB peripheral controller driver.  Then you can use host-side
	  test software, like the "usbtest" driver, to put your hardware
	  and its driver through a basic set of functional tests.

config USB_CONFIGFS_F_FS
	bool "Function filesystem (FunctionFS)"
	depends on USB_CONFIGFS
	select USB_F_FS
	help
	  The Function Filesystem (FunctionFS) lets one create USB
	  composite functions in user space in the same way GadgetFS
	  lets one create USB gadgets in user space.  This allows creation
	  of composite gadgets such that some of the functions are
	  implemented in kernel space (for instance Ethernet, serial or
	  mass storage) and other are implemented in user space.

config USB_CONFIGFS_F_MTP
	boolean "MTP gadget"
	depends on USB_CONFIGFS
	select USB_F_MTP
	help
	  USB gadget MTP support

config USB_CONFIGFS_F_PTP
	boolean "PTP gadget"
	depends on USB_CONFIGFS && USB_CONFIGFS_F_MTP
	select USB_F_PTP
	help
	  USB gadget PTP support

config USB_CONFIGFS_F_ACC
	boolean "Accessory gadget"
	depends on USB_CONFIGFS
	select USB_F_ACC
	help
	  USB gadget Accessory support

config USB_CONFIGFS_F_AUDIO_SRC
	boolean "Audio Source gadget"
	depends on USB_CONFIGFS && USB_CONFIGFS_F_ACC
	depends on SND
	select SND_PCM
	select USB_F_AUDIO_SRC
	help
	  USB gadget Audio Source support

config USB_CONFIGFS_UEVENT
	boolean "Uevent notification of Gadget state"
	depends on USB_CONFIGFS
	help
	  Enable uevent notifications to userspace when the gadget
	  state changes. The gadget can be in any of the following
	  three states: "CONNECTED/DISCONNECTED/CONFIGURED"

config USB_CONFIGFS_F_UAC1
	bool "Audio Class 1.0"
	depends on USB_CONFIGFS
	depends on SND
	select USB_LIBCOMPOSITE
	select SND_PCM
	select USB_F_UAC1
	help
	  This Audio function implements 1 AudioControl interface,
	  1 AudioStreaming Interface each for USB-OUT and USB-IN.
	  This driver requires a real Audio codec to be present
	  on the device.

config USB_CONFIGFS_F_UAC2
	bool "Audio Class 2.0"
	depends on USB_CONFIGFS
	depends on SND
	select USB_LIBCOMPOSITE
	select SND_PCM
	select USB_F_UAC2
	help
	  This Audio function is compatible with USB Audio Class
	  specification 2.0. It implements 1 AudioControl interface,
	  1 AudioStreaming Interface each for USB-OUT and USB-IN.
	  This driver doesn't expect any real Audio codec to be present
	  on the device - the audio streams are simply sinked to and
	  sourced from a virtual ALSA sound card created. The user-space
	  application may choose to do whatever it wants with the data
	  received from the USB Host and choose to provide whatever it
	  wants as audio data to the USB Host.

config USB_CONFIGFS_F_MIDI
	bool "MIDI function"
	depends on USB_CONFIGFS
	depends on SND
	select USB_LIBCOMPOSITE
	select SND_RAWMIDI
	select USB_F_MIDI
	help
	  The MIDI Function acts as a USB Audio device, with one MIDI
	  input and one MIDI output. These MIDI jacks appear as
	  a sound "card" in the ALSA sound system. Other MIDI
	  connections can then be made on the gadget system, using
	  ALSA's aconnect utility etc.

config USB_CONFIGFS_F_HID
	bool "HID function"
	depends on USB_CONFIGFS
	select USB_F_HID
	help
	  The HID function driver provides generic emulation of USB
	  Human Interface Devices (HID).

	  For more information, see Documentation/usb/gadget_hid.txt.

config USB_CONFIGFS_F_UVC
	bool "USB Webcam function"
	depends on USB_CONFIGFS
	depends on VIDEO_V4L2
	depends on VIDEO_DEV
	select VIDEOBUF2_VMALLOC
	select USB_F_UVC
	help
	  The Webcam function acts as a composite USB Audio and Video Class
	  device. It provides a userspace API to process UVC control requests
	  and stream video data to the host.

config USB_CONFIGFS_F_PRINTER
	bool "Printer function"
	select USB_F_PRINTER
	depends on USB_CONFIGFS
	help
	  The Printer function channels data between the USB host and a
	  userspace program driving the print engine. The user space
	  program reads and writes the device file /dev/g_printer<X> to
	  receive or send printer data. It can use ioctl calls to
	  the device file to get or set printer status.

	  For more information, see Documentation/usb/gadget_printer.txt
	  which includes sample code for accessing the device file.

config USB_CONFIGFS_F_TCM
	bool "USB Gadget Target Fabric"
	depends on TARGET_CORE
	depends on USB_CONFIGFS
	select USB_LIBCOMPOSITE
	select USB_F_TCM
	help
	  This fabric is a USB gadget component. Two USB protocols are
	  supported that is BBB or BOT (Bulk Only Transport) and UAS
	  (USB Attached SCSI). BOT is advertised on alternative
	  interface 0 (primary) and UAS is on alternative interface 1.
	  Both protocols can work on USB2.0 and USB3.0.
	  UAS utilizes the USB 3.0 feature called streams support.

choice
	tristate "USB Gadget Drivers"
	default USB_ETH
	help
	  A Linux "Gadget Driver" talks to the USB Peripheral Controller
	  driver through the abstract "gadget" API.  Some other operating
	  systems call these "client" drivers, of which "class drivers"
	  are a subset (implementing a USB device class specification).
	  A gadget driver implements one or more USB functions using
	  the peripheral hardware.

	  Gadget drivers are hardware-neutral, or "platform independent",
	  except that they sometimes must understand quirks or limitations
	  of the particular controllers they work with.  For example, when
	  a controller doesn't support alternate configurations or provide
	  enough of the right types of endpoints, the gadget driver might
	  not be able work with that controller, or might need to implement
	  a less common variant of a device class protocol.

source "drivers/usb/gadget/legacy/Kconfig"

endchoice

endif # USB_GADGET<|MERGE_RESOLUTION|>--- conflicted
+++ resolved
@@ -211,29 +211,6 @@
 
 config USB_F_MTP
 	tristate
-<<<<<<< HEAD
-
-config USB_F_PTP
-        tristate
-
-config USB_F_AUDIO_SRC
-	tristate
-
-config USB_F_ACC
-	tristate
-
-choice
-	tristate "USB Gadget Drivers"
-	default USB_ETH
-	help
-	  A Linux "Gadget Driver" talks to the USB Peripheral Controller
-	  driver through the abstract "gadget" API.  Some other operating
-	  systems call these "client" drivers, of which "class drivers"
-	  are a subset (implementing a USB device class specification).
-	  A gadget driver implements one or more USB functions using
-	  the peripheral hardware.
-=======
->>>>>>> 730d8a50
 
 config USB_F_PTP
         tristate
