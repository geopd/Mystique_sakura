/* Copyright (c) 2015-2017, The Linux Foundation. All rights reserved.
 *
 * This program is free software; you can redistribute it and/or modify
 * it under the terms of the GNU General Public License version 2 and
 * only version 2 as published by the Free Software Foundation.
 *
 * This program is distributed in the hope that it will be useful,
 * but WITHOUT ANY WARRANTY; without even the implied warranty of
 * MERCHANTABILITY or FITNESS FOR A PARTICULAR PURPOSE.  See the
 * GNU General Public License for more details.
 */
#include <drm/msm_drm_pp.h>
#include "sde_hw_mdss.h"
#include "sde_hwio.h"
#include "sde_hw_catalog.h"
#include "sde_hw_dspp.h"
#include "sde_hw_color_processing.h"
#include "sde_dbg.h"
#include "sde_ad4.h"
#include "sde_kms.h"

static struct sde_dspp_cfg *_dspp_offset(enum sde_dspp dspp,
		struct sde_mdss_cfg *m,
		void __iomem *addr,
		struct sde_hw_blk_reg_map *b)
{
	int i;

	if (!m || !addr || !b)
		return ERR_PTR(-EINVAL);

	for (i = 0; i < m->dspp_count; i++) {
		if (dspp == m->dspp[i].id) {
			b->base_off = addr;
			b->blk_off = m->dspp[i].base;
			b->length = m->dspp[i].len;
			b->hwversion = m->hwversion;
			b->log_mask = SDE_DBG_MASK_DSPP;
			return &m->dspp[i];
		}
	}

	return ERR_PTR(-EINVAL);
}

static void _setup_dspp_ops(struct sde_hw_dspp *c, unsigned long features)
{
	int i = 0, ret;

	if (!c || !c->cap || !c->cap->sblk)
		return;

	for (i = 0; i < SDE_DSPP_MAX; i++) {
		if (!test_bit(i, &features))
			continue;
		switch (i) {
		case SDE_DSPP_PCC:
			if (c->cap->sblk->pcc.version ==
				(SDE_COLOR_PROCESS_VER(0x1, 0x7)))
				c->ops.setup_pcc = sde_setup_dspp_pcc_v1_7;
			else if (c->cap->sblk->pcc.version ==
					(SDE_COLOR_PROCESS_VER(0x4, 0x0))) {
				ret = reg_dmav1_init_dspp_op_v4(i, c->idx);
				if (!ret)
					c->ops.setup_pcc =
						reg_dmav1_setup_dspp_pccv4;
				else
					c->ops.setup_pcc =
						sde_setup_dspp_pccv4;
			}
			break;
		case SDE_DSPP_HSIC:
			if (c->cap->sblk->hsic.version ==
				(SDE_COLOR_PROCESS_VER(0x1, 0x7)))
				c->ops.setup_hue = sde_setup_dspp_pa_hue_v1_7;
			break;
		case SDE_DSPP_VLUT:
			if (c->cap->sblk->vlut.version ==
				(SDE_COLOR_PROCESS_VER(0x1, 0x7))) {
				c->ops.setup_vlut =
				    sde_setup_dspp_pa_vlut_v1_7;
			} else if (c->cap->sblk->vlut.version ==
					(SDE_COLOR_PROCESS_VER(0x1, 0x8))) {
				ret = reg_dmav1_init_dspp_op_v4(i, c->idx);
				if (!ret)
					c->ops.setup_vlut =
					reg_dmav1_setup_dspp_vlutv18;
				else
					c->ops.setup_vlut =
					sde_setup_dspp_pa_vlut_v1_8;
<<<<<<< HEAD
=======
			}
			break;
		case SDE_DSPP_HIST:
			if (c->cap->sblk->hist.version ==
				(SDE_COLOR_PROCESS_VER(0x1, 0x7))) {
				c->ops.setup_histogram =
				    sde_setup_dspp_hist_v1_7;
				c->ops.read_histogram =
				    sde_read_dspp_hist_v1_7;
				c->ops.lock_histogram =
				    sde_lock_dspp_hist_v1_7;
>>>>>>> f526258c
			}
			break;
		case SDE_DSPP_GAMUT:
			if (c->cap->sblk->gamut.version ==
					SDE_COLOR_PROCESS_VER(0x4, 0)) {
				ret = reg_dmav1_init_dspp_op_v4(i, c->idx);
				if (!ret)
					c->ops.setup_gamut =
						reg_dmav1_setup_dspp_3d_gamutv4;
				else
					c->ops.setup_gamut =
						sde_setup_dspp_3d_gamutv4;
			}
			break;
		case SDE_DSPP_GC:
			if (c->cap->sblk->gc.version ==
					SDE_COLOR_PROCESS_VER(0x1, 8)) {
				ret = reg_dmav1_init_dspp_op_v4(i, c->idx);
				if (!ret)
					c->ops.setup_gc =
						reg_dmav1_setup_dspp_gcv18;
				/** programming for v18 through ahb is same
				 * as v17 hence assign v17 function
				 */
				else
					c->ops.setup_gc =
						sde_setup_dspp_gc_v1_7;
			}
			break;
		case SDE_DSPP_IGC:
			if (c->cap->sblk->igc.version ==
					SDE_COLOR_PROCESS_VER(0x3, 0x1)) {
				ret = reg_dmav1_init_dspp_op_v4(i, c->idx);
				if (!ret)
					c->ops.setup_igc =
						reg_dmav1_setup_dspp_igcv31;
				else
					c->ops.setup_igc =
						sde_setup_dspp_igcv3;
			}
			break;
		case SDE_DSPP_AD:
			if (c->cap->sblk->ad.version ==
			    SDE_COLOR_PROCESS_VER(4, 0)) {
				c->ops.setup_ad = sde_setup_dspp_ad4;
				c->ops.ad_read_intr_resp =
					sde_read_intr_resp_ad4;
				c->ops.validate_ad = sde_validate_dspp_ad4;
			}
			break;
		default:
			break;
		}
	}
}

static struct sde_hw_blk_ops sde_hw_ops = {
	.start = NULL,
	.stop = NULL,
};

struct sde_hw_dspp *sde_hw_dspp_init(enum sde_dspp idx,
			void __iomem *addr,
			struct sde_mdss_cfg *m)
{
	struct sde_hw_dspp *c;
	struct sde_dspp_cfg *cfg;
	int rc;

	if (!addr || !m)
		return ERR_PTR(-EINVAL);

	c = kzalloc(sizeof(*c), GFP_KERNEL);
	if (!c)
		return ERR_PTR(-ENOMEM);

	cfg = _dspp_offset(idx, m, addr, &c->hw);
	if (IS_ERR_OR_NULL(cfg)) {
		kfree(c);
		return ERR_PTR(-EINVAL);
	}

	/* Populate DSPP Top HW block */
	c->hw_top.base_off = addr;
	c->hw_top.blk_off = m->dspp_top.base;
	c->hw_top.length = m->dspp_top.len;
	c->hw_top.hwversion = m->hwversion;
	c->hw_top.log_mask = SDE_DBG_MASK_DSPP;

	/* Assign ops */
	c->idx = idx;
	c->cap = cfg;
	_setup_dspp_ops(c, c->cap->features);

	rc = sde_hw_blk_init(&c->base, SDE_HW_BLK_DSPP, idx, &sde_hw_ops);
	if (rc) {
		SDE_ERROR("failed to init hw blk %d\n", rc);
		goto blk_init_error;
	}

	sde_dbg_reg_register_dump_range(SDE_DBG_NAME, cfg->name, c->hw.blk_off,
			c->hw.blk_off + c->hw.length, c->hw.xin_id);

	return c;

blk_init_error:
	kzfree(c);

	return ERR_PTR(rc);
}

void sde_hw_dspp_destroy(struct sde_hw_dspp *dspp)
{
	if (dspp) {
		reg_dmav1_deinit_dspp_ops(dspp->idx);
		sde_hw_blk_destroy(&dspp->base);
	}
	kfree(dspp);
}<|MERGE_RESOLUTION|>--- conflicted
+++ resolved
@@ -88,8 +88,6 @@
 				else
 					c->ops.setup_vlut =
 					sde_setup_dspp_pa_vlut_v1_8;
-<<<<<<< HEAD
-=======
 			}
 			break;
 		case SDE_DSPP_HIST:
@@ -101,7 +99,6 @@
 				    sde_read_dspp_hist_v1_7;
 				c->ops.lock_histogram =
 				    sde_lock_dspp_hist_v1_7;
->>>>>>> f526258c
 			}
 			break;
 		case SDE_DSPP_GAMUT:
