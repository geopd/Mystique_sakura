#
# Makefile for the Linux kernel device drivers.
#
# 15 Sep 2000, Christoph Hellwig <hch@infradead.org>
# Rewritten to use lists instead of if-statements.
#

obj-y				+= irqchip/
obj-y				+= bus/

obj-$(CONFIG_GENERIC_PHY)	+= phy/

# GPIO must come after pinctrl as gpios may need to mux pins etc
obj-$(CONFIG_PINCTRL)		+= pinctrl/
obj-$(CONFIG_GPIOLIB)		+= gpio/
obj-y				+= pwm/
obj-$(CONFIG_PCI)		+= pci/
obj-$(CONFIG_PARISC)		+= parisc/
obj-$(CONFIG_RAPIDIO)		+= rapidio/
obj-y				+= video/
obj-y				+= idle/

# IPMI must come before ACPI in order to provide IPMI opregion support
obj-y				+= char/ipmi/

obj-$(CONFIG_ACPI)		+= acpi/
obj-$(CONFIG_SFI)		+= sfi/
# PnP must come after ACPI since it will eventually need to check if acpi
# was used and do nothing if so
obj-$(CONFIG_PNP)		+= pnp/
obj-y				+= amba/

obj-y				+= clk/
# Many drivers will want to use DMA so this has to be made available
# really early.
obj-$(CONFIG_DMADEVICES)	+= dma/

# SOC specific infrastructure drivers.
obj-y				+= soc/

obj-$(CONFIG_VIRTIO)		+= virtio/
obj-$(CONFIG_XEN)		+= xen/

# regulators early, since some subsystems rely on them to initialize
obj-$(CONFIG_REGULATOR)		+= regulator/

# reset controllers early, since gpu drivers might rely on them to initialize
obj-$(CONFIG_RESET_CONTROLLER)	+= reset/

# tty/ comes before char/ so that the VT console is the boot-time
# default.
obj-y				+= tty/
obj-y				+= char/

# iommu/ comes before gpu as gpu are using iommu controllers
obj-$(CONFIG_IOMMU_SUPPORT)	+= iommu/

# gpu/ comes after char for AGP vs DRM startup and after iommu
obj-y				+= gpu/

obj-$(CONFIG_CONNECTOR)		+= connector/

# i810fb and intelfb depend on char/agp/
obj-$(CONFIG_FB_I810)           += video/fbdev/i810/
obj-$(CONFIG_FB_INTEL)          += video/fbdev/intelfb/

obj-$(CONFIG_PARPORT)		+= parport/
obj-$(CONFIG_NVM)		+= lightnvm/
obj-y				+= base/ block/ misc/ mfd/ nfc/
obj-$(CONFIG_LIBNVDIMM)		+= nvdimm/
obj-$(CONFIG_DEV_DAX)		+= dax/
obj-$(CONFIG_DMA_SHARED_BUFFER) += dma-buf/
obj-$(CONFIG_NUBUS)		+= nubus/
obj-y				+= macintosh/
obj-$(CONFIG_IDE)		+= ide/
obj-$(CONFIG_CRYPTO)		+= crypto/
obj-$(CONFIG_SCSI)		+= scsi/
obj-y				+= nvme/
obj-$(CONFIG_ATA)		+= ata/
obj-$(CONFIG_TARGET_CORE)	+= target/
obj-$(CONFIG_MTD)		+= mtd/
obj-$(CONFIG_SPI)		+= spi/
obj-$(CONFIG_SPMI)		+= spmi/
obj-$(CONFIG_SLIMBUS)		+= slimbus/
obj-$(CONFIG_HSI)		+= hsi/
obj-y				+= net/
obj-$(CONFIG_ATM)		+= atm/
obj-$(CONFIG_FUSION)		+= message/
obj-y				+= firewire/
obj-$(CONFIG_UIO)		+= uio/
obj-$(CONFIG_VFIO)		+= vfio/
obj-y				+= cdrom/
obj-y				+= auxdisplay/
obj-$(CONFIG_PCCARD)		+= pcmcia/
obj-$(CONFIG_DIO)		+= dio/
obj-$(CONFIG_SBUS)		+= sbus/
obj-$(CONFIG_ZORRO)		+= zorro/
obj-$(CONFIG_ATA_OVER_ETH)	+= block/aoe/
obj-$(CONFIG_PARIDE) 		+= block/paride/
obj-$(CONFIG_TC)		+= tc/
obj-$(CONFIG_UWB)		+= uwb/
obj-$(CONFIG_USB_PHY)		+= usb/
obj-$(CONFIG_USB)		+= usb/
obj-$(CONFIG_USB_SUPPORT)	+= usb/
obj-$(CONFIG_PCI)		+= usb/
obj-$(CONFIG_USB_GADGET)	+= usb/
obj-$(CONFIG_OF)		+= usb/
obj-$(CONFIG_SERIO)		+= input/serio/
obj-$(CONFIG_GAMEPORT)		+= input/gameport/
obj-$(CONFIG_INPUT)		+= input/
obj-$(CONFIG_RTC_LIB)		+= rtc/
obj-y				+= i2c/ media/
obj-$(CONFIG_PPS)		+= pps/
obj-$(CONFIG_PTP_1588_CLOCK)	+= ptp/
obj-$(CONFIG_W1)		+= w1/
obj-y				+= power/
obj-$(CONFIG_HWMON)		+= hwmon/
obj-$(CONFIG_THERMAL)		+= thermal/
obj-$(CONFIG_WATCHDOG)		+= watchdog/
obj-$(CONFIG_MD)		+= md/
obj-$(CONFIG_BT)		+= bluetooth/
obj-$(CONFIG_ACCESSIBILITY)	+= accessibility/
obj-$(CONFIG_ISDN)		+= isdn/
obj-$(CONFIG_EDAC)		+= edac/
obj-$(CONFIG_EISA)		+= eisa/
obj-y				+= lguest/
obj-$(CONFIG_CPU_FREQ)		+= cpufreq/
obj-$(CONFIG_CPU_IDLE)		+= cpuidle/
obj-y				+= mmc/
obj-$(CONFIG_MEMSTICK)		+= memstick/
obj-$(CONFIG_NEW_LEDS)		+= leds/
obj-$(CONFIG_INFINIBAND)	+= infiniband/
obj-$(CONFIG_SGI_SN)		+= sn/
obj-y				+= firmware/
obj-$(CONFIG_SUPERH)		+= sh/
ifndef CONFIG_ARCH_USES_GETTIMEOFFSET
obj-y				+= clocksource/
endif
obj-$(CONFIG_DCA)		+= dca/
obj-$(CONFIG_HID)		+= hid/
obj-$(CONFIG_PPC_PS3)		+= ps3/
obj-$(CONFIG_OF)		+= of/
obj-$(CONFIG_SSB)		+= ssb/
obj-$(CONFIG_BCMA)		+= bcma/
obj-$(CONFIG_VHOST_RING)	+= vhost/
obj-$(CONFIG_VHOST)		+= vhost/
obj-$(CONFIG_VLYNQ)		+= vlynq/
obj-$(CONFIG_STAGING)		+= staging/
obj-y				+= platform/

obj-$(CONFIG_MAILBOX)		+= mailbox/
obj-$(CONFIG_HWSPINLOCK)	+= hwspinlock/
obj-$(CONFIG_REMOTEPROC)	+= remoteproc/
obj-$(CONFIG_RPMSG)		+= rpmsg/

# Virtualization drivers
obj-$(CONFIG_VIRT_DRIVERS)	+= virt/
obj-$(CONFIG_HYPERV)		+= hv/

obj-$(CONFIG_PM_DEVFREQ)	+= devfreq/
obj-$(CONFIG_EXTCON)		+= extcon/
obj-$(CONFIG_MEMORY)		+= memory/
obj-$(CONFIG_IIO)		+= iio/
obj-$(CONFIG_VME_BUS)		+= vme/
obj-$(CONFIG_IPACK_BUS)		+= ipack/
obj-$(CONFIG_NTB)		+= ntb/
obj-$(CONFIG_FMC)		+= fmc/
obj-$(CONFIG_POWERCAP)		+= powercap/
obj-$(CONFIG_MCB)		+= mcb/
obj-$(CONFIG_PERF_EVENTS)	+= perf/
obj-$(CONFIG_RAS)		+= ras/
obj-$(CONFIG_THUNDERBOLT)	+= thunderbolt/
obj-$(CONFIG_CORESIGHT)		+= hwtracing/coresight/
obj-y				+= hwtracing/intel_th/
obj-$(CONFIG_STM)		+= hwtracing/stm/
obj-$(CONFIG_ANDROID)		+= android/
obj-$(CONFIG_NVMEM)		+= nvmem/
<<<<<<< HEAD
obj-$(CONFIG_ESOC)              += esoc/
obj-$(CONFIG_FPGA)		+= fpga/
obj-$(CONFIG_SENSORS_SSC)		+= sensors/
=======
obj-$(CONFIG_FPGA)		+= fpga/
obj-$(CONFIG_TEE)		+= tee/
>>>>>>> a9d02737
<|MERGE_RESOLUTION|>--- conflicted
+++ resolved
@@ -175,11 +175,7 @@
 obj-$(CONFIG_STM)		+= hwtracing/stm/
 obj-$(CONFIG_ANDROID)		+= android/
 obj-$(CONFIG_NVMEM)		+= nvmem/
-<<<<<<< HEAD
 obj-$(CONFIG_ESOC)              += esoc/
 obj-$(CONFIG_FPGA)		+= fpga/
 obj-$(CONFIG_SENSORS_SSC)		+= sensors/
-=======
-obj-$(CONFIG_FPGA)		+= fpga/
-obj-$(CONFIG_TEE)		+= tee/
->>>>>>> a9d02737
+obj-$(CONFIG_TEE)		+= tee/