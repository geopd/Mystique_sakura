#
# QCOM Soc drivers
#
config QCOM_CPUSS_DUMP
	bool "CPU Subsystem Dumping support"
	help
	  Add support to dump various hardware entities such as the instruction
	  and data tlb's as well as the unified tlb, which are a part of the
	  cpu subsystem to an allocated buffer. This allows for analysis of the
	  the entities if corruption is suspected.
	  If unsure, say N

config QCOM_RUN_QUEUE_STATS
       bool "Enable collection and exporting of QTI Run Queue stats to userspace"
       help
        This option enables the driver to periodically collecting the statistics
        of kernel run queue information and calculate the load of the system.
        This information is exported to usespace via sysfs entries and userspace
        algorithms uses info and decide when to turn on/off the cpu cores.

config QCOM_GSBI
        tristate "QCOM General Serial Bus Interface"
        depends on ARCH_QCOM
        select MFD_SYSCON
        help
          Say y here to enable GSBI support.  The GSBI provides control
          functions for connecting the underlying serial UART, SPI, and I2C
          devices to the output pins.

config QCOM_LLCC
	tristate "Qualcomm Technologies, Inc. LLCC driver"
	depends on ARCH_QCOM
	help
	  Qualcomm Technologies, Inc. platform specific LLCC driver for Last
	  Level Cache. This provides interfaces to client's that use the LLCC.
	  Say yes here to enable LLCC slice driver.

config QCOM_SDM845_LLCC
	tristate "Qualcomm Technologies, Inc. SDM845 LLCC driver"
	depends on QCOM_LLCC
	help
	  Say yes here to enable the LLCC driver for SDM845. This is provides
	  data required to configure LLCC so that clients can start using the
	  LLCC slices.

config QCOM_SDM670_LLCC
	tristate "Qualcomm Technologies, Inc. SDM670 LLCC driver"
	depends on QCOM_LLCC
	help
	  This provides Last level cache controller driver for SDM670.
	  This driver provides data required to configure LLCC, so that clients
	  can start using the LLCC slices.
	  Say yes here to enable llcc driver for SDM670.


config QCOM_LLCC_AMON
	tristate "Qualcomm Technologies, Inc. LLCC Activity Monitor(AMON) driver"
	depends on QCOM_LLCC
	help
	  This option enables a activity monitor driver for last level cache
	  controller. This driver configures the activity monitor as
	  deadlock detector and dumps the AMON registers upon detection of
	  deadlock.

config QCOM_LLCC_AMON_PANIC
	tristate "Panic on detecting LLCC Activity Monitor(AMON) error"
	depends on QCOM_LLCC_AMON
	help
	  This option enables panic upon detection of LLCC Activity Monitor(AMON)
	  errors. Say yes here to enable deadlock detection mode of AMON. In
	  deadlock detection mode AMON will trigger an interrupt if some LLCC request
	  ages out.

config QCOM_PM
	bool "Qualcomm Power Management"
	depends on ARCH_QCOM && !ARM64
	select ARM_CPU_SUSPEND
	select QCOM_SCM
	help
	  QCOM Platform specific power driver to manage cores and L2 low power
	  modes. It interface with various system drivers to put the cores in
	  low power modes.

config QCOM_SMEM
	tristate "Qualcomm Shared Memory Manager (SMEM)"
	depends on ARCH_QCOM
	depends on HWSPINLOCK
	help
	  Say y here to enable support for the Qualcomm Shared Memory Manager.
	  The driver provides an interface to items in a heap shared among all
	  processors in a Qualcomm platform.

config MSM_SERVICE_LOCATOR
	bool "Service Locator"
	depends on MSM_QMI_INTERFACE
	help
	  The Service Locator provides a library to retrieve location
	  information given a service identifier. Location here translates
	  to what process domain exports the service, and which subsystem
	  that process domain will execute in.

config MSM_SERVICE_NOTIFIER
	bool "Service Notifier"
	depends on MSM_SERVICE_LOCATOR && MSM_SUBSYSTEM_RESTART
	help
	  The Service Notifier provides a library for a kernel client to
	  register for state change notifications regarding a remote service.
	  A remote service here refers to a process providing certain services
	  like audio, the identifier for which is provided by the service
	  locator.

config QCOM_SMD
	tristate "Qualcomm Shared Memory Driver (SMD)"
	depends on QCOM_SMEM
	help
	  Say y here to enable support for the Qualcomm Shared Memory Driver
	  providing communication channels to remote processors in Qualcomm
	  platforms.

config QCOM_SMD_RPM
	tristate "Qualcomm Resource Power Manager (RPM) over SMD"
	depends on QCOM_SMD && OF
	help
	  If you say yes to this option, support will be included for the
	  Resource Power Manager system found in the Qualcomm 8974 based
	  devices.

	  This is required to access many regulators, clocks and bus
	  frequencies controlled by the RPM on these devices.

	  Say M here if you want to include support for the Qualcomm RPM as a
	  module. This will build a module called "qcom-smd-rpm".

config QCOM_SCM
	bool "Secure Channel Manager (SCM) support"
	default n

config QCOM_SMEM_STATE
	bool

config QCOM_SMP2P
	tristate "Qualcomm Shared Memory Point to Point support"
	depends on QCOM_SMEM
	select QCOM_SMEM_STATE
	help
	  Say yes here to support the Qualcomm Shared Memory Point to Point
	  protocol.

config QCOM_SMSM
	tristate "Qualcomm Shared Memory State Machine"
	depends on QCOM_SMEM
	select QCOM_SMEM_STATE
	help
	  Say yes here to support the Qualcomm Shared Memory State Machine.
	  The state machine is represented by bits in shared memory.

config QCOM_WCNSS_CTRL
	tristate "Qualcomm WCNSS control driver"
	depends on QCOM_SMD
	help
	  Client driver for the WCNSS_CTRL SMD channel, used to download nv
	  firmware to a newly booted WCNSS chip.

config MSM_BOOT_STATS
	bool "Use MSM boot stats reporting"
	help
	  Use this to report msm boot stats such as bootloader throughput,
	  display init, total boot time.
	  This figures are reported in mpm sleep clock cycles and have a
	  resolution of 31 bits as 1 bit is used as an overflow check.

config MSM_CORE_HANG_DETECT
       tristate "MSM Core Hang Detection Support"
       help
         This enables the core hang detection module. It causes SoC
         reset on core hang detection and collects the core context
         for hang.

config MSM_GLADIATOR_HANG_DETECT
       tristate "MSM Gladiator Hang Detection Support"
       help
         This enables the gladiator hang detection module.
         If the configured threshold is reached, it causes SoC reset on
         gladiator hang detection and collects the context for the
         gladiator hang.

config MSM_GLADIATOR_ERP
       tristate "GLADIATOR coherency interconnect error reporting driver"
       help
               Support dumping debug information for the GLADIATOR
               cache interconnect in the error interrupt handler.
               Meant to be used for debug scenarios only.

               If unsure, say N.

config PANIC_ON_GLADIATOR_ERROR
       depends on MSM_GLADIATOR_ERP
       bool "Panic on GLADIATOR error report"
       help
               Panic upon detection of an Gladiator coherency interconnect error
               in order to support dumping debug information.
               Meant to be used for debug scenarios only.

               If unsure, say N.

config QCOM_EUD
	tristate "QTI Embedded USB Debugger (EUD)"
	depends on ARCH_QCOM
	select SERIAL_CORE
	help
	  The EUD (Embedded USB Debugger) is a mini-USB hub implemented
	  on chip to support the USB-based debug and trace capabilities.
	  This module enables support for Qualcomm Technologies, Inc.
	  Embedded USB Debugger (EUD).

	  If unsure, say N.

config QCOM_WATCHDOG_V2
	bool "Qualcomm Watchdog Support"
	depends on ARCH_QCOM
	help
	  This enables the watchdog module. It causes kernel panic if the
	  watchdog times out. It allows for detection of cpu hangs and
	  deadlocks. It does not run during the bootup process, so it will
	  not catch any early lockups.

config QPNP_PBS
	tristate "PBS trigger support for QPNP PMIC"
	depends on SPMI
	help
	  This driver supports configuring software PBS trigger event through PBS
	  RAM on Qualcomm Technologies, Inc. QPNP PMICs. This module provides
	  the APIs to the client drivers that wants to send the PBS trigger
	  event to the PBS RAM.

config QCOM_MEMORY_DUMP_V2
	bool "QCOM Memory Dump V2 Support"
	help
	  This enables memory dump feature. It allows various client
	  subsystems to register respective dump regions. At the time
	  of deadlocks or cpu hangs these dump regions are captured to
	  give a snapshot of the system at the time of the crash.

config QCOM_BUS_SCALING
	bool "Bus scaling driver"
	help
	This option enables bus scaling on MSM devices.  Bus scaling
	allows devices to request the clocks be set to rates sufficient
	for the active devices needs without keeping the clocks at max
	frequency when a slower speed is sufficient.

config  QCOM_BUS_CONFIG_RPMH
	bool "RPMH Bus scaling driver"
	depends on QCOM_BUS_SCALING
	help
	  This option enables bus scaling using QCOM specific hardware
	  accelerators. It enables the translation of bandwidth requests
	  from logical nodes to hardware nodes controlled by the BCM (Bus
	  Clock Manager)

config QCOM_SECURE_BUFFER
	bool "Helper functions for securing buffers through TZ"
	help
	 Say 'Y' here for targets that need to call into TZ to secure
	 memory buffers. This ensures that only the correct clients can
	 use this memory and no unauthorized access is made to the
	 buffer

config QCOM_EARLY_RANDOM
        bool "Initialize random pool very early"
        help
          The standard random pool may not initialize until late in the boot
          process which means that any calls to get random numbers before then
          may not be truly random. Select this option to make an early call
          to get some random data to put in the pool. If unsure, say N.

config MSM_SMEM
	depends on ARCH_QCOM
	depends on REMOTE_SPINLOCK_MSM
	bool "MSM Shared Memory (SMEM)"
	help
	  Support for the shared memory interface between the various
	  processors in the System on a Chip (SoC) which allows basic
	  inter-processor communication.

config MSM_GLINK
	bool "Generic Link (G-Link)"
	help
	  G-Link is a generic link transport that replaces SMD.  It is used
	  within a System-on-Chip (SoC) for communication between both internal
	  processors and external peripherals.  The actual physical transport
	  is handled by transport plug-ins that can be individually enabled and
	  configured separately.

config MSM_GLINK_LOOPBACK_SERVER
	bool "Generic Link (G-Link) Loopback Server"
	help
	  G-Link Loopback Server that enable loopback test framework to test
	  and validate the G-Link protocol stack. It support both local and
	  remote clients to configure the loopback server and echo back the
	  data received from the clients.

config MSM_GLINK_SMEM_NATIVE_XPRT
	depends on MSM_SMEM
	depends on MSM_GLINK
	bool "Generic Link (G-Link) SMEM Native Transport"
	help
	  G-Link SMEM Native Transport is a G-Link Transport plug-in.  It allows
	  G-Link communication to remote entities through a shared memory
	  physical transport.  The nature of shared memory limits this G-Link
	  transport to only connecting with entities internal to the
	  System-on-Chip.

config MSM_GLINK_SPI_XPRT
	depends on MSM_GLINK
	tristate "Generic Link (G-Link) SPI Transport"
	help
	  G-Link SPI Transport is a Transport plug-in developed over SPI
	  bus. This transport plug-in performs marshaling of G-Link
	  commands & data to the appropriate SPI bus wire format and
	  allows for G-Link communication with remote subsystems that are
	  external to the System-on-Chip.

config MSM_SPCOM
	depends on MSM_GLINK
	bool "Secure Processor Communication over GLINK"
	help
	  spcom driver allows loading Secure Processor Applications and
	  sending messages to Secure Processor Applications.
	  spcom provides interface to both user space app and kernel driver.
	  It is using glink as the transport layer, which provides multiple
	  logical channels over single physical channel.
	  The physical layer is based on shared memory and interrupts.
	  spcom provides clients/server API, although currently only one client
	  or server is allowed per logical channel.

config MSM_SPSS_UTILS
	depends on MSM_PIL
	bool "Secure Processor Utilities"
	help
	  spss-utils driver selects Secure Processor firmware file name.
	  The firmware file name for dev, test or production is selected
	  based on two fuses.
	  Different file name is used for differnt SPSS HW versions,
	  because the SPSS firmware size is too small to support multiple
	  HW versions.

config TRACER_PKT
	bool "Tracer Packet"
	help
	  Tracer Packet helps in profiling the performance of inter-
	  processor communication protocols. The profiling information
	  can be logged into the tracer packet itself.

config QTI_RPMH_API
	bool "QTI RPMH (h/w accelerators) Communication API"
	select MAILBOX
	select QTI_RPMH_MBOX
	select QTI_SYSTEM_PM
	help
	  This option enables RPMH hardware communication for making shared
	  resource requests on Qualcomm Technologies Inc SoCs.

config QTI_SYSTEM_PM
	bool

config MSM_SMP2P
	bool "SMSM Point-to-Point (SMP2P)"
	depends on MSM_SMEM
	help
	  Provide point-to-point remote signaling support.
	  SMP2P enables transferring 32-bit values between
	  the local and a remote system using shared
	  memory and interrupts. A client can open multiple
	  32-bit values by specifying a unique string and
	  remote processor ID.

config MSM_SMP2P_TEST
	bool "SMSM Point-to-Point Test"
	depends on MSM_SMP2P
	help
	  Enables loopback and unit testing support for
	  SMP2P. Loopback support is used by other
	  processors to do unit testing. Unit tests
	  are used to verify the local and remote
	  implementations.

config MSM_IPC_ROUTER_SMD_XPRT
	depends on MSM_SMD
	depends on IPC_ROUTER
	bool "MSM SMD XPRT Layer"
	help
	  SMD Transport Layer that enables IPC Router communication within
	  a System-on-Chip(SoC). When the SMD channels become available,
	  this layer registers a transport with IPC Router and enable
	  message exchange.

config MSM_IPC_ROUTER_HSIC_XPRT
	depends on USB_QCOM_IPC_BRIDGE
	depends on IPC_ROUTER
	bool "MSM HSIC XPRT Layer"
	help
	  HSIC Transport Layer that enables off-chip communication of
	  IPC Router. When the HSIC endpoint becomes available, this layer
	  registers the transport with IPC Router and enable message
	  exchange.

config MSM_IPC_ROUTER_MHI_XPRT
	depends on MSM_MHI
	depends on IPC_ROUTER
	bool "MSM MHI XPRT Layer"
	help
	  MHI Transport Layer that enables off-chip communication of
	  IPC Router. When the MHI endpoint becomes available, this layer
	  registers the transport with IPC Router and enable message
	  exchange.

config MSM_IPC_ROUTER_GLINK_XPRT
	depends on MSM_GLINK
	depends on IPC_ROUTER
	bool "MSM GLINK XPRT Layer"
	help
	  GLINK Transport Layer that enables IPC Router communication within
	  a System-on-Chip(SoC). When the GLINK channels become available,
	  this layer registers a transport with IPC Router and enable
	  message exchange.

config MSM_QMI_INTERFACE
	depends on IPC_ROUTER
	depends on QMI_ENCDEC
	bool "MSM QMI Interface Library"
	help
	  Library to send and receive QMI messages over IPC Router.
	  This library provides interface functions to the kernel drivers
	  to perform QMI message marshaling and transport them over IPC
	  Router.

config MSM_GLINK_PKT
	bool "Enable device interface for GLINK packet channels"
	depends on MSM_GLINK
	help
	  G-link packet driver provides the interface for the userspace
	  clients to communicate over G-Link via device nodes.
	  This enable the userspace clients to read and write to
	  some glink packets channel.

config MSM_SYSTEM_HEALTH_MONITOR
	bool "System Health Monitor"
	depends on MSM_QMI_INTERFACE && MSM_SUBSYSTEM_RESTART
	help
	  System Health Monitor (SHM) passively monitors the health of the
	  peripherals connected to the application processor. Software
	  components in the application processor that experience
	  communication failure can request the SHM to perform a system-wide
	  health check. If any failures are detected during the health-check,
	  then a subsystem restart will be triggered for the failed subsystem.

config MSM_SUBSYSTEM_RESTART
       bool "MSM Subsystem Restart"
       help
         This option enables the MSM subsystem restart framework.

         The MSM subsystem restart framework provides support to boot,
         shutdown, and restart subsystems with a reference counted API.
         It also notifies userspace of transitions between these states via
         sysfs.

config MSM_PIL
       bool "Peripheral image loading"
       select FW_LOADER
       default n
       help
         Some peripherals need to be loaded into memory before they can be
         brought out of reset.

         Say yes to support these devices.

config MSM_SYSMON_GLINK_COMM
       bool "MSM System Monitor communication support using GLINK transport"
       depends on MSM_GLINK && MSM_SUBSYSTEM_RESTART
       help
         This option adds support for MSM System Monitor APIs using the GLINK
         transport layer. The APIs provided may be used for notifying
         subsystems within the SoC about other subsystems' power-up/down
         state-changes.

config MSM_PIL_SSR_GENERIC
       tristate "MSM Subsystem Boot Support"
       depends on MSM_PIL && MSM_SUBSYSTEM_RESTART
       help
         Support for booting and shutting down MSM Subsystem processors.
         This driver also monitors the SMSM status bits and the watchdog
         interrupt for the subsystem and restarts it on a watchdog bite
         or a fatal error. Subsystems include LPASS, Venus, VPU, WCNSS and
         BCSS.

config MSM_PIL_MSS_QDSP6V5
       tristate "MSS QDSP6v5 (Hexagon) Boot Support"
       depends on MSM_PIL && MSM_SUBSYSTEM_RESTART
       help
         Support for booting and shutting down QDSP6v5 (Hexagon) processors
         in modem subsystems. If you would like to make or receive phone
         calls then say Y here.

         If unsure, say N.

config ICNSS
        tristate "Platform driver for Q6 integrated connectivity"
        select CNSS_UTILS
        ---help---
          This module adds support for Q6 integrated WLAN connectivity
          subsystem. This module is responsible for communicating WLAN on/off
          control messages to FW over QMI channel. It is also responsible for
          handling WLAN PD restart notifications.

config ICNSS_DEBUG
        bool "ICNSS debug support"
        depends on ICNSS
        ---help---
          Say 'Y' here to enable ICNSS driver debug support. Debug support
          primarily consists of logs consisting of information related to
          hardware register access and enabling BUG_ON for certain cases to aid
          the debugging.

config QCOM_COMMAND_DB
	bool "Command DB"
	help
	  Command DB queries shared memory by key string for shared system
	  resources

config MSM_QDSP6_APRV2_GLINK
        bool "Audio QDSP6 APRv2 Over Glink support"
	depends on MSM_GLINK
        help
          Enable APRv2 IPC protocol support between
          application processor and QDSP6. APR is
          used by audio driver to configure QDSP6's
          ASM, ADM and AFE.

config MSM_QDSP6_APRV3_GLINK
	bool "Audio QDSP6 APRv3 Over Glink support"
	depends on MSM_GLINK
	help
	  Enable APRv3 IPC protocol support between
	  application processor and QDSP6. APR is
	  used by audio driver to configure QDSP6v2's
	  ASM, ADM and AFE.

config MSM_QDSP6_SSR
	bool "Audio QDSP6 SSR support"
	depends on MSM_QDSP6_APRV2_GLINK || MSM_QDSP6_APRV3_GLINK
	help
	  Enable Subsystem Restart. Reset audio
	  clients when the ADSP subsystem is
	  restarted. Subsystem Restart for audio
	  is only used for processes on the ADSP
	  and signals audio drivers through APR.


config MSM_QDSP6_PDR
	bool "Audio QDSP6 PDR support"
	depends on MSM_QDSP6_APRV2_GLINK || MSM_QDSP6_APRV3_GLINK
	help
	  Enable Protection Domain Restart. Reset
          audio clients when a process on the ADSP
          is restarted. PDR for audio is only used
          for processes on the ADSP and signals
          audio drivers through APR.

config MSM_QDSP6_NOTIFIER
	bool "Audio QDSP6 PDR support"
	depends on MSM_QDSP6_SSR || MSM_QDSP6_PDR
	help
	  Enable notifier which decides whether
	  to use SSR or PDR and notifies all
	  audio clients of the event. Both SSR
	  and PDR are recovery methods when
	  there is a crash on ADSP. Audio drivers
	  are contacted by ADSP through APR.

config MSM_ADSP_LOADER
	tristate "ADSP loader support"
	select SND_SOC_MSM_APRV2_INTF
	depends on MSM_QDSP6_APRV2_GLINK || MSM_QDSP6_APRV3_GLINK
	help
	  Enable ADSP image loader.
	  The ADSP loader brings ADSP out of reset
	  for the platforms that use APRv2.
	  Say M if you want to enable this module.

config MSM_PERFORMANCE
	tristate "msm performacne driver to support userspace hotplug requests"
	default n
	help
	  This driver is used to provide CPU hotplug support to userspace.
	  It ensures that no more than a user specified number of CPUs stay
	  online at any given point in time. This module can also restrict
	  max freq or min freq of cpu cluster

config MSM_PERFORMANCE_HOTPLUG_ON
	bool "Hotplug functionality through msm_performance turned on"
	depends on MSM_PERFORMANCE
	default y
	help
	  If some other core-control driver is present turn off the core-control
	  capability of msm_performance driver. Setting this flag to false will
	  compile out the nodes needed for core-control functionality through
	  msm_performance.

config MSM_CDSP_LOADER
	tristate "CDSP loader support"
	depends on MSM_GLINK
	help
	  Enable CDSP image loader.
	  The CDSP loader brings CDSP out of reset
	  for platforms that have compute DSP.
	  Say M if you want to enable this module.

config MSM_AVTIMER
	tristate "Avtimer Driver"
	depends on MSM_QDSP6_APRV2_GLINK || MSM_QDSP6_APRV3_GLINK
	help
		This driver gets the Q6 out of power collapsed state and
		exposes ioctl control to read avtimer tick.

config WCD_DSP_GLINK
	tristate "WCD DSP GLINK Driver"
	depends on MSM_GLINK
	default y if SND_SOC_WCD934X=y
	help
	   This option enables driver which provides communication interface
	   between MSM and WCD DSP over glink transport protocol. This driver
	   provides read and write interface via char device.

config QCOM_SMCINVOKE
	bool "Secure QSEE Support"
	help
	  Enable SMCInvoke driver which supports capability based secure
	  communication between QTI Secure Execution Environment (QSEE)
          and high level operating system. It exposes APIs for both
          userspace and kernel clients.

config MSM_EVENT_TIMER
	bool "Event timer"
        help
	  This option enables a modules that manages a list of event timers
	  that need to be monitored by the PM. The enables the PM code to
	  monitor events that require the core to be awake and ready to
	  handle the event.

config MSM_PM
	depends on PM
	select MSM_IDLE_STATS if DEBUG_FS
	select CPU_IDLE_MULTIPLE_DRIVERS
	bool "Qualcomm platform specific PM driver"
	help
	  Platform specific power driver to manage cores and l2 low power
	  modes. It interface with various system driver and put the cores
	  into low power modes. It implements OS initiated scheme and
	  determines last CPU to call into PSCI for cluster Low power
	  modes.

config MSM_NOPM
	default y if !PM
	bool
	help
	  This enables bare minimum support of power management at platform level.
	  i.e WFI

config MSM_QBT1000
	bool "QBT1000 Ultrasonic Fingerprint Sensor"
	help
	  This driver provides services for configuring the fingerprint
	  sensor hardware and for communicating with the trusted app which
	  uses it. It enables clocks and provides commands for loading
	  trusted apps, unloading them and marshalling buffers to the
	  trusted fingerprint app.

config APSS_CORE_EA
	depends on CPU_FREQ && PM_OPP
	bool "Qualcomm Technology Inc specific power aware driver"
	help
	  Platform specific power aware driver to provide power
	  and temperature information to the scheduler.

if MSM_PM
menuconfig MSM_IDLE_STATS
	bool "Collect idle statistics"
	help
	  Collect cores various low power mode idle statistics
	  and export them in proc/msm_pm_stats. User can read
	  this data and determine what low power modes and how
	  many times cores have entered into LPM modes.

if MSM_IDLE_STATS

config MSM_IDLE_STATS_FIRST_BUCKET
	int "First bucket time"
	default 62500
	help
	  Upper time limit in nanoseconds of first bucket.

config MSM_IDLE_STATS_BUCKET_SHIFT
	int "Bucket shift"
	default 2

config MSM_IDLE_STATS_BUCKET_COUNT
	int "Bucket count"
	default 10

config MSM_SUSPEND_STATS_FIRST_BUCKET
	int "First bucket time for suspend"
	default 1000000000
	help
	  Upper time limit in nanoseconds of first bucket of the
	  histogram.  This is for collecting statistics on suspend.

endif # MSM_IDLE_STATS
endif # MSM_PM

config QCOM_DCC_V2
	bool "Qualcomm Technologies Data Capture and Compare enigne support for V2"
	help
	  This option enables driver for Data Capture and Compare engine. DCC
	  driver provides interface to configure DCC block and read back
	  captured data from DCC's internal SRAM.

config QTI_RPM_STATS_LOG
	bool "Qualcomm Technologies RPM Stats Driver"
	depends on SYSFS
	default n
	help
	  This option enables a driver which reads RPM messages from a shared
	  memory location. These messages provide statistical information about
	  the low power modes that RPM enters. The drivers outputs the message
	  via a debugfs node.

config QCOM_FORCE_WDOG_BITE_ON_PANIC
	bool "QCOM force watchdog bite"
	depends on QCOM_WATCHDOG_V2
	help
	  This forces a watchdog bite when the device restarts due to a
	  kernel panic. On certain MSM SoCs, this provides us
	  additional debugging information.

<<<<<<< HEAD
=======
config QMP_DEBUGFS_CLIENT
	bool "Debugfs Client to communicate with AOP using QMP protocol"
	depends on DEBUG_FS
	default n
	help
	  This options enables a driver which allows clients to send messages
	  to Alway On processor using QMP transport.

>>>>>>> 70be28c9
source "drivers/soc/qcom/memshare/Kconfig"<|MERGE_RESOLUTION|>--- conflicted
+++ resolved
@@ -743,8 +743,6 @@
 	  kernel panic. On certain MSM SoCs, this provides us
 	  additional debugging information.
 
-<<<<<<< HEAD
-=======
 config QMP_DEBUGFS_CLIENT
 	bool "Debugfs Client to communicate with AOP using QMP protocol"
 	depends on DEBUG_FS
@@ -753,5 +751,4 @@
 	  This options enables a driver which allows clients to send messages
 	  to Alway On processor using QMP transport.
 
->>>>>>> 70be28c9
 source "drivers/soc/qcom/memshare/Kconfig"