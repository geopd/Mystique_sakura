/*
 * fscrypt_private.h
 *
 * Copyright (C) 2015, Google, Inc.
 *
 * This contains encryption key functions.
 *
 * Written by Michael Halcrow, Ildar Muslukhov, and Uday Savagaonkar, 2015.
 */

#ifndef _FSCRYPT_PRIVATE_H
#define _FSCRYPT_PRIVATE_H

#ifndef __FS_HAS_ENCRYPTION
#define __FS_HAS_ENCRYPTION 1
#endif
#include <linux/fscrypt.h>
#include <crypto/hash.h>
#include <linux/pfk.h>

/* Encryption parameters */
#define FS_IV_SIZE			16
#define FS_KEY_DERIVATION_NONCE_SIZE	16

/**
 * Encryption context for inode
 *
 * Protector format:
 *  1 byte: Protector format (1 = this version)
 *  1 byte: File contents encryption mode
 *  1 byte: File names encryption mode
 *  1 byte: Flags
 *  8 bytes: Master Key descriptor
 *  16 bytes: Encryption Key derivation nonce
 */
struct fscrypt_context {
	u8 format;
	u8 contents_encryption_mode;
	u8 filenames_encryption_mode;
	u8 flags;
	u8 master_key_descriptor[FS_KEY_DESCRIPTOR_SIZE];
	u8 nonce[FS_KEY_DERIVATION_NONCE_SIZE];
} __packed;

#define FS_ENCRYPTION_CONTEXT_FORMAT_V1		1

/**
 * For encrypted symlinks, the ciphertext length is stored at the beginning
 * of the string in little-endian format.
 */
struct fscrypt_symlink_data {
	__le16 len;
	char encrypted_path[1];
} __packed;

enum ci_mode_info {
	CI_NONE_MODE = 0,
	CI_DATA_MODE,
	CI_FNAME_MODE,
};

/*
 * A pointer to this structure is stored in the file system's in-core
 * representation of an inode.
 */
struct fscrypt_info {
	u8 ci_mode;
	u8 ci_data_mode;
	u8 ci_filename_mode;
	u8 ci_flags;
	struct crypto_skcipher *ci_ctfm;
	struct crypto_cipher *ci_essiv_tfm;
	u8 ci_master_key[FS_KEY_DESCRIPTOR_SIZE];
	u8 ci_raw_key[FS_MAX_KEY_SIZE];
};

typedef enum {
	FS_DECRYPT = 0,
	FS_ENCRYPT,
} fscrypt_direction_t;

#define FS_CTX_REQUIRES_FREE_ENCRYPT_FL		0x00000001
#define FS_CTX_HAS_BOUNCE_BUFFER_FL		0x00000002

static inline bool fscrypt_valid_enc_modes(u32 contents_mode,
					   u32 filenames_mode)
{
	if (contents_mode == FS_ENCRYPTION_MODE_AES_128_CBC &&
	    filenames_mode == FS_ENCRYPTION_MODE_AES_128_CTS)
		return true;

	if (contents_mode == FS_ENCRYPTION_MODE_AES_256_XTS &&
	    filenames_mode == FS_ENCRYPTION_MODE_AES_256_CTS)
		return true;

<<<<<<< HEAD
	if (contents_mode == FS_ENCRYPTION_MODE_SPECK128_256_XTS &&
	    filenames_mode == FS_ENCRYPTION_MODE_SPECK128_256_CTS)
		return true;

	if (contents_mode == FS_ENCRYPTION_MODE_PRIVATE &&
	    filenames_mode == FS_ENCRYPTION_MODE_AES_256_CTS)
		return true;

=======
>>>>>>> b8bd066f
	return false;
}

static inline bool is_private_data_mode(struct fscrypt_info *ci)
{
	return ci->ci_mode == CI_DATA_MODE &&
		ci->ci_data_mode == FS_ENCRYPTION_MODE_PRIVATE;
}

/* crypto.c */
extern struct kmem_cache *fscrypt_info_cachep;
extern int fscrypt_initialize(unsigned int cop_flags);
extern int fscrypt_do_page_crypto(const struct inode *inode,
				  fscrypt_direction_t rw, u64 lblk_num,
				  struct page *src_page,
				  struct page *dest_page,
				  unsigned int len, unsigned int offs,
				  gfp_t gfp_flags);
extern struct page *fscrypt_alloc_bounce_page(struct fscrypt_ctx *ctx,
					      gfp_t gfp_flags);
extern const struct dentry_operations fscrypt_d_ops;

extern void __printf(3, 4) __cold
fscrypt_msg(struct super_block *sb, const char *level, const char *fmt, ...);

#define fscrypt_warn(sb, fmt, ...)		\
	fscrypt_msg(sb, KERN_WARNING, fmt, ##__VA_ARGS__)
#define fscrypt_err(sb, fmt, ...)		\
	fscrypt_msg(sb, KERN_ERR, fmt, ##__VA_ARGS__)

/* fname.c */
extern int fname_encrypt(struct inode *inode, const struct qstr *iname,
			 u8 *out, unsigned int olen);
extern bool fscrypt_fname_encrypted_size(const struct inode *inode,
					 u32 orig_len, u32 max_len,
					 u32 *encrypted_len_ret);

/* keyinfo.c */
extern void __exit fscrypt_essiv_cleanup(void);

#endif /* _FSCRYPT_PRIVATE_H */<|MERGE_RESOLUTION|>--- conflicted
+++ resolved
@@ -93,17 +93,9 @@
 	    filenames_mode == FS_ENCRYPTION_MODE_AES_256_CTS)
 		return true;
 
-<<<<<<< HEAD
-	if (contents_mode == FS_ENCRYPTION_MODE_SPECK128_256_XTS &&
-	    filenames_mode == FS_ENCRYPTION_MODE_SPECK128_256_CTS)
-		return true;
-
 	if (contents_mode == FS_ENCRYPTION_MODE_PRIVATE &&
 	    filenames_mode == FS_ENCRYPTION_MODE_AES_256_CTS)
 		return true;
-
-=======
->>>>>>> b8bd066f
 	return false;
 }
 
