--- conflicted
+++ resolved
@@ -3597,20 +3597,12 @@
 		return 0;
 
 	if (trace_android_fs_dataread_start_enabled() &&
-<<<<<<< HEAD
-	    (iov_iter_rw(iter) == READ))
-=======
 	    (rw == READ))
->>>>>>> dcb61100
 		trace_android_fs_dataread_start(inode, offset, count,
 						current->pid,
 						current->comm);
 	if (trace_android_fs_datawrite_start_enabled() &&
-<<<<<<< HEAD
-	    (iov_iter_rw(iter) == WRITE))
-=======
 	    (rw == WRITE))
->>>>>>> dcb61100
 		trace_android_fs_datawrite_start(inode, offset, count,
 						 current->pid,
 						 current->comm);
@@ -3623,17 +3615,10 @@
 	trace_ext4_direct_IO_exit(inode, offset, count, iov_iter_rw(iter), ret);
 
 	if (trace_android_fs_dataread_start_enabled() &&
-<<<<<<< HEAD
-	    (iov_iter_rw(iter) == READ))
-		trace_android_fs_dataread_end(inode, offset, count);
-	if (trace_android_fs_datawrite_start_enabled() &&
-	    (iov_iter_rw(iter) == WRITE))
-=======
 	    (rw == READ))
 		trace_android_fs_dataread_end(inode, offset, count);
 	if (trace_android_fs_datawrite_start_enabled() &&
 	    (rw == WRITE))
->>>>>>> dcb61100
 		trace_android_fs_datawrite_end(inode, offset, count);
 
 	return ret;
