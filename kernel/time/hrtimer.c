/*
 *  linux/kernel/hrtimer.c
 *
 *  Copyright(C) 2005-2006, Thomas Gleixner <tglx@linutronix.de>
 *  Copyright(C) 2005-2007, Red Hat, Inc., Ingo Molnar
 *  Copyright(C) 2006-2007  Timesys Corp., Thomas Gleixner
 *
 *  High-resolution kernel timers
 *
 *  In contrast to the low-resolution timeout API implemented in
 *  kernel/timer.c, hrtimers provide finer resolution and accuracy
 *  depending on system configuration and capabilities.
 *
 *  These timers are currently used for:
 *   - itimers
 *   - POSIX timers
 *   - nanosleep
 *   - precise in-kernel timing
 *
 *  Started by: Thomas Gleixner and Ingo Molnar
 *
 *  Credits:
 *	based on kernel/timer.c
 *
 *	Help, testing, suggestions, bugfixes, improvements were
 *	provided by:
 *
 *	George Anzinger, Andrew Morton, Steven Rostedt, Roman Zippel
 *	et. al.
 *
 *  For licencing details see kernel-base/COPYING
 */

#include <linux/cpu.h>
#include <linux/export.h>
#include <linux/percpu.h>
#include <linux/hrtimer.h>
#include <linux/notifier.h>
#include <linux/syscalls.h>
#include <linux/kallsyms.h>
#include <linux/interrupt.h>
#include <linux/tick.h>
#include <linux/seq_file.h>
#include <linux/err.h>
#include <linux/debugobjects.h>
#include <linux/sched.h>
#include <linux/sched/sysctl.h>
#include <linux/sched/rt.h>
#include <linux/sched/deadline.h>
#include <linux/timer.h>
#include <linux/freezer.h>
#include <linux/delay.h>

#include <asm/uaccess.h>

#include <trace/events/timer.h>

#include "tick-internal.h"

/*
 * The timer bases:
 *
 * There are more clockids than hrtimer bases. Thus, we index
 * into the timer bases by the hrtimer_base_type enum. When trying
 * to reach a base using a clockid, hrtimer_clockid_to_base()
 * is used to convert from clockid to the proper hrtimer_base_type.
 */
DEFINE_PER_CPU(struct hrtimer_cpu_base, hrtimer_bases) =
{
	.lock = __RAW_SPIN_LOCK_UNLOCKED(hrtimer_bases.lock),
	.seq = SEQCNT_ZERO(hrtimer_bases.seq),
	.clock_base =
	{
		{
			.index = HRTIMER_BASE_MONOTONIC,
			.clockid = CLOCK_MONOTONIC,
			.get_time = &ktime_get,
		},
		{
			.index = HRTIMER_BASE_REALTIME,
			.clockid = CLOCK_REALTIME,
			.get_time = &ktime_get_real,
		},
		{
			.index = HRTIMER_BASE_BOOTTIME,
			.clockid = CLOCK_BOOTTIME,
			.get_time = &ktime_get_boottime,
		},
		{
			.index = HRTIMER_BASE_TAI,
			.clockid = CLOCK_TAI,
			.get_time = &ktime_get_clocktai,
		},
	}
};

static const int hrtimer_clock_to_base_table[MAX_CLOCKS] = {
	/* Make sure we catch unsupported clockids */
	[0 ... MAX_CLOCKS - 1]	= HRTIMER_MAX_CLOCK_BASES,

	[CLOCK_REALTIME]	= HRTIMER_BASE_REALTIME,
	[CLOCK_MONOTONIC]	= HRTIMER_BASE_MONOTONIC,
	[CLOCK_BOOTTIME]	= HRTIMER_BASE_BOOTTIME,
	[CLOCK_TAI]		= HRTIMER_BASE_TAI,
};

/*
 * Functions and macros which are different for UP/SMP systems are kept in a
 * single place
 */
#ifdef CONFIG_SMP

/*
 * We require the migration_base for lock_hrtimer_base()/switch_hrtimer_base()
 * such that hrtimer_callback_running() can unconditionally dereference
 * timer->base->cpu_base
 */
static struct hrtimer_cpu_base migration_cpu_base = {
	.seq = SEQCNT_ZERO(migration_cpu_base),
	.clock_base = { { .cpu_base = &migration_cpu_base, }, },
};

#define migration_base	migration_cpu_base.clock_base[0]

/*
 * We are using hashed locking: holding per_cpu(hrtimer_bases)[n].lock
 * means that all timers which are tied to this base via timer->base are
 * locked, and the base itself is locked too.
 *
 * So __run_timers/migrate_timers can safely modify all timers which could
 * be found on the lists/queues.
 *
 * When the timer's base is locked, and the timer removed from list, it is
 * possible to set timer->base = &migration_base and drop the lock: the timer
 * remains locked.
 */
static
struct hrtimer_clock_base *lock_hrtimer_base(const struct hrtimer *timer,
					     unsigned long *flags)
{
	struct hrtimer_clock_base *base;

	for (;;) {
		base = timer->base;
		if (likely(base != &migration_base)) {
			raw_spin_lock_irqsave(&base->cpu_base->lock, *flags);
			if (likely(base == timer->base))
				return base;
			/* The timer has migrated to another CPU: */
			raw_spin_unlock_irqrestore(&base->cpu_base->lock, *flags);
		}
		cpu_relax();
		ndelay(TIMER_LOCK_TIGHT_LOOP_DELAY_NS);
	}
}

/*
 * With HIGHRES=y we do not migrate the timer when it is expiring
 * before the next event on the target cpu because we cannot reprogram
 * the target cpu hardware and we would cause it to fire late.
 *
 * Called with cpu_base->lock of target cpu held.
 */
static int
hrtimer_check_target(struct hrtimer *timer, struct hrtimer_clock_base *new_base)
{
#ifdef CONFIG_HIGH_RES_TIMERS
	ktime_t expires;

	if (!new_base->cpu_base->hres_active)
		return 0;

	expires = ktime_sub(hrtimer_get_expires(timer), new_base->offset);
	return expires.tv64 <= new_base->cpu_base->expires_next.tv64;
#else
	return 0;
#endif
}

#ifdef CONFIG_NO_HZ_COMMON
static inline
struct hrtimer_cpu_base *get_target_base(struct hrtimer_cpu_base *base,
					 int pinned)
{
	if (pinned || !base->migration_enabled)
		return base;
	return &per_cpu(hrtimer_bases, get_nohz_timer_target());
}
#else
static inline
struct hrtimer_cpu_base *get_target_base(struct hrtimer_cpu_base *base,
					 int pinned)
{
	return base;
}
#endif

/*
 * We switch the timer base to a power-optimized selected CPU target,
 * if:
 *	- NO_HZ_COMMON is enabled
 *	- timer migration is enabled
 *	- the timer callback is not running
 *	- the timer is not the first expiring timer on the new target
 *
 * If one of the above requirements is not fulfilled we move the timer
 * to the current CPU or leave it on the previously assigned CPU if
 * the timer callback is currently running.
 */
static inline struct hrtimer_clock_base *
switch_hrtimer_base(struct hrtimer *timer, struct hrtimer_clock_base *base,
		    int pinned)
{
	struct hrtimer_cpu_base *new_cpu_base, *this_cpu_base;
	struct hrtimer_clock_base *new_base;
	int basenum = base->index;

	this_cpu_base = this_cpu_ptr(&hrtimer_bases);
	new_cpu_base = get_target_base(this_cpu_base, pinned);
again:
	new_base = &new_cpu_base->clock_base[basenum];

	if (base != new_base) {
		/*
		 * We are trying to move timer to new_base.
		 * However we can't change timer's base while it is running,
		 * so we keep it on the same CPU. No hassle vs. reprogramming
		 * the event source in the high resolution case. The softirq
		 * code will take care of this when the timer function has
		 * completed. There is no conflict as we hold the lock until
		 * the timer is enqueued.
		 */
		if (unlikely(hrtimer_callback_running(timer)))
			return base;

		/* See the comment in lock_hrtimer_base() */
		timer->base = &migration_base;
		raw_spin_unlock(&base->cpu_base->lock);
		raw_spin_lock(&new_base->cpu_base->lock);

		if (new_cpu_base != this_cpu_base &&
		    hrtimer_check_target(timer, new_base)) {
			raw_spin_unlock(&new_base->cpu_base->lock);
			raw_spin_lock(&base->cpu_base->lock);
			new_cpu_base = this_cpu_base;
			timer->base = base;
			goto again;
		}
		timer->base = new_base;
	} else {
		if (new_cpu_base != this_cpu_base &&
		    hrtimer_check_target(timer, new_base)) {
			new_cpu_base = this_cpu_base;
			goto again;
		}
	}
	return new_base;
}

#else /* CONFIG_SMP */

static inline struct hrtimer_clock_base *
lock_hrtimer_base(const struct hrtimer *timer, unsigned long *flags)
{
	struct hrtimer_clock_base *base = timer->base;

	raw_spin_lock_irqsave(&base->cpu_base->lock, *flags);

	return base;
}

# define switch_hrtimer_base(t, b, p)	(b)

#endif	/* !CONFIG_SMP */

/*
 * Functions for the union type storage format of ktime_t which are
 * too large for inlining:
 */
#if BITS_PER_LONG < 64
/*
 * Divide a ktime value by a nanosecond value
 */
s64 __ktime_divns(const ktime_t kt, s64 div)
{
	int sft = 0;
	s64 dclc;
	u64 tmp;

	dclc = ktime_to_ns(kt);
	tmp = dclc < 0 ? -dclc : dclc;

	/* Make sure the divisor is less than 2^32: */
	while (div >> 32) {
		sft++;
		div >>= 1;
	}
	tmp >>= sft;
	do_div(tmp, (unsigned long) div);
	return dclc < 0 ? -tmp : tmp;
}
EXPORT_SYMBOL_GPL(__ktime_divns);
#endif /* BITS_PER_LONG >= 64 */

/*
 * Add two ktime values and do a safety check for overflow:
 */
ktime_t ktime_add_safe(const ktime_t lhs, const ktime_t rhs)
{
	ktime_t res = ktime_add_unsafe(lhs, rhs);

	/*
	 * We use KTIME_SEC_MAX here, the maximum timeout which we can
	 * return to user space in a timespec:
	 */
	if (res.tv64 < 0 || res.tv64 < lhs.tv64 || res.tv64 < rhs.tv64)
		res = ktime_set(KTIME_SEC_MAX, 0);

	return res;
}

EXPORT_SYMBOL_GPL(ktime_add_safe);

#ifdef CONFIG_DEBUG_OBJECTS_TIMERS

static struct debug_obj_descr hrtimer_debug_descr;

static void *hrtimer_debug_hint(void *addr)
{
	return ((struct hrtimer *) addr)->function;
}

/*
 * fixup_init is called when:
 * - an active object is initialized
 */
static bool hrtimer_fixup_init(void *addr, enum debug_obj_state state)
{
	struct hrtimer *timer = addr;

	switch (state) {
	case ODEBUG_STATE_ACTIVE:
		hrtimer_cancel(timer);
		debug_object_init(timer, &hrtimer_debug_descr);
		return true;
	default:
		return false;
	}
}

/*
 * fixup_activate is called when:
 * - an active object is activated
 * - an unknown non-static object is activated
 */
static bool hrtimer_fixup_activate(void *addr, enum debug_obj_state state)
{
	switch (state) {
	case ODEBUG_STATE_ACTIVE:
		WARN_ON(1);

	default:
		return false;
	}
}

/*
 * fixup_free is called when:
 * - an active object is freed
 */
static bool hrtimer_fixup_free(void *addr, enum debug_obj_state state)
{
	struct hrtimer *timer = addr;

	switch (state) {
	case ODEBUG_STATE_ACTIVE:
		hrtimer_cancel(timer);
		debug_object_free(timer, &hrtimer_debug_descr);
		return true;
	default:
		return false;
	}
}

static struct debug_obj_descr hrtimer_debug_descr = {
	.name		= "hrtimer",
	.debug_hint	= hrtimer_debug_hint,
	.fixup_init	= hrtimer_fixup_init,
	.fixup_activate	= hrtimer_fixup_activate,
	.fixup_free	= hrtimer_fixup_free,
};

static inline void debug_hrtimer_init(struct hrtimer *timer)
{
	debug_object_init(timer, &hrtimer_debug_descr);
}

static inline void debug_hrtimer_activate(struct hrtimer *timer)
{
	debug_object_activate(timer, &hrtimer_debug_descr);
}

static inline void debug_hrtimer_deactivate(struct hrtimer *timer)
{
	debug_object_deactivate(timer, &hrtimer_debug_descr);
}

static inline void debug_hrtimer_free(struct hrtimer *timer)
{
	debug_object_free(timer, &hrtimer_debug_descr);
}

static void __hrtimer_init(struct hrtimer *timer, clockid_t clock_id,
			   enum hrtimer_mode mode);

void hrtimer_init_on_stack(struct hrtimer *timer, clockid_t clock_id,
			   enum hrtimer_mode mode)
{
	debug_object_init_on_stack(timer, &hrtimer_debug_descr);
	__hrtimer_init(timer, clock_id, mode);
}
EXPORT_SYMBOL_GPL(hrtimer_init_on_stack);

void destroy_hrtimer_on_stack(struct hrtimer *timer)
{
	debug_object_free(timer, &hrtimer_debug_descr);
}
EXPORT_SYMBOL_GPL(destroy_hrtimer_on_stack);

#else
static inline void debug_hrtimer_init(struct hrtimer *timer) { }
static inline void debug_hrtimer_activate(struct hrtimer *timer) { }
static inline void debug_hrtimer_deactivate(struct hrtimer *timer) { }
#endif

static inline void
debug_init(struct hrtimer *timer, clockid_t clockid,
	   enum hrtimer_mode mode)
{
	debug_hrtimer_init(timer);
	trace_hrtimer_init(timer, clockid, mode);
}

static inline void debug_activate(struct hrtimer *timer)
{
	debug_hrtimer_activate(timer);
	trace_hrtimer_start(timer);
}

static inline void debug_deactivate(struct hrtimer *timer)
{
	debug_hrtimer_deactivate(timer);
	trace_hrtimer_cancel(timer);
}

#if defined(CONFIG_NO_HZ_COMMON) || defined(CONFIG_HIGH_RES_TIMERS)
static inline void hrtimer_update_next_timer(struct hrtimer_cpu_base *cpu_base,
					     struct hrtimer *timer)
{
#ifdef CONFIG_HIGH_RES_TIMERS
	cpu_base->next_timer = timer;
#endif
}

static ktime_t __hrtimer_get_next_event(struct hrtimer_cpu_base *cpu_base)
{
	struct hrtimer_clock_base *base = cpu_base->clock_base;
	ktime_t expires, expires_next = { .tv64 = KTIME_MAX };
	unsigned int active = cpu_base->active_bases;

	hrtimer_update_next_timer(cpu_base, NULL);
	for (; active; base++, active >>= 1) {
		struct timerqueue_node *next;
		struct hrtimer *timer;

		if (!(active & 0x01))
			continue;

		next = timerqueue_getnext(&base->active);
		timer = container_of(next, struct hrtimer, node);
		expires = ktime_sub(hrtimer_get_expires(timer), base->offset);
		if (expires.tv64 < expires_next.tv64) {
			expires_next = expires;
			hrtimer_update_next_timer(cpu_base, timer);
		}
	}
	/*
	 * clock_was_set() might have changed base->offset of any of
	 * the clock bases so the result might be negative. Fix it up
	 * to prevent a false positive in clockevents_program_event().
	 */
	if (expires_next.tv64 < 0)
		expires_next.tv64 = 0;
	return expires_next;
}
#endif

static inline ktime_t hrtimer_update_base(struct hrtimer_cpu_base *base)
{
	ktime_t *offs_real = &base->clock_base[HRTIMER_BASE_REALTIME].offset;
	ktime_t *offs_boot = &base->clock_base[HRTIMER_BASE_BOOTTIME].offset;
	ktime_t *offs_tai = &base->clock_base[HRTIMER_BASE_TAI].offset;

	return ktime_get_update_offsets_now(&base->clock_was_set_seq,
					    offs_real, offs_boot, offs_tai);
}

/* High resolution timer related functions */
#ifdef CONFIG_HIGH_RES_TIMERS

/*
 * High resolution timer enabled ?
 */
static bool hrtimer_hres_enabled __read_mostly  = true;
unsigned int hrtimer_resolution __read_mostly = LOW_RES_NSEC;
EXPORT_SYMBOL_GPL(hrtimer_resolution);

/*
 * Enable / Disable high resolution mode
 */
static int __init setup_hrtimer_hres(char *str)
{
	return (kstrtobool(str, &hrtimer_hres_enabled) == 0);
}

__setup("highres=", setup_hrtimer_hres);

/*
 * hrtimer_high_res_enabled - query, if the highres mode is enabled
 */
static inline int hrtimer_is_hres_enabled(void)
{
	return hrtimer_hres_enabled;
}

/*
 * Is the high resolution mode active ?
 */
static inline int __hrtimer_hres_active(struct hrtimer_cpu_base *cpu_base)
{
	return cpu_base->hres_active;
}

static inline int hrtimer_hres_active(void)
{
	return __hrtimer_hres_active(this_cpu_ptr(&hrtimer_bases));
}

/*
 * Reprogram the event source with checking both queues for the
 * next event
 * Called with interrupts disabled and base->lock held
 */
static void
hrtimer_force_reprogram(struct hrtimer_cpu_base *cpu_base, int skip_equal)
{
	ktime_t expires_next;

	if (!cpu_base->hres_active)
		return;

	expires_next = __hrtimer_get_next_event(cpu_base);

	if (skip_equal && expires_next.tv64 == cpu_base->expires_next.tv64)
		return;

	cpu_base->expires_next.tv64 = expires_next.tv64;

	/*
	 * If a hang was detected in the last timer interrupt then we
	 * leave the hang delay active in the hardware. We want the
	 * system to make progress. That also prevents the following
	 * scenario:
	 * T1 expires 50ms from now
	 * T2 expires 5s from now
	 *
	 * T1 is removed, so this code is called and would reprogram
	 * the hardware to 5s from now. Any hrtimer_start after that
	 * will not reprogram the hardware due to hang_detected being
	 * set. So we'd effectivly block all timers until the T2 event
	 * fires.
	 */
	if (cpu_base->hang_detected)
		return;

	tick_program_event(cpu_base->expires_next, 1);
}

/*
 * When a timer is enqueued and expires earlier than the already enqueued
 * timers, we have to check, whether it expires earlier than the timer for
 * which the clock event device was armed.
 *
 * Called with interrupts disabled and base->cpu_base.lock held
 */
static void hrtimer_reprogram(struct hrtimer *timer,
			      struct hrtimer_clock_base *base)
{
	struct hrtimer_cpu_base *cpu_base = this_cpu_ptr(&hrtimer_bases);
	ktime_t expires = ktime_sub(hrtimer_get_expires(timer), base->offset);

	WARN_ON_ONCE(hrtimer_get_expires_tv64(timer) < 0);

	/*
	 * If the timer is not on the current cpu, we cannot reprogram
	 * the other cpus clock event device.
	 */
	if (base->cpu_base != cpu_base)
		return;

	/*
	 * If the hrtimer interrupt is running, then it will
	 * reevaluate the clock bases and reprogram the clock event
	 * device. The callbacks are always executed in hard interrupt
	 * context so we don't need an extra check for a running
	 * callback.
	 */
	if (cpu_base->in_hrtirq)
		return;

	/*
	 * CLOCK_REALTIME timer might be requested with an absolute
	 * expiry time which is less than base->offset. Set it to 0.
	 */
	if (expires.tv64 < 0)
		expires.tv64 = 0;

	if (expires.tv64 >= cpu_base->expires_next.tv64)
		return;

	/* Update the pointer to the next expiring timer */
	cpu_base->next_timer = timer;

	/*
	 * If a hang was detected in the last timer interrupt then we
	 * do not schedule a timer which is earlier than the expiry
	 * which we enforced in the hang detection. We want the system
	 * to make progress.
	 */
	if (cpu_base->hang_detected)
		return;

	/*
	 * Program the timer hardware. We enforce the expiry for
	 * events which are already in the past.
	 */
	cpu_base->expires_next = expires;
	tick_program_event(expires, 1);
}

/*
 * Initialize the high resolution related parts of cpu_base
 */
static inline void hrtimer_init_hres(struct hrtimer_cpu_base *base)
{
	base->expires_next.tv64 = KTIME_MAX;
	base->hang_detected = 0;
	base->hres_active = 0;
	base->next_timer = NULL;
}

/*
 * Retrigger next event is called after clock was set
 *
 * Called with interrupts disabled via on_each_cpu()
 */
static void retrigger_next_event(void *arg)
{
	struct hrtimer_cpu_base *base = this_cpu_ptr(&hrtimer_bases);

	if (!base->hres_active)
		return;

	raw_spin_lock(&base->lock);
	hrtimer_update_base(base);
	hrtimer_force_reprogram(base, 0);
	raw_spin_unlock(&base->lock);
}

/*
 * Switch to high resolution mode
 */
static void hrtimer_switch_to_hres(void)
{
	struct hrtimer_cpu_base *base = this_cpu_ptr(&hrtimer_bases);

	if (tick_init_highres()) {
		printk(KERN_WARNING "Could not switch to high resolution "
				    "mode on CPU %d\n", base->cpu);
		return;
	}
	base->hres_active = 1;
	hrtimer_resolution = HIGH_RES_NSEC;

	tick_setup_sched_timer();
	/* "Retrigger" the interrupt to get things going */
	retrigger_next_event(NULL);
}

static void clock_was_set_work(struct work_struct *work)
{
	clock_was_set();
}

static DECLARE_WORK(hrtimer_work, clock_was_set_work);

/*
 * Called from timekeeping and resume code to reprogram the hrtimer
 * interrupt device on all cpus.
 */
void clock_was_set_delayed(void)
{
	schedule_work(&hrtimer_work);
}

#else

static inline int __hrtimer_hres_active(struct hrtimer_cpu_base *b) { return 0; }
static inline int hrtimer_hres_active(void) { return 0; }
static inline int hrtimer_is_hres_enabled(void) { return 0; }
static inline void hrtimer_switch_to_hres(void) { }
static inline void
hrtimer_force_reprogram(struct hrtimer_cpu_base *base, int skip_equal) { }
static inline int hrtimer_reprogram(struct hrtimer *timer,
				    struct hrtimer_clock_base *base)
{
	return 0;
}
static inline void hrtimer_init_hres(struct hrtimer_cpu_base *base) { }
static inline void retrigger_next_event(void *arg) { }

#endif /* CONFIG_HIGH_RES_TIMERS */

/*
 * Clock realtime was set
 *
 * Change the offset of the realtime clock vs. the monotonic
 * clock.
 *
 * We might have to reprogram the high resolution timer interrupt. On
 * SMP we call the architecture specific code to retrigger _all_ high
 * resolution timer interrupts. On UP we just disable interrupts and
 * call the high resolution interrupt code.
 */
void clock_was_set(void)
{
#ifdef CONFIG_HIGH_RES_TIMERS
	/* Retrigger the CPU local events everywhere */
	on_each_cpu(retrigger_next_event, NULL, 1);
#endif
	timerfd_clock_was_set();
}

/*
 * During resume we might have to reprogram the high resolution timer
 * interrupt on all online CPUs.  However, all other CPUs will be
 * stopped with IRQs interrupts disabled so the clock_was_set() call
 * must be deferred.
 */
void hrtimers_resume(void)
{
	WARN_ONCE(!irqs_disabled(),
		  KERN_INFO "hrtimers_resume() called with IRQs enabled!");

	/* Retrigger on the local CPU */
	retrigger_next_event(NULL);
	/* And schedule a retrigger for all others */
	clock_was_set_delayed();
}

/*
 * Counterpart to lock_hrtimer_base above:
 */
static inline
void unlock_hrtimer_base(const struct hrtimer *timer, unsigned long *flags)
{
	raw_spin_unlock_irqrestore(&timer->base->cpu_base->lock, *flags);
}

/**
 * hrtimer_forward - forward the timer expiry
 * @timer:	hrtimer to forward
 * @now:	forward past this time
 * @interval:	the interval to forward
 *
 * Forward the timer expiry so it will expire in the future.
 * Returns the number of overruns.
 *
 * Can be safely called from the callback function of @timer. If
 * called from other contexts @timer must neither be enqueued nor
 * running the callback and the caller needs to take care of
 * serialization.
 *
 * Note: This only updates the timer expiry value and does not requeue
 * the timer.
 */
u64 hrtimer_forward(struct hrtimer *timer, ktime_t now, ktime_t interval)
{
	u64 orun = 1;
	ktime_t delta;

	delta = ktime_sub(now, hrtimer_get_expires(timer));

	if (delta.tv64 < 0)
		return 0;

	if (WARN_ON(timer->state & HRTIMER_STATE_ENQUEUED))
		return 0;

	if (interval.tv64 < hrtimer_resolution)
		interval.tv64 = hrtimer_resolution;

	if (unlikely(delta.tv64 >= interval.tv64)) {
		s64 incr = ktime_to_ns(interval);

		orun = ktime_divns(delta, incr);
		hrtimer_add_expires_ns(timer, incr * orun);
		if (hrtimer_get_expires_tv64(timer) > now.tv64)
			return orun;
		/*
		 * This (and the ktime_add() below) is the
		 * correction for exact:
		 */
		orun++;
	}
	hrtimer_add_expires(timer, interval);

	return orun;
}
EXPORT_SYMBOL_GPL(hrtimer_forward);

/*
 * enqueue_hrtimer - internal function to (re)start a timer
 *
 * The timer is inserted in expiry order. Insertion into the
 * red black tree is O(log(n)). Must hold the base lock.
 *
 * Returns 1 when the new timer is the leftmost timer in the tree.
 */
static int enqueue_hrtimer(struct hrtimer *timer,
			   struct hrtimer_clock_base *base)
{
	debug_activate(timer);

	base->cpu_base->active_bases |= 1 << base->index;

<<<<<<< HEAD
	timer->state |= HRTIMER_STATE_ENQUEUED;
=======
	/* Pairs with the lockless read in hrtimer_is_queued() */
	WRITE_ONCE(timer->state, HRTIMER_STATE_ENQUEUED);
>>>>>>> c337cadd

	return timerqueue_add(&base->active, &timer->node);
}

/*
 * __remove_hrtimer - internal function to remove a timer
 *
 * Caller must hold the base lock.
 *
 * High resolution timer mode reprograms the clock event device when the
 * timer is the one which expires next. The caller can disable this by setting
 * reprogram to zero. This is useful, when the context does a reprogramming
 * anyway (e.g. timer interrupt)
 */
static void __remove_hrtimer(struct hrtimer *timer,
			     struct hrtimer_clock_base *base,
			     u8 newstate, int reprogram)
{
	struct hrtimer_cpu_base *cpu_base = base->cpu_base;
	u8 state = timer->state;

<<<<<<< HEAD
=======
	/* Pairs with the lockless read in hrtimer_is_queued() */
	WRITE_ONCE(timer->state, newstate);
>>>>>>> c337cadd
	if (!(state & HRTIMER_STATE_ENQUEUED))
		goto out;

	if (!timerqueue_del(&base->active, &timer->node))
		cpu_base->active_bases &= ~(1 << base->index);

#ifdef CONFIG_HIGH_RES_TIMERS
	/*
	 * Note: If reprogram is false we do not update
	 * cpu_base->next_timer. This happens when we remove the first
	 * timer on a remote cpu. No harm as we never dereference
	 * cpu_base->next_timer. So the worst thing what can happen is
	 * an superflous call to hrtimer_force_reprogram() on the
	 * remote cpu later on if the same timer gets enqueued again.
	 */
	if (reprogram && timer == cpu_base->next_timer)
		hrtimer_force_reprogram(cpu_base, 1);
#endif

out:
	/*
	* We need to preserve PINNED state here, otherwise we may end up
	* migrating pinned hrtimers as well.
	*/
	timer->state = newstate | (timer->state & HRTIMER_STATE_PINNED);
}

/*
 * remove hrtimer, called with base lock held
 */
static inline int
remove_hrtimer(struct hrtimer *timer, struct hrtimer_clock_base *base, bool restart)
{
	u8 state = timer->state;

	if (state & HRTIMER_STATE_ENQUEUED) {
		int reprogram;

		/*
		 * Remove the timer and force reprogramming when high
		 * resolution mode is active and the timer is on the current
		 * CPU. If we remove a timer on another CPU, reprogramming is
		 * skipped. The interrupt event on this CPU is fired and
		 * reprogramming happens in the interrupt handler. This is a
		 * rare case and less expensive than a smp call.
		 */
		debug_deactivate(timer);
		reprogram = base->cpu_base == this_cpu_ptr(&hrtimer_bases);

		if (!restart)
			state = HRTIMER_STATE_INACTIVE;

		__remove_hrtimer(timer, base, state, reprogram);
		timer->state &= ~HRTIMER_STATE_PINNED;
		return 1;
	}
	return 0;
}

static inline ktime_t hrtimer_update_lowres(struct hrtimer *timer, ktime_t tim,
					    const enum hrtimer_mode mode)
{
#ifdef CONFIG_TIME_LOW_RES
	/*
	 * CONFIG_TIME_LOW_RES indicates that the system has no way to return
	 * granular time values. For relative timers we add hrtimer_resolution
	 * (i.e. one jiffie) to prevent short timeouts.
	 */
	timer->is_rel = mode & HRTIMER_MODE_REL;
	if (timer->is_rel)
		tim = ktime_add_safe(tim, ktime_set(0, hrtimer_resolution));
#endif
	return tim;
}

/**
 * hrtimer_start_range_ns - (re)start an hrtimer on the current CPU
 * @timer:	the timer to be added
 * @tim:	expiry time
 * @delta_ns:	"slack" range for the timer
 * @mode:	expiry mode: absolute (HRTIMER_MODE_ABS) or
 *		relative (HRTIMER_MODE_REL)
 */
void hrtimer_start_range_ns(struct hrtimer *timer, ktime_t tim,
			    u64 delta_ns, const enum hrtimer_mode mode)
{
	struct hrtimer_clock_base *base, *new_base;
	unsigned long flags;
	int leftmost;

	base = lock_hrtimer_base(timer, &flags);

	/* Remove an active timer from the queue: */
	remove_hrtimer(timer, base, true);

	if (mode & HRTIMER_MODE_REL)
		tim = ktime_add_safe(tim, base->get_time());

	tim = hrtimer_update_lowres(timer, tim, mode);

	hrtimer_set_expires_range_ns(timer, tim, delta_ns);

	/* Switch the timer base, if necessary: */
	new_base = switch_hrtimer_base(timer, base, mode & HRTIMER_MODE_PINNED);

	/* Update pinned state */
	timer->state &= ~HRTIMER_STATE_PINNED;
	timer->state |= (!!(mode & HRTIMER_MODE_PINNED)) << HRTIMER_PINNED_SHIFT;

	leftmost = enqueue_hrtimer(timer, new_base);
	if (!leftmost)
		goto unlock;

	if (!hrtimer_is_hres_active(timer)) {
		/*
		 * Kick to reschedule the next tick to handle the new timer
		 * on dynticks target.
		 */
		if (new_base->cpu_base->nohz_active)
			wake_up_nohz_cpu(new_base->cpu_base->cpu);
	} else {
		hrtimer_reprogram(timer, new_base);
	}
unlock:
	unlock_hrtimer_base(timer, &flags);
}
EXPORT_SYMBOL_GPL(hrtimer_start_range_ns);

/**
 * hrtimer_try_to_cancel - try to deactivate a timer
 * @timer:	hrtimer to stop
 *
 * Returns:
 *  0 when the timer was not active
 *  1 when the timer was active
 * -1 when the timer is currently excuting the callback function and
 *    cannot be stopped
 */
int hrtimer_try_to_cancel(struct hrtimer *timer)
{
	struct hrtimer_clock_base *base;
	unsigned long flags;
	int ret = -1;

	/*
	 * Check lockless first. If the timer is not active (neither
	 * enqueued nor running the callback, nothing to do here.  The
	 * base lock does not serialize against a concurrent enqueue,
	 * so we can avoid taking it.
	 */
	if (!hrtimer_active(timer))
		return 0;

	base = lock_hrtimer_base(timer, &flags);

	if (!hrtimer_callback_running(timer))
		ret = remove_hrtimer(timer, base, false);

	unlock_hrtimer_base(timer, &flags);

	return ret;

}
EXPORT_SYMBOL_GPL(hrtimer_try_to_cancel);

/**
 * hrtimer_cancel - cancel a timer and wait for the handler to finish.
 * @timer:	the timer to be cancelled
 *
 * Returns:
 *  0 when the timer was not active
 *  1 when the timer was active
 */
int hrtimer_cancel(struct hrtimer *timer)
{
	for (;;) {
		int ret = hrtimer_try_to_cancel(timer);

		if (ret >= 0)
			return ret;
		cpu_relax();
		ndelay(TIMER_LOCK_TIGHT_LOOP_DELAY_NS);
	}
}
EXPORT_SYMBOL_GPL(hrtimer_cancel);

/**
 * hrtimer_get_remaining - get remaining time for the timer
 * @timer:	the timer to read
 * @adjust:	adjust relative timers when CONFIG_TIME_LOW_RES=y
 */
ktime_t __hrtimer_get_remaining(const struct hrtimer *timer, bool adjust)
{
	unsigned long flags;
	ktime_t rem;

	lock_hrtimer_base(timer, &flags);
	if (IS_ENABLED(CONFIG_TIME_LOW_RES) && adjust)
		rem = hrtimer_expires_remaining_adjusted(timer);
	else
		rem = hrtimer_expires_remaining(timer);
	unlock_hrtimer_base(timer, &flags);

	return rem;
}
EXPORT_SYMBOL_GPL(__hrtimer_get_remaining);

#ifdef CONFIG_NO_HZ_COMMON
/**
 * hrtimer_get_next_event - get the time until next expiry event
 *
 * Returns the next expiry time or KTIME_MAX if no timer is pending.
 */
u64 hrtimer_get_next_event(void)
{
	struct hrtimer_cpu_base *cpu_base = this_cpu_ptr(&hrtimer_bases);
	u64 expires = KTIME_MAX;
	unsigned long flags;

	raw_spin_lock_irqsave(&cpu_base->lock, flags);

	if (!__hrtimer_hres_active(cpu_base))
		expires = __hrtimer_get_next_event(cpu_base).tv64;

	raw_spin_unlock_irqrestore(&cpu_base->lock, flags);

	return expires;
}
#endif

static inline int hrtimer_clockid_to_base(clockid_t clock_id)
{
	if (likely(clock_id < MAX_CLOCKS)) {
		int base = hrtimer_clock_to_base_table[clock_id];

		if (likely(base != HRTIMER_MAX_CLOCK_BASES))
			return base;
	}
	WARN(1, "Invalid clockid %d. Using MONOTONIC\n", clock_id);
	return HRTIMER_BASE_MONOTONIC;
}

static void __hrtimer_init(struct hrtimer *timer, clockid_t clock_id,
			   enum hrtimer_mode mode)
{
	struct hrtimer_cpu_base *cpu_base;
	int base;

	memset(timer, 0, sizeof(struct hrtimer));

	cpu_base = raw_cpu_ptr(&hrtimer_bases);

	/*
	 * POSIX magic: Relative CLOCK_REALTIME timers are not affected by
	 * clock modifications, so they needs to become CLOCK_MONOTONIC to
	 * ensure POSIX compliance.
	 */
	if (clock_id == CLOCK_REALTIME && mode & HRTIMER_MODE_REL)
		clock_id = CLOCK_MONOTONIC;

	base = hrtimer_clockid_to_base(clock_id);
	timer->base = &cpu_base->clock_base[base];
	timerqueue_init(&timer->node);
}

/**
 * hrtimer_init - initialize a timer to the given clock
 * @timer:	the timer to be initialized
 * @clock_id:	the clock to be used
 * @mode:	timer mode abs/rel
 */
void hrtimer_init(struct hrtimer *timer, clockid_t clock_id,
		  enum hrtimer_mode mode)
{
	debug_init(timer, clock_id, mode);
	__hrtimer_init(timer, clock_id, mode);
}
EXPORT_SYMBOL_GPL(hrtimer_init);

/*
 * A timer is active, when it is enqueued into the rbtree or the
 * callback function is running or it's in the state of being migrated
 * to another cpu.
 *
 * It is important for this function to not return a false negative.
 */
bool hrtimer_active(const struct hrtimer *timer)
{
	struct hrtimer_cpu_base *cpu_base;
	unsigned int seq;

	do {
		cpu_base = READ_ONCE(timer->base->cpu_base);
		seq = raw_read_seqcount_begin(&cpu_base->seq);

		if (((timer->state & ~HRTIMER_STATE_PINNED) !=
		      HRTIMER_STATE_INACTIVE) || cpu_base->running == timer)
			return true;

	} while (read_seqcount_retry(&cpu_base->seq, seq) ||
		 cpu_base != READ_ONCE(timer->base->cpu_base));

	return false;
}
EXPORT_SYMBOL_GPL(hrtimer_active);

/*
 * The write_seqcount_barrier()s in __run_hrtimer() split the thing into 3
 * distinct sections:
 *
 *  - queued:	the timer is queued
 *  - callback:	the timer is being ran
 *  - post:	the timer is inactive or (re)queued
 *
 * On the read side we ensure we observe timer->state and cpu_base->running
 * from the same section, if anything changed while we looked at it, we retry.
 * This includes timer->base changing because sequence numbers alone are
 * insufficient for that.
 *
 * The sequence numbers are required because otherwise we could still observe
 * a false negative if the read side got smeared over multiple consequtive
 * __run_hrtimer() invocations.
 */

static void __run_hrtimer(struct hrtimer_cpu_base *cpu_base,
			  struct hrtimer_clock_base *base,
			  struct hrtimer *timer, ktime_t *now)
{
	enum hrtimer_restart (*fn)(struct hrtimer *);
	int restart;

	lockdep_assert_held(&cpu_base->lock);

	debug_deactivate(timer);
	cpu_base->running = timer;

	/*
	 * Separate the ->running assignment from the ->state assignment.
	 *
	 * As with a regular write barrier, this ensures the read side in
	 * hrtimer_active() cannot observe cpu_base->running == NULL &&
	 * timer->state == INACTIVE.
	 */
	raw_write_seqcount_barrier(&cpu_base->seq);

	__remove_hrtimer(timer, base, HRTIMER_STATE_INACTIVE, 0);
	fn = timer->function;

	/*
	 * Clear the 'is relative' flag for the TIME_LOW_RES case. If the
	 * timer is restarted with a period then it becomes an absolute
	 * timer. If its not restarted it does not matter.
	 */
	if (IS_ENABLED(CONFIG_TIME_LOW_RES))
		timer->is_rel = false;

	/*
	 * Because we run timers from hardirq context, there is no chance
	 * they get migrated to another cpu, therefore its safe to unlock
	 * the timer base.
	 */
	raw_spin_unlock(&cpu_base->lock);
	trace_hrtimer_expire_entry(timer, now);
	restart = fn(timer);
	trace_hrtimer_expire_exit(timer);
	raw_spin_lock(&cpu_base->lock);

	/*
	 * Note: We clear the running state after enqueue_hrtimer and
	 * we do not reprogram the event hardware. Happens either in
	 * hrtimer_start_range_ns() or in hrtimer_interrupt()
	 *
	 * Note: Because we dropped the cpu_base->lock above,
	 * hrtimer_start_range_ns() can have popped in and enqueued the timer
	 * for us already.
	 */
	if (restart != HRTIMER_NORESTART &&
	    !(timer->state & HRTIMER_STATE_ENQUEUED))
		enqueue_hrtimer(timer, base);

	/*
	 * Separate the ->running assignment from the ->state assignment.
	 *
	 * As with a regular write barrier, this ensures the read side in
	 * hrtimer_active() cannot observe cpu_base->running == NULL &&
	 * timer->state == INACTIVE.
	 */
	raw_write_seqcount_barrier(&cpu_base->seq);

	WARN_ON_ONCE(cpu_base->running != timer);
	cpu_base->running = NULL;
}

static void __hrtimer_run_queues(struct hrtimer_cpu_base *cpu_base, ktime_t now)
{
	struct hrtimer_clock_base *base = cpu_base->clock_base;
	unsigned int active = cpu_base->active_bases;

	for (; active; base++, active >>= 1) {
		struct timerqueue_node *node;
		ktime_t basenow;

		if (!(active & 0x01))
			continue;

		basenow = ktime_add(now, base->offset);

		while ((node = timerqueue_getnext(&base->active))) {
			struct hrtimer *timer;

			timer = container_of(node, struct hrtimer, node);

			/*
			 * The immediate goal for using the softexpires is
			 * minimizing wakeups, not running timers at the
			 * earliest interrupt after their soft expiration.
			 * This allows us to avoid using a Priority Search
			 * Tree, which can answer a stabbing querry for
			 * overlapping intervals and instead use the simple
			 * BST we already have.
			 * We don't add extra wakeups by delaying timers that
			 * are right-of a not yet expired timer, because that
			 * timer will have to trigger a wakeup anyway.
			 */
			if (basenow.tv64 < hrtimer_get_softexpires_tv64(timer))
				break;

			__run_hrtimer(cpu_base, base, timer, &basenow);
		}
	}
}

#ifdef CONFIG_HIGH_RES_TIMERS

/*
 * High resolution timer interrupt
 * Called with interrupts disabled
 */
void hrtimer_interrupt(struct clock_event_device *dev)
{
	struct hrtimer_cpu_base *cpu_base = this_cpu_ptr(&hrtimer_bases);
	ktime_t expires_next, now, entry_time, delta;
	int retries = 0;

	BUG_ON(!cpu_base->hres_active);
	cpu_base->nr_events++;
	dev->next_event.tv64 = KTIME_MAX;

	raw_spin_lock(&cpu_base->lock);
	entry_time = now = hrtimer_update_base(cpu_base);
retry:
	cpu_base->in_hrtirq = 1;
	/*
	 * We set expires_next to KTIME_MAX here with cpu_base->lock
	 * held to prevent that a timer is enqueued in our queue via
	 * the migration code. This does not affect enqueueing of
	 * timers which run their callback and need to be requeued on
	 * this CPU.
	 */
	cpu_base->expires_next.tv64 = KTIME_MAX;

	__hrtimer_run_queues(cpu_base, now);

	/* Reevaluate the clock bases for the next expiry */
	expires_next = __hrtimer_get_next_event(cpu_base);
	/*
	 * Store the new expiry value so the migration code can verify
	 * against it.
	 */
	cpu_base->expires_next = expires_next;
	cpu_base->in_hrtirq = 0;
	raw_spin_unlock(&cpu_base->lock);

	/* Reprogramming necessary ? */
	if (!tick_program_event(expires_next, 0)) {
		cpu_base->hang_detected = 0;
		return;
	}

	/*
	 * The next timer was already expired due to:
	 * - tracing
	 * - long lasting callbacks
	 * - being scheduled away when running in a VM
	 *
	 * We need to prevent that we loop forever in the hrtimer
	 * interrupt routine. We give it 3 attempts to avoid
	 * overreacting on some spurious event.
	 *
	 * Acquire base lock for updating the offsets and retrieving
	 * the current time.
	 */
	raw_spin_lock(&cpu_base->lock);
	now = hrtimer_update_base(cpu_base);
	cpu_base->nr_retries++;
	if (++retries < 3)
		goto retry;
	/*
	 * Give the system a chance to do something else than looping
	 * here. We stored the entry time, so we know exactly how long
	 * we spent here. We schedule the next event this amount of
	 * time away.
	 */
	cpu_base->nr_hangs++;
	cpu_base->hang_detected = 1;
	raw_spin_unlock(&cpu_base->lock);
	delta = ktime_sub(now, entry_time);
	if ((unsigned int)delta.tv64 > cpu_base->max_hang_time)
		cpu_base->max_hang_time = (unsigned int) delta.tv64;
	/*
	 * Limit it to a sensible value as we enforce a longer
	 * delay. Give the CPU at least 100ms to catch up.
	 */
	if (delta.tv64 > 100 * NSEC_PER_MSEC)
		expires_next = ktime_add_ns(now, 100 * NSEC_PER_MSEC);
	else
		expires_next = ktime_add(now, delta);
	tick_program_event(expires_next, 1);
	printk_once(KERN_WARNING "hrtimer: interrupt took %llu ns\n",
		    ktime_to_ns(delta));
}

/*
 * local version of hrtimer_peek_ahead_timers() called with interrupts
 * disabled.
 */
static inline void __hrtimer_peek_ahead_timers(void)
{
	struct tick_device *td;

	if (!hrtimer_hres_active())
		return;

	td = this_cpu_ptr(&tick_cpu_device);
	if (td && td->evtdev)
		hrtimer_interrupt(td->evtdev);
}

#else /* CONFIG_HIGH_RES_TIMERS */

static inline void __hrtimer_peek_ahead_timers(void) { }

#endif	/* !CONFIG_HIGH_RES_TIMERS */

/*
 * Called from run_local_timers in hardirq context every jiffy
 */
void hrtimer_run_queues(void)
{
	struct hrtimer_cpu_base *cpu_base = this_cpu_ptr(&hrtimer_bases);
	ktime_t now;

	if (__hrtimer_hres_active(cpu_base))
		return;

	/*
	 * This _is_ ugly: We have to check periodically, whether we
	 * can switch to highres and / or nohz mode. The clocksource
	 * switch happens with xtime_lock held. Notification from
	 * there only sets the check bit in the tick_oneshot code,
	 * otherwise we might deadlock vs. xtime_lock.
	 */
	if (tick_check_oneshot_change(!hrtimer_is_hres_enabled())) {
		hrtimer_switch_to_hres();
		return;
	}

	raw_spin_lock(&cpu_base->lock);
	now = hrtimer_update_base(cpu_base);
	__hrtimer_run_queues(cpu_base, now);
	raw_spin_unlock(&cpu_base->lock);
}

/*
 * Sleep related functions:
 */
static enum hrtimer_restart hrtimer_wakeup(struct hrtimer *timer)
{
	struct hrtimer_sleeper *t =
		container_of(timer, struct hrtimer_sleeper, timer);
	struct task_struct *task = t->task;

	t->task = NULL;
	if (task)
		wake_up_process(task);

	return HRTIMER_NORESTART;
}

void hrtimer_init_sleeper(struct hrtimer_sleeper *sl, struct task_struct *task)
{
	sl->timer.function = hrtimer_wakeup;
	sl->task = task;
}
EXPORT_SYMBOL_GPL(hrtimer_init_sleeper);

static int __sched do_nanosleep(struct hrtimer_sleeper *t, enum hrtimer_mode mode)
{
	hrtimer_init_sleeper(t, current);

	do {
		set_current_state(TASK_INTERRUPTIBLE);
		hrtimer_start_expires(&t->timer, mode);

		if (likely(t->task))
			freezable_schedule();

		hrtimer_cancel(&t->timer);
		mode = HRTIMER_MODE_ABS;

	} while (t->task && !signal_pending(current));

	__set_current_state(TASK_RUNNING);

	return t->task == NULL;
}

static int update_rmtp(struct hrtimer *timer, struct timespec __user *rmtp)
{
	struct timespec rmt;
	ktime_t rem;

	rem = hrtimer_expires_remaining(timer);
	if (rem.tv64 <= 0)
		return 0;
	rmt = ktime_to_timespec(rem);

	if (copy_to_user(rmtp, &rmt, sizeof(*rmtp)))
		return -EFAULT;

	return 1;
}

long __sched hrtimer_nanosleep_restart(struct restart_block *restart)
{
	struct hrtimer_sleeper t;
	struct timespec __user  *rmtp;
	int ret = 0;

	hrtimer_init_on_stack(&t.timer, restart->nanosleep.clockid,
				HRTIMER_MODE_ABS);
	hrtimer_set_expires_tv64(&t.timer, restart->nanosleep.expires);

	if (do_nanosleep(&t, HRTIMER_MODE_ABS))
		goto out;

	rmtp = restart->nanosleep.rmtp;
	if (rmtp) {
		ret = update_rmtp(&t.timer, rmtp);
		if (ret <= 0)
			goto out;
	}

	/* The other values in restart are already filled in */
	ret = -ERESTART_RESTARTBLOCK;
out:
	destroy_hrtimer_on_stack(&t.timer);
	return ret;
}

long hrtimer_nanosleep(struct timespec *rqtp, struct timespec __user *rmtp,
		       const enum hrtimer_mode mode, const clockid_t clockid)
{
	struct restart_block *restart;
	struct hrtimer_sleeper t;
	int ret = 0;
	u64 slack;

	slack = current->timer_slack_ns;
	if (dl_task(current) || rt_task(current))
		slack = 0;

	hrtimer_init_on_stack(&t.timer, clockid, mode);
	hrtimer_set_expires_range_ns(&t.timer, timespec_to_ktime(*rqtp), slack);
	if (do_nanosleep(&t, mode))
		goto out;

	/* Absolute timers do not update the rmtp value and restart: */
	if (mode == HRTIMER_MODE_ABS) {
		ret = -ERESTARTNOHAND;
		goto out;
	}

	if (rmtp) {
		ret = update_rmtp(&t.timer, rmtp);
		if (ret <= 0)
			goto out;
	}

	restart = &current->restart_block;
	restart->fn = hrtimer_nanosleep_restart;
	restart->nanosleep.clockid = t.timer.base->clockid;
	restart->nanosleep.rmtp = rmtp;
	restart->nanosleep.expires = hrtimer_get_expires_tv64(&t.timer);

	ret = -ERESTART_RESTARTBLOCK;
out:
	destroy_hrtimer_on_stack(&t.timer);
	return ret;
}

SYSCALL_DEFINE2(nanosleep, struct timespec __user *, rqtp,
		struct timespec __user *, rmtp)
{
	struct timespec tu;

	if (copy_from_user(&tu, rqtp, sizeof(tu)))
		return -EFAULT;

	if (!timespec_valid(&tu))
		return -EINVAL;

	return hrtimer_nanosleep(&tu, rmtp, HRTIMER_MODE_REL, CLOCK_MONOTONIC);
}

/*
 * Functions related to boot-time initialization:
 */
int hrtimers_prepare_cpu(unsigned int cpu)
{
	struct hrtimer_cpu_base *cpu_base = &per_cpu(hrtimer_bases, cpu);
	int i;

	for (i = 0; i < HRTIMER_MAX_CLOCK_BASES; i++) {
		cpu_base->clock_base[i].cpu_base = cpu_base;
		timerqueue_init_head(&cpu_base->clock_base[i].active);
	}

	cpu_base->active_bases = 0;
	cpu_base->cpu = cpu;
	hrtimer_init_hres(cpu_base);
	return 0;
}

#ifdef CONFIG_HOTPLUG_CPU
static void migrate_hrtimer_list(struct hrtimer_clock_base *old_base,
				 struct hrtimer_clock_base *new_base,
				 bool remove_pinned)
{
	struct hrtimer *timer;
	struct timerqueue_node *node;
	struct timerqueue_head pinned;
	int is_pinned;
	bool is_hotplug = !cpu_online(old_base->cpu_base->cpu);

	timerqueue_init_head(&pinned);

	while ((node = timerqueue_getnext(&old_base->active))) {
		timer = container_of(node, struct hrtimer, node);
		if (is_hotplug)
			BUG_ON(hrtimer_callback_running(timer));
		debug_deactivate(timer);

		/*
		 * Mark it as ENQUEUED not INACTIVE otherwise the
		 * timer could be seen as !active and just vanish away
		 * under us on another CPU
		 */
		__remove_hrtimer(timer, old_base, HRTIMER_STATE_ENQUEUED, 0);

		is_pinned = timer->state & HRTIMER_STATE_PINNED;
		if (!remove_pinned && is_pinned) {
			timerqueue_add(&pinned, &timer->node);
			continue;
		}

		timer->base = new_base;
		/*
		 * Enqueue the timers on the new cpu. This does not
		 * reprogram the event device in case the timer
		 * expires before the earliest on this CPU, but we run
		 * hrtimer_interrupt after we migrated everything to
		 * sort out already expired timers and reprogram the
		 * event device.
		 */
		enqueue_hrtimer(timer, new_base);
	}

	/* Re-queue pinned timers for non-hotplug usecase */
	while ((node = timerqueue_getnext(&pinned))) {
		timer = container_of(node, struct hrtimer, node);

		timerqueue_del(&pinned, &timer->node);
		enqueue_hrtimer(timer, old_base);
	}
}

static void __migrate_hrtimers(unsigned int scpu, bool remove_pinned)
{
	struct hrtimer_cpu_base *old_base, *new_base;
	unsigned long flags;
	int i;

	local_irq_save(flags);
	old_base = &per_cpu(hrtimer_bases, scpu);
	new_base = this_cpu_ptr(&hrtimer_bases);
	/*
	 * The caller is globally serialized and nobody else
	 * takes two locks at once, deadlock is not possible.
	 */
	raw_spin_lock(&new_base->lock);
	raw_spin_lock_nested(&old_base->lock, SINGLE_DEPTH_NESTING);

	for (i = 0; i < HRTIMER_MAX_CLOCK_BASES; i++) {
		migrate_hrtimer_list(&old_base->clock_base[i],
				     &new_base->clock_base[i], remove_pinned);
	}

	raw_spin_unlock(&old_base->lock);
	raw_spin_unlock(&new_base->lock);

	/* Check, if we got expired work to do */
	__hrtimer_peek_ahead_timers();
	local_irq_restore(flags);
}

int hrtimers_dead_cpu(unsigned int scpu)
{
	BUG_ON(cpu_online(scpu));
	tick_cancel_sched_timer(scpu);

	__migrate_hrtimers(scpu, true);
	return 0;
}

void hrtimer_quiesce_cpu(void *cpup)
{
	__migrate_hrtimers(*(int *)cpup, false);
}

#endif /* CONFIG_HOTPLUG_CPU */

void __init hrtimers_init(void)
{
	hrtimers_prepare_cpu(smp_processor_id());
}

/**
 * schedule_hrtimeout_range_clock - sleep until timeout
 * @expires:	timeout value (ktime_t)
 * @delta:	slack in expires timeout (ktime_t)
 * @mode:	timer mode, HRTIMER_MODE_ABS or HRTIMER_MODE_REL
 * @clock:	timer clock, CLOCK_MONOTONIC or CLOCK_REALTIME
 */
int __sched
schedule_hrtimeout_range_clock(ktime_t *expires, u64 delta,
			       const enum hrtimer_mode mode, int clock)
{
	struct hrtimer_sleeper t;

	/*
	 * Optimize when a zero timeout value is given. It does not
	 * matter whether this is an absolute or a relative time.
	 */
	if (expires && !expires->tv64) {
		__set_current_state(TASK_RUNNING);
		return 0;
	}

	/*
	 * A NULL parameter means "infinite"
	 */
	if (!expires) {
		schedule();
		return -EINTR;
	}

	hrtimer_init_on_stack(&t.timer, clock, mode);
	hrtimer_set_expires_range_ns(&t.timer, *expires, delta);

	hrtimer_init_sleeper(&t, current);

	hrtimer_start_expires(&t.timer, mode);

	if (likely(t.task))
		schedule();

	hrtimer_cancel(&t.timer);
	destroy_hrtimer_on_stack(&t.timer);

	__set_current_state(TASK_RUNNING);

	return !t.task ? 0 : -EINTR;
}

/**
 * schedule_hrtimeout_range - sleep until timeout
 * @expires:	timeout value (ktime_t)
 * @delta:	slack in expires timeout (ktime_t)
 * @mode:	timer mode, HRTIMER_MODE_ABS or HRTIMER_MODE_REL
 *
 * Make the current task sleep until the given expiry time has
 * elapsed. The routine will return immediately unless
 * the current task state has been set (see set_current_state()).
 *
 * The @delta argument gives the kernel the freedom to schedule the
 * actual wakeup to a time that is both power and performance friendly.
 * The kernel give the normal best effort behavior for "@expires+@delta",
 * but may decide to fire the timer earlier, but no earlier than @expires.
 *
 * You can set the task state as follows -
 *
 * %TASK_UNINTERRUPTIBLE - at least @timeout time is guaranteed to
 * pass before the routine returns.
 *
 * %TASK_INTERRUPTIBLE - the routine may return early if a signal is
 * delivered to the current task.
 *
 * The current task state is guaranteed to be TASK_RUNNING when this
 * routine returns.
 *
 * Returns 0 when the timer has expired otherwise -EINTR
 */
int __sched schedule_hrtimeout_range(ktime_t *expires, u64 delta,
				     const enum hrtimer_mode mode)
{
	return schedule_hrtimeout_range_clock(expires, delta, mode,
					      CLOCK_MONOTONIC);
}
EXPORT_SYMBOL_GPL(schedule_hrtimeout_range);

/**
 * schedule_hrtimeout - sleep until timeout
 * @expires:	timeout value (ktime_t)
 * @mode:	timer mode, HRTIMER_MODE_ABS or HRTIMER_MODE_REL
 *
 * Make the current task sleep until the given expiry time has
 * elapsed. The routine will return immediately unless
 * the current task state has been set (see set_current_state()).
 *
 * You can set the task state as follows -
 *
 * %TASK_UNINTERRUPTIBLE - at least @timeout time is guaranteed to
 * pass before the routine returns.
 *
 * %TASK_INTERRUPTIBLE - the routine may return early if a signal is
 * delivered to the current task.
 *
 * The current task state is guaranteed to be TASK_RUNNING when this
 * routine returns.
 *
 * Returns 0 when the timer has expired otherwise -EINTR
 */
int __sched schedule_hrtimeout(ktime_t *expires,
			       const enum hrtimer_mode mode)
{
	return schedule_hrtimeout_range(expires, 0, mode);
}
EXPORT_SYMBOL_GPL(schedule_hrtimeout);<|MERGE_RESOLUTION|>--- conflicted
+++ resolved
@@ -844,12 +844,8 @@
 
 	base->cpu_base->active_bases |= 1 << base->index;
 
-<<<<<<< HEAD
-	timer->state |= HRTIMER_STATE_ENQUEUED;
-=======
 	/* Pairs with the lockless read in hrtimer_is_queued() */
-	WRITE_ONCE(timer->state, HRTIMER_STATE_ENQUEUED);
->>>>>>> c337cadd
+	WRITE_ONCE(timer->state, timer->state | HRTIMER_STATE_ENQUEUED);
 
 	return timerqueue_add(&base->active, &timer->node);
 }
@@ -871,11 +867,6 @@
 	struct hrtimer_cpu_base *cpu_base = base->cpu_base;
 	u8 state = timer->state;
 
-<<<<<<< HEAD
-=======
-	/* Pairs with the lockless read in hrtimer_is_queued() */
-	WRITE_ONCE(timer->state, newstate);
->>>>>>> c337cadd
 	if (!(state & HRTIMER_STATE_ENQUEUED))
 		goto out;
 
@@ -900,7 +891,8 @@
 	* We need to preserve PINNED state here, otherwise we may end up
 	* migrating pinned hrtimers as well.
 	*/
-	timer->state = newstate | (timer->state & HRTIMER_STATE_PINNED);
+	/* Pairs with the lockless read in hrtimer_is_queued() */
+	WRITE_ONCE(timer->state, newstate | (timer->state & HRTIMER_STATE_PINNED));
 }
 
 /*
@@ -929,7 +921,8 @@
 			state = HRTIMER_STATE_INACTIVE;
 
 		__remove_hrtimer(timer, base, state, reprogram);
-		timer->state &= ~HRTIMER_STATE_PINNED;
+		/* Pairs with the lockless read in hrtimer_is_queued() */
+		WRITE_ONCE(timer->state, timer->state & ~HRTIMER_STATE_PINNED);
 		return 1;
 	}
 	return 0;
@@ -982,8 +975,10 @@
 	new_base = switch_hrtimer_base(timer, base, mode & HRTIMER_MODE_PINNED);
 
 	/* Update pinned state */
-	timer->state &= ~HRTIMER_STATE_PINNED;
-	timer->state |= (!!(mode & HRTIMER_MODE_PINNED)) << HRTIMER_PINNED_SHIFT;
+	/* Pairs with the lockless read in hrtimer_is_queued() */
+	WRITE_ONCE(timer->state, timer->state & ~HRTIMER_STATE_PINNED);
+	WRITE_ONCE(timer->state, timer->state |
+		   (!!(mode & HRTIMER_MODE_PINNED)) << HRTIMER_PINNED_SHIFT);
 
 	leftmost = enqueue_hrtimer(timer, new_base);
 	if (!leftmost)
