--- conflicted
+++ resolved
@@ -1766,21 +1766,6 @@
 	unsigned long pl;
 };
 
-<<<<<<< HEAD
-static inline unsigned long
-cpu_util_freq(int cpu, struct sched_walt_cpu_load *walt_load)
-{
-	unsigned long util = cpu_util(cpu);
-
-#ifdef CONFIG_SCHED_WALT
-	if (walt_load)
-		walt_load->prev_window_util = util;
-#endif
-
-	return util;
-}
-
-=======
 static inline unsigned long cpu_util_cum(int cpu, int delta)
 {
 	u64 util = cpu_rq(cpu)->cfs.avg.util_avg;
@@ -1792,7 +1777,6 @@
 		util = div64_u64(util,
 				 sched_ravg_window >> SCHED_CAPACITY_SHIFT);
 	}
->>>>>>> e2562921
 #endif
 	delta += util;
 	if (delta < 0)
