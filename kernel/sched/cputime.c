#include <linux/export.h>
#include <linux/sched.h>
#include <linux/tsacct_kern.h>
#include <linux/kernel_stat.h>
#include <linux/static_key.h>
#include <linux/context_tracking.h>
#include <linux/cpufreq_times.h>
#include "sched.h"
#ifdef CONFIG_PARAVIRT
#include <asm/paravirt.h>
#endif
#include "walt.h"

#ifdef CONFIG_IRQ_TIME_ACCOUNTING

/*
 * There are no locks covering percpu hardirq/softirq time.
 * They are only modified in vtime_account, on corresponding CPU
 * with interrupts disabled. So, writes are safe.
 * They are read and saved off onto struct rq in update_rq_clock().
 * This may result in other CPU reading this CPU's irq time and can
 * race with irq/vtime_account on this CPU. We would either get old
 * or new value with a side effect of accounting a slice of irq time to wrong
 * task when irq is in progress while we read rq->clock. That is a worthy
 * compromise in place of having locks on each irq in account_system_time.
 */
DEFINE_PER_CPU(struct irqtime, cpu_irqtime);

static int sched_clock_irqtime;

void enable_sched_clock_irqtime(void)
{
	sched_clock_irqtime = 1;
}

void disable_sched_clock_irqtime(void)
{
	sched_clock_irqtime = 0;
}

static void irqtime_account_delta(struct irqtime *irqtime, u64 delta,
				  enum cpu_usage_stat idx)
{
	u64 *cpustat = kcpustat_this_cpu->cpustat;

	u64_stats_update_begin(&irqtime->sync);
	cpustat[idx] += delta;
	irqtime->total += delta;
	irqtime->tick_delta += delta;
	u64_stats_update_end(&irqtime->sync);
}

/*
 * Called before incrementing preempt_count on {soft,}irq_enter
 * and before decrementing preempt_count on {soft,}irq_exit.
 */
void irqtime_account_irq(struct task_struct *curr)
{
	struct irqtime *irqtime = this_cpu_ptr(&cpu_irqtime);
	s64 delta;
	int cpu;
	u64 wallclock;
	bool account = true;

	if (!sched_clock_irqtime)
		return;

	cpu = smp_processor_id();
	wallclock = sched_clock_cpu(cpu);
	delta = wallclock - irqtime->irq_start_time;
	irqtime->irq_start_time += delta;

	/*
	 * We do not account for softirq time from ksoftirqd here.
	 * We want to continue accounting softirq time to ksoftirqd thread
	 * in that case, so as not to confuse scheduler with a special task
	 * that do not consume any time, but still wants to run.
	 */
	if (hardirq_count())
		irqtime_account_delta(irqtime, delta, CPUTIME_IRQ);
	else if (in_serving_softirq() && curr != this_cpu_ksoftirqd())
<<<<<<< HEAD
		irqtime->softirq_time += delta;
	else
		account = false;

	u64_stats_update_end(&irqtime->sync);

=======
		irqtime_account_delta(irqtime, delta, CPUTIME_SOFTIRQ);
#ifdef CONFIG_SCHED_WALT
	else
		account = false;

>>>>>>> b8bd066f
	if (account)
		sched_account_irqtime(cpu, curr, delta, wallclock);
	else if (curr != this_cpu_ksoftirqd())
		sched_account_irqstart(cpu, curr, wallclock);
}
EXPORT_SYMBOL_GPL(irqtime_account_irq);

static cputime_t irqtime_tick_accounted(cputime_t maxtime)
{
<<<<<<< HEAD
	u64 *cpustat = kcpustat_this_cpu->cpustat;
	u64 base = cpustat[idx];
	cputime_t irq_cputime;

	if (idx == CPUTIME_SOFTIRQ)
		base = kcpustat_this_cpu->softirq_no_ksoftirqd;

	irq_cputime = nsecs_to_cputime64(irqtime) - base;
	irq_cputime = min(irq_cputime, maxtime);
	cpustat[idx] += irq_cputime;

	if (idx == CPUTIME_SOFTIRQ)
		kcpustat_this_cpu->softirq_no_ksoftirqd += irq_cputime;

	return irq_cputime;
}
=======
	struct irqtime *irqtime = this_cpu_ptr(&cpu_irqtime);
	cputime_t delta;
>>>>>>> b8bd066f

	delta = nsecs_to_cputime(irqtime->tick_delta);
	delta = min(delta, maxtime);
	irqtime->tick_delta -= cputime_to_nsecs(delta);

	return delta;
}

#else /* CONFIG_IRQ_TIME_ACCOUNTING */

#define sched_clock_irqtime	(0)

static cputime_t irqtime_tick_accounted(cputime_t dummy)
{
	return 0;
}

#endif /* !CONFIG_IRQ_TIME_ACCOUNTING */

static inline void task_group_account_field(struct task_struct *p, int index,
					    u64 tmp)
{
	/*
	 * Since all updates are sure to touch the root cgroup, we
	 * get ourselves ahead and touch it first. If the root cgroup
	 * is the only cgroup, then nothing else should be necessary.
	 *
	 */
	__this_cpu_add(kernel_cpustat.cpustat[index], tmp);

	cpuacct_account_field(p, index, tmp);
}

/*
 * Account user cpu time to a process.
 * @p: the process that the cpu time gets accounted to
 * @cputime: the cpu time spent in user space since the last update
 * @cputime_scaled: cputime scaled by cpu frequency
 */
void account_user_time(struct task_struct *p, cputime_t cputime,
		       cputime_t cputime_scaled)
{
	int index;

	/* Add user time to process. */
	p->utime += cputime;
	p->utimescaled += cputime_scaled;
	account_group_user_time(p, cputime);

	index = (task_nice(p) > 0) ? CPUTIME_NICE : CPUTIME_USER;

	/* Add user time to cpustat. */
	task_group_account_field(p, index, cputime_to_nsecs(cputime));

	/* Account for user time used */
	acct_account_cputime(p);

	/* Account power usage for user time */
	cpufreq_acct_update_power(p, cputime);
}

/*
 * Account guest cpu time to a process.
 * @p: the process that the cpu time gets accounted to
 * @cputime: the cpu time spent in virtual machine since the last update
 * @cputime_scaled: cputime scaled by cpu frequency
 */
static void account_guest_time(struct task_struct *p, cputime_t cputime,
			       cputime_t cputime_scaled)
{
	u64 *cpustat = kcpustat_this_cpu->cpustat;

	/* Add guest time to process. */
	p->utime += cputime;
	p->utimescaled += cputime_scaled;
	account_group_user_time(p, cputime);
	p->gtime += cputime;

	/* Add guest time to cpustat. */
	if (task_nice(p) > 0) {
		cpustat[CPUTIME_NICE] += cputime_to_nsecs(cputime);
		cpustat[CPUTIME_GUEST_NICE] += cputime_to_nsecs(cputime);
	} else {
		cpustat[CPUTIME_USER] += cputime_to_nsecs(cputime);
		cpustat[CPUTIME_GUEST] += cputime_to_nsecs(cputime);
	}
}

/*
 * Account system cpu time to a process and desired cpustat field
 * @p: the process that the cpu time gets accounted to
 * @cputime: the cpu time spent in kernel space since the last update
 * @cputime_scaled: cputime scaled by cpu frequency
 * @target_cputime64: pointer to cpustat field that has to be updated
 */
static inline
void __account_system_time(struct task_struct *p, cputime_t cputime,
			cputime_t cputime_scaled, int index)
{
	/* Add system time to process. */
	p->stime += cputime;
	p->stimescaled += cputime_scaled;
	account_group_system_time(p, cputime);

	/* Add system time to cpustat. */
	task_group_account_field(p, index, cputime_to_nsecs(cputime));

	/* Account for system time used */
	acct_account_cputime(p);

	/* Account power usage for system time */
	cpufreq_acct_update_power(p, cputime);
}

/*
 * Account system cpu time to a process.
 * @p: the process that the cpu time gets accounted to
 * @hardirq_offset: the offset to subtract from hardirq_count()
 * @cputime: the cpu time spent in kernel space since the last update
 * @cputime_scaled: cputime scaled by cpu frequency
 */
void account_system_time(struct task_struct *p, int hardirq_offset,
			 cputime_t cputime, cputime_t cputime_scaled)
{
	int index;

	if ((p->flags & PF_VCPU) && (irq_count() - hardirq_offset == 0)) {
		account_guest_time(p, cputime, cputime_scaled);
		return;
	}

	if (hardirq_count() - hardirq_offset)
		index = CPUTIME_IRQ;
	else if (in_serving_softirq())
		index = CPUTIME_SOFTIRQ;
	else
		index = CPUTIME_SYSTEM;

	__account_system_time(p, cputime, cputime_scaled, index);
}

/*
 * Account for involuntary wait time.
 * @cputime: the cpu time spent in involuntary wait
 */
void account_steal_time(cputime_t cputime)
{
	u64 *cpustat = kcpustat_this_cpu->cpustat;

	cpustat[CPUTIME_STEAL] += cputime_to_nsecs(cputime);
}

/*
 * Account for idle time.
 * @cputime: the cpu time spent in idle wait
 */
void account_idle_time(cputime_t cputime)
{
	u64 *cpustat = kcpustat_this_cpu->cpustat;
	struct rq *rq = this_rq();

	if (atomic_read(&rq->nr_iowait) > 0)
		cpustat[CPUTIME_IOWAIT] += cputime_to_nsecs(cputime);
	else
		cpustat[CPUTIME_IDLE] += cputime_to_nsecs(cputime);
}

/*
 * When a guest is interrupted for a longer amount of time, missed clock
 * ticks are not redelivered later. Due to that, this function may on
 * occasion account more time than the calling functions think elapsed.
 */
static __always_inline cputime_t steal_account_process_time(cputime_t maxtime)
{
#ifdef CONFIG_PARAVIRT
	if (static_key_false(&paravirt_steal_enabled)) {
		cputime_t steal_cputime;
		u64 steal;

		steal = paravirt_steal_clock(smp_processor_id());
		steal -= this_rq()->prev_steal_time;

		steal_cputime = min(nsecs_to_cputime(steal), maxtime);
		account_steal_time(steal_cputime);
		this_rq()->prev_steal_time += cputime_to_nsecs(steal_cputime);

		return steal_cputime;
	}
#endif
	return 0;
}

/*
 * Account how much elapsed time was spent in steal, irq, or softirq time.
 */
static inline cputime_t account_other_time(cputime_t max)
{
	cputime_t accounted;

	/* Shall be converted to a lockdep-enabled lightweight check */
	WARN_ON_ONCE(!irqs_disabled());

	accounted = steal_account_process_time(max);

	if (accounted < max)
		accounted += irqtime_tick_accounted(max - accounted);

	return accounted;
}

#ifdef CONFIG_64BIT
static inline u64 read_sum_exec_runtime(struct task_struct *t)
{
	return t->se.sum_exec_runtime;
}
#else
static u64 read_sum_exec_runtime(struct task_struct *t)
{
	u64 ns;
	struct rq_flags rf;
	struct rq *rq;

	rq = task_rq_lock(t, &rf);
	ns = t->se.sum_exec_runtime;
	task_rq_unlock(rq, t, &rf);

	return ns;
}
#endif

/*
 * Accumulate raw cputime values of dead tasks (sig->[us]time) and live
 * tasks (sum on group iteration) belonging to @tsk's group.
 */
void thread_group_cputime(struct task_struct *tsk, struct task_cputime *times)
{
	struct signal_struct *sig = tsk->signal;
	cputime_t utime, stime;
	struct task_struct *t;
	unsigned int seq, nextseq;
	unsigned long flags;

	/*
	 * Update current task runtime to account pending time since last
	 * scheduler action or thread_group_cputime() call. This thread group
	 * might have other running tasks on different CPUs, but updating
	 * their runtime can affect syscall performance, so we skip account
	 * those pending times and rely only on values updated on tick or
	 * other scheduler action.
	 */
	if (same_thread_group(current, tsk))
		(void) task_sched_runtime(current);

	rcu_read_lock();
	/* Attempt a lockless read on the first round. */
	nextseq = 0;
	do {
		seq = nextseq;
		flags = read_seqbegin_or_lock_irqsave(&sig->stats_lock, &seq);
		times->utime = sig->utime;
		times->stime = sig->stime;
		times->sum_exec_runtime = sig->sum_sched_runtime;

		for_each_thread(tsk, t) {
			task_cputime(t, &utime, &stime);
			times->utime += utime;
			times->stime += stime;
			times->sum_exec_runtime += read_sum_exec_runtime(t);
		}
		/* If lockless access failed, take the lock. */
		nextseq = 1;
	} while (need_seqretry(&sig->stats_lock, seq));
	done_seqretry_irqrestore(&sig->stats_lock, seq, flags);
	rcu_read_unlock();
}

#ifdef CONFIG_IRQ_TIME_ACCOUNTING
/*
 * Account a tick to a process and cpustat
 * @p: the process that the cpu time gets accounted to
 * @user_tick: is the tick from userspace
 * @rq: the pointer to rq
 *
 * Tick demultiplexing follows the order
 * - pending hardirq update
 * - pending softirq update
 * - user_time
 * - idle_time
 * - system time
 *   - check for guest_time
 *   - else account as system_time
 *
 * Check for hardirq is done both for system and user time as there is
 * no timer going off while we are on hardirq and hence we may never get an
 * opportunity to update it solely in system time.
 * p->stime and friends are only updated on system time and not on irq
 * softirq as those do not count in task exec_runtime any more.
 */
static void irqtime_account_process_tick(struct task_struct *p, int user_tick,
					 struct rq *rq, int ticks)
{
	u64 cputime = (__force u64) cputime_one_jiffy * ticks;
	cputime_t scaled, other;

	/*
	 * When returning from idle, many ticks can get accounted at
	 * once, including some ticks of steal, irq, and softirq time.
	 * Subtract those ticks from the amount of time accounted to
	 * idle, or potentially user or system time. Due to rounding,
	 * other time can exceed ticks occasionally.
	 */
	other = account_other_time(ULONG_MAX);
	if (other >= cputime)
		return;
	cputime -= other;
	scaled = cputime_to_scaled(cputime);

	if (this_cpu_ksoftirqd() == p) {
		/*
		 * ksoftirqd time do not get accounted in cpu_softirq_time.
		 * So, we have to handle it separately here.
		 * Also, p->stime needs to be updated for ksoftirqd.
		 */
		__account_system_time(p, cputime, scaled, CPUTIME_SOFTIRQ);
	} else if (user_tick) {
		account_user_time(p, cputime, scaled);
	} else if (p == rq->idle) {
		account_idle_time(cputime);
	} else if (p->flags & PF_VCPU) { /* System time or guest time */
		account_guest_time(p, cputime, scaled);
	} else {
		__account_system_time(p, cputime, scaled,	CPUTIME_SYSTEM);
	}
}

static void irqtime_account_idle_ticks(int ticks)
{
	struct rq *rq = this_rq();

	irqtime_account_process_tick(current, 0, rq, ticks);
}
#else /* CONFIG_IRQ_TIME_ACCOUNTING */
static inline void irqtime_account_idle_ticks(int ticks) {}
static inline void irqtime_account_process_tick(struct task_struct *p, int user_tick,
						struct rq *rq, int nr_ticks) {}
#endif /* CONFIG_IRQ_TIME_ACCOUNTING */

/*
 * Use precise platform statistics if available:
 */
#ifdef CONFIG_VIRT_CPU_ACCOUNTING

#ifndef __ARCH_HAS_VTIME_TASK_SWITCH
void vtime_common_task_switch(struct task_struct *prev)
{
	if (is_idle_task(prev))
		vtime_account_idle(prev);
	else
		vtime_account_system(prev);

#ifdef CONFIG_VIRT_CPU_ACCOUNTING_NATIVE
	vtime_account_user(prev);
#endif
	arch_vtime_task_switch(prev);
}
#endif

#endif /* CONFIG_VIRT_CPU_ACCOUNTING */


#ifdef CONFIG_VIRT_CPU_ACCOUNTING_NATIVE
/*
 * Archs that account the whole time spent in the idle task
 * (outside irq) as idle time can rely on this and just implement
 * vtime_account_system() and vtime_account_idle(). Archs that
 * have other meaning of the idle time (s390 only includes the
 * time spent by the CPU when it's in low power mode) must override
 * vtime_account().
 */
#ifndef __ARCH_HAS_VTIME_ACCOUNT
void vtime_account_irq_enter(struct task_struct *tsk)
{
	if (!in_interrupt() && is_idle_task(tsk))
		vtime_account_idle(tsk);
	else
		vtime_account_system(tsk);
}
EXPORT_SYMBOL_GPL(vtime_account_irq_enter);
#endif /* __ARCH_HAS_VTIME_ACCOUNT */

void task_cputime_adjusted(struct task_struct *p, cputime_t *ut, cputime_t *st)
{
	*ut = p->utime;
	*st = p->stime;
}
EXPORT_SYMBOL_GPL(task_cputime_adjusted);

void thread_group_cputime_adjusted(struct task_struct *p, cputime_t *ut, cputime_t *st)
{
	struct task_cputime cputime;

	thread_group_cputime(p, &cputime);

	*ut = cputime.utime;
	*st = cputime.stime;
}
#else /* !CONFIG_VIRT_CPU_ACCOUNTING_NATIVE */
/*
 * Account a single tick of cpu time.
 * @p: the process that the cpu time gets accounted to
 * @user_tick: indicates if the tick is a user or a system tick
 */
void account_process_tick(struct task_struct *p, int user_tick)
{
	cputime_t cputime, scaled, steal;
	struct rq *rq = this_rq();

	if (vtime_accounting_cpu_enabled())
		return;

	if (sched_clock_irqtime) {
		irqtime_account_process_tick(p, user_tick, rq, 1);
		return;
	}

	cputime = cputime_one_jiffy;
	steal = steal_account_process_time(ULONG_MAX);

	if (steal >= cputime)
		return;

	cputime -= steal;
	scaled = cputime_to_scaled(cputime);

	if (user_tick)
		account_user_time(p, cputime, scaled);
	else if ((p != rq->idle) || (irq_count() != HARDIRQ_OFFSET))
		account_system_time(p, HARDIRQ_OFFSET, cputime, scaled);
	else
		account_idle_time(cputime);
}

/*
 * Account multiple ticks of idle time.
 * @ticks: number of stolen ticks
 */
void account_idle_ticks(unsigned long ticks)
{
	cputime_t cputime, steal;

	if (sched_clock_irqtime) {
		irqtime_account_idle_ticks(ticks);
		return;
	}

	cputime = jiffies_to_cputime(ticks);
	steal = steal_account_process_time(ULONG_MAX);

	if (steal >= cputime)
		return;

	cputime -= steal;
	account_idle_time(cputime);
}

/*
 * Perform (stime * rtime) / total, but avoid multiplication overflow by
 * loosing precision when the numbers are big.
 */
static cputime_t scale_stime(u64 stime, u64 rtime, u64 total)
{
	u64 scaled;

	for (;;) {
		/* Make sure "rtime" is the bigger of stime/rtime */
		if (stime > rtime)
			swap(rtime, stime);

		/* Make sure 'total' fits in 32 bits */
		if (total >> 32)
			goto drop_precision;

		/* Does rtime (and thus stime) fit in 32 bits? */
		if (!(rtime >> 32))
			break;

		/* Can we just balance rtime/stime rather than dropping bits? */
		if (stime >> 31)
			goto drop_precision;

		/* We can grow stime and shrink rtime and try to make them both fit */
		stime <<= 1;
		rtime >>= 1;
		continue;

drop_precision:
		/* We drop from rtime, it has more bits than stime */
		rtime >>= 1;
		total >>= 1;
	}

	/*
	 * Make sure gcc understands that this is a 32x32->64 multiply,
	 * followed by a 64/32->64 divide.
	 */
	scaled = div_u64((u64) (u32) stime * (u64) (u32) rtime, (u32)total);
	return (__force cputime_t) scaled;
}

/*
 * Adjust tick based cputime random precision against scheduler runtime
 * accounting.
 *
 * Tick based cputime accounting depend on random scheduling timeslices of a
 * task to be interrupted or not by the timer.  Depending on these
 * circumstances, the number of these interrupts may be over or
 * under-optimistic, matching the real user and system cputime with a variable
 * precision.
 *
 * Fix this by scaling these tick based values against the total runtime
 * accounted by the CFS scheduler.
 *
 * This code provides the following guarantees:
 *
 *   stime + utime == rtime
 *   stime_i+1 >= stime_i, utime_i+1 >= utime_i
 *
 * Assuming that rtime_i+1 >= rtime_i.
 */
static void cputime_adjust(struct task_cputime *curr,
			   struct prev_cputime *prev,
			   cputime_t *ut, cputime_t *st)
{
	cputime_t rtime, stime, utime;
	unsigned long flags;

	/* Serialize concurrent callers such that we can honour our guarantees */
	raw_spin_lock_irqsave(&prev->lock, flags);
	rtime = nsecs_to_cputime(curr->sum_exec_runtime);

	/*
	 * This is possible under two circumstances:
	 *  - rtime isn't monotonic after all (a bug);
	 *  - we got reordered by the lock.
	 *
	 * In both cases this acts as a filter such that the rest of the code
	 * can assume it is monotonic regardless of anything else.
	 */
	if (prev->stime + prev->utime >= rtime)
		goto out;

	stime = curr->stime;
	utime = curr->utime;

	/*
	 * If either stime or both stime and utime are 0, assume all runtime is
	 * userspace. Once a task gets some ticks, the monotonicy code at
	 * 'update' will ensure things converge to the observed ratio.
	 */
	if (stime == 0) {
		utime = rtime;
		goto update;
	}

	if (utime == 0) {
		stime = rtime;
		goto update;
	}

	stime = scale_stime((__force u64)stime, (__force u64)rtime,
			    (__force u64)(stime + utime));

update:
	/*
	 * Make sure stime doesn't go backwards; this preserves monotonicity
	 * for utime because rtime is monotonic.
	 *
	 *  utime_i+1 = rtime_i+1 - stime_i
	 *            = rtime_i+1 - (rtime_i - utime_i)
	 *            = (rtime_i+1 - rtime_i) + utime_i
	 *            >= utime_i
	 */
	if (stime < prev->stime)
		stime = prev->stime;
	utime = rtime - stime;

	/*
	 * Make sure utime doesn't go backwards; this still preserves
	 * monotonicity for stime, analogous argument to above.
	 */
	if (utime < prev->utime) {
		utime = prev->utime;
		stime = rtime - utime;
	}

	prev->stime = stime;
	prev->utime = utime;
out:
	*ut = prev->utime;
	*st = prev->stime;
	raw_spin_unlock_irqrestore(&prev->lock, flags);
}

void task_cputime_adjusted(struct task_struct *p, cputime_t *ut, cputime_t *st)
{
	struct task_cputime cputime = {
		.sum_exec_runtime = p->se.sum_exec_runtime,
	};

	task_cputime(p, &cputime.utime, &cputime.stime);
	cputime_adjust(&cputime, &p->prev_cputime, ut, st);
}
EXPORT_SYMBOL_GPL(task_cputime_adjusted);

void thread_group_cputime_adjusted(struct task_struct *p, cputime_t *ut, cputime_t *st)
{
	struct task_cputime cputime;

	thread_group_cputime(p, &cputime);
	cputime_adjust(&cputime, &p->signal->prev_cputime, ut, st);
}
#endif /* !CONFIG_VIRT_CPU_ACCOUNTING_NATIVE */

#ifdef CONFIG_VIRT_CPU_ACCOUNTING_GEN
static cputime_t vtime_delta(struct task_struct *tsk)
{
	unsigned long now = READ_ONCE(jiffies);

	if (time_before(now, (unsigned long)tsk->vtime_snap))
		return 0;

	return jiffies_to_cputime(now - tsk->vtime_snap);
}

static cputime_t get_vtime_delta(struct task_struct *tsk)
{
	unsigned long now = READ_ONCE(jiffies);
	cputime_t delta, other;

	/*
	 * Unlike tick based timing, vtime based timing never has lost
	 * ticks, and no need for steal time accounting to make up for
	 * lost ticks. Vtime accounts a rounded version of actual
	 * elapsed time. Limit account_other_time to prevent rounding
	 * errors from causing elapsed vtime to go negative.
	 */
	delta = jiffies_to_cputime(now - tsk->vtime_snap);
	other = account_other_time(delta);
	WARN_ON_ONCE(tsk->vtime_snap_whence == VTIME_INACTIVE);
	tsk->vtime_snap = now;

	return delta - other;
}

static void __vtime_account_system(struct task_struct *tsk)
{
	cputime_t delta_cpu = get_vtime_delta(tsk);

	account_system_time(tsk, irq_count(), delta_cpu, cputime_to_scaled(delta_cpu));
}

void vtime_account_system(struct task_struct *tsk)
{
	if (!vtime_delta(tsk))
		return;

	write_seqcount_begin(&tsk->vtime_seqcount);
	__vtime_account_system(tsk);
	write_seqcount_end(&tsk->vtime_seqcount);
}

void vtime_account_user(struct task_struct *tsk)
{
	cputime_t delta_cpu;

	write_seqcount_begin(&tsk->vtime_seqcount);
	tsk->vtime_snap_whence = VTIME_SYS;
	if (vtime_delta(tsk)) {
		delta_cpu = get_vtime_delta(tsk);
		account_user_time(tsk, delta_cpu, cputime_to_scaled(delta_cpu));
	}
	write_seqcount_end(&tsk->vtime_seqcount);
}

void vtime_user_enter(struct task_struct *tsk)
{
	write_seqcount_begin(&tsk->vtime_seqcount);
	if (vtime_delta(tsk))
		__vtime_account_system(tsk);
	tsk->vtime_snap_whence = VTIME_USER;
	write_seqcount_end(&tsk->vtime_seqcount);
}

void vtime_guest_enter(struct task_struct *tsk)
{
	/*
	 * The flags must be updated under the lock with
	 * the vtime_snap flush and update.
	 * That enforces a right ordering and update sequence
	 * synchronization against the reader (task_gtime())
	 * that can thus safely catch up with a tickless delta.
	 */
	write_seqcount_begin(&tsk->vtime_seqcount);
	if (vtime_delta(tsk))
		__vtime_account_system(tsk);
	current->flags |= PF_VCPU;
	write_seqcount_end(&tsk->vtime_seqcount);
}
EXPORT_SYMBOL_GPL(vtime_guest_enter);

void vtime_guest_exit(struct task_struct *tsk)
{
	write_seqcount_begin(&tsk->vtime_seqcount);
	__vtime_account_system(tsk);
	current->flags &= ~PF_VCPU;
	write_seqcount_end(&tsk->vtime_seqcount);
}
EXPORT_SYMBOL_GPL(vtime_guest_exit);

void vtime_account_idle(struct task_struct *tsk)
{
	cputime_t delta_cpu = get_vtime_delta(tsk);

	account_idle_time(delta_cpu);
}

void arch_vtime_task_switch(struct task_struct *prev)
{
	write_seqcount_begin(&prev->vtime_seqcount);
	prev->vtime_snap_whence = VTIME_INACTIVE;
	write_seqcount_end(&prev->vtime_seqcount);

	write_seqcount_begin(&current->vtime_seqcount);
	current->vtime_snap_whence = VTIME_SYS;
	current->vtime_snap = jiffies;
	write_seqcount_end(&current->vtime_seqcount);
}

void vtime_init_idle(struct task_struct *t, int cpu)
{
	unsigned long flags;

	local_irq_save(flags);
	write_seqcount_begin(&t->vtime_seqcount);
	t->vtime_snap_whence = VTIME_SYS;
	t->vtime_snap = jiffies;
	write_seqcount_end(&t->vtime_seqcount);
	local_irq_restore(flags);
}

cputime_t task_gtime(struct task_struct *t)
{
	unsigned int seq;
	cputime_t gtime;

	if (!vtime_accounting_enabled())
		return t->gtime;

	do {
		seq = read_seqcount_begin(&t->vtime_seqcount);

		gtime = t->gtime;
		if (t->vtime_snap_whence == VTIME_SYS && t->flags & PF_VCPU)
			gtime += vtime_delta(t);

	} while (read_seqcount_retry(&t->vtime_seqcount, seq));

	return gtime;
}

/*
 * Fetch cputime raw values from fields of task_struct and
 * add up the pending nohz execution time since the last
 * cputime snapshot.
 */
static void
fetch_task_cputime(struct task_struct *t,
		   cputime_t *u_dst, cputime_t *s_dst,
		   cputime_t *u_src, cputime_t *s_src,
		   cputime_t *udelta, cputime_t *sdelta)
{
	unsigned int seq;
	unsigned long long delta;

	do {
		*udelta = 0;
		*sdelta = 0;

		seq = read_seqcount_begin(&t->vtime_seqcount);

		if (u_dst)
			*u_dst = *u_src;
		if (s_dst)
			*s_dst = *s_src;

		/* Task is sleeping, nothing to add */
		if (t->vtime_snap_whence == VTIME_INACTIVE ||
		    is_idle_task(t))
			continue;

		delta = vtime_delta(t);

		/*
		 * Task runs either in user or kernel space, add pending nohz time to
		 * the right place.
		 */
		if (t->vtime_snap_whence == VTIME_USER || t->flags & PF_VCPU) {
			*udelta = delta;
		} else {
			if (t->vtime_snap_whence == VTIME_SYS)
				*sdelta = delta;
		}
	} while (read_seqcount_retry(&t->vtime_seqcount, seq));
}


void task_cputime(struct task_struct *t, cputime_t *utime, cputime_t *stime)
{
	cputime_t udelta, sdelta;

	if (!vtime_accounting_enabled()) {
		if (utime)
			*utime = t->utime;
		if (stime)
			*stime = t->stime;
		return;
	}

	fetch_task_cputime(t, utime, stime, &t->utime,
			   &t->stime, &udelta, &sdelta);
	if (utime)
		*utime += udelta;
	if (stime)
		*stime += sdelta;
}

void task_cputime_scaled(struct task_struct *t,
			 cputime_t *utimescaled, cputime_t *stimescaled)
{
	cputime_t udelta, sdelta;

	if (!vtime_accounting_enabled()) {
		if (utimescaled)
			*utimescaled = t->utimescaled;
		if (stimescaled)
			*stimescaled = t->stimescaled;
		return;
	}

	fetch_task_cputime(t, utimescaled, stimescaled,
			   &t->utimescaled, &t->stimescaled, &udelta, &sdelta);
	if (utimescaled)
		*utimescaled += cputime_to_scaled(udelta);
	if (stimescaled)
		*stimescaled += cputime_to_scaled(sdelta);
}
#endif /* CONFIG_VIRT_CPU_ACCOUNTING_GEN */<|MERGE_RESOLUTION|>--- conflicted
+++ resolved
@@ -60,8 +60,9 @@
 	s64 delta;
 	int cpu;
 	u64 wallclock;
+#ifdef CONFIG_SCHED_WALT
 	bool account = true;
-
+#endif
 	if (!sched_clock_irqtime)
 		return;
 
@@ -79,50 +80,23 @@
 	if (hardirq_count())
 		irqtime_account_delta(irqtime, delta, CPUTIME_IRQ);
 	else if (in_serving_softirq() && curr != this_cpu_ksoftirqd())
-<<<<<<< HEAD
-		irqtime->softirq_time += delta;
-	else
-		account = false;
-
-	u64_stats_update_end(&irqtime->sync);
-
-=======
 		irqtime_account_delta(irqtime, delta, CPUTIME_SOFTIRQ);
 #ifdef CONFIG_SCHED_WALT
 	else
 		account = false;
 
->>>>>>> b8bd066f
 	if (account)
 		sched_account_irqtime(cpu, curr, delta, wallclock);
 	else if (curr != this_cpu_ksoftirqd())
 		sched_account_irqstart(cpu, curr, wallclock);
+#endif
 }
 EXPORT_SYMBOL_GPL(irqtime_account_irq);
 
 static cputime_t irqtime_tick_accounted(cputime_t maxtime)
 {
-<<<<<<< HEAD
-	u64 *cpustat = kcpustat_this_cpu->cpustat;
-	u64 base = cpustat[idx];
-	cputime_t irq_cputime;
-
-	if (idx == CPUTIME_SOFTIRQ)
-		base = kcpustat_this_cpu->softirq_no_ksoftirqd;
-
-	irq_cputime = nsecs_to_cputime64(irqtime) - base;
-	irq_cputime = min(irq_cputime, maxtime);
-	cpustat[idx] += irq_cputime;
-
-	if (idx == CPUTIME_SOFTIRQ)
-		kcpustat_this_cpu->softirq_no_ksoftirqd += irq_cputime;
-
-	return irq_cputime;
-}
-=======
 	struct irqtime *irqtime = this_cpu_ptr(&cpu_irqtime);
 	cputime_t delta;
->>>>>>> b8bd066f
 
 	delta = nsecs_to_cputime(irqtime->tick_delta);
 	delta = min(delta, maxtime);
