--- conflicted
+++ resolved
@@ -1008,11 +1008,6 @@
 		P_SCHEDSTAT(se.statistics.nr_wakeups_affine_attempts);
 		P_SCHEDSTAT(se.statistics.nr_wakeups_passive);
 		P_SCHEDSTAT(se.statistics.nr_wakeups_idle);
-<<<<<<< HEAD
-#ifdef CONFIG_SCHED_WALT
-		P(ravg.demand);
-#endif
-=======
 		/* eas */
 		/* select_idle_sibling() */
 		P_SCHEDSTAT(se.statistics.nr_wakeups_sis_attempts);
@@ -1040,7 +1035,9 @@
 		P_SCHEDSTAT(se.statistics.nr_wakeups_cas_attempts);
 		P_SCHEDSTAT(se.statistics.nr_wakeups_cas_count);
  
->>>>>>> e6b0c64f
+#ifdef CONFIG_SCHED_WALT
+		P(ravg.demand);
+#endif
 		avg_atom = p->se.sum_exec_runtime;
 		if (nr_switches)
 			avg_atom = div64_ul(avg_atom, nr_switches);
