--- conflicted
+++ resolved
@@ -315,10 +315,6 @@
 		.extra2		= &sysctl_sched_group_upmigrate_pct,
 	},
 	{
-<<<<<<< HEAD
-		.procname	= "sched_short_burst_ns",
-		.data		= &sysctl_sched_short_burst,
-=======
 		.procname	= "sched_boost",
 		.data		= &sysctl_sched_boost,
 		.maxlen		= sizeof(unsigned int),
@@ -331,7 +327,6 @@
 	{
 		.procname	= "sched_upmigrate",
 		.data		= &sysctl_sched_capacity_margin,
->>>>>>> 11f2cc4d
 		.maxlen		= sizeof(unsigned int),
 		.mode		= 0644,
 		.proc_handler	= sched_updown_migrate_handler,
@@ -383,15 +378,6 @@
 		.maxlen		= sizeof(unsigned int),
 		.mode		= 0644,
 		.proc_handler	= proc_dointvec,
-	},
-	{
-		.procname	= "sched_boost",
-		.data		= &sysctl_sched_boost,
-		.maxlen		= sizeof(unsigned int),
-		.mode		= 0644,
-		.proc_handler	= sched_boost_handler,
-		.extra1         = &zero,
-		.extra2		= &three,
 	},
 #endif
 	{
