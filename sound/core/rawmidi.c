/*
 *  Abstract layer for MIDI v1.0 stream
 *  Copyright (c) by Jaroslav Kysela <perex@perex.cz>
 *
 *
 *   This program is free software; you can redistribute it and/or modify
 *   it under the terms of the GNU General Public License as published by
 *   the Free Software Foundation; either version 2 of the License, or
 *   (at your option) any later version.
 *
 *   This program is distributed in the hope that it will be useful,
 *   but WITHOUT ANY WARRANTY; without even the implied warranty of
 *   MERCHANTABILITY or FITNESS FOR A PARTICULAR PURPOSE.  See the
 *   GNU General Public License for more details.
 *
 *   You should have received a copy of the GNU General Public License
 *   along with this program; if not, write to the Free Software
 *   Foundation, Inc., 59 Temple Place, Suite 330, Boston, MA  02111-1307 USA
 *
 */

#include <sound/core.h>
#include <linux/major.h>
#include <linux/init.h>
#include <linux/sched.h>
#include <linux/slab.h>
#include <linux/time.h>
#include <linux/wait.h>
#include <linux/mutex.h>
#include <linux/module.h>
#include <linux/delay.h>
#include <linux/nospec.h>
#include <sound/rawmidi.h>
#include <sound/info.h>
#include <sound/control.h>
#include <sound/minors.h>
#include <sound/initval.h>

MODULE_AUTHOR("Jaroslav Kysela <perex@perex.cz>");
MODULE_DESCRIPTION("Midlevel RawMidi code for ALSA.");
MODULE_LICENSE("GPL");

#ifdef CONFIG_SND_OSSEMUL
static int midi_map[SNDRV_CARDS];
static int amidi_map[SNDRV_CARDS] = {[0 ... (SNDRV_CARDS-1)] = 1};
module_param_array(midi_map, int, NULL, 0444);
MODULE_PARM_DESC(midi_map, "Raw MIDI device number assigned to 1st OSS device.");
module_param_array(amidi_map, int, NULL, 0444);
MODULE_PARM_DESC(amidi_map, "Raw MIDI device number assigned to 2nd OSS device.");
#endif /* CONFIG_SND_OSSEMUL */

static int snd_rawmidi_free(struct snd_rawmidi *rawmidi);
static int snd_rawmidi_dev_free(struct snd_device *device);
static int snd_rawmidi_dev_register(struct snd_device *device);
static int snd_rawmidi_dev_disconnect(struct snd_device *device);

static LIST_HEAD(snd_rawmidi_devices);
static DEFINE_MUTEX(register_mutex);

#define rmidi_err(rmidi, fmt, args...) \
	dev_err(&(rmidi)->dev, fmt, ##args)
#define rmidi_warn(rmidi, fmt, args...) \
	dev_warn(&(rmidi)->dev, fmt, ##args)
#define rmidi_dbg(rmidi, fmt, args...) \
	dev_dbg(&(rmidi)->dev, fmt, ##args)

static struct snd_rawmidi *snd_rawmidi_search(struct snd_card *card, int device)
{
	struct snd_rawmidi *rawmidi;

	list_for_each_entry(rawmidi, &snd_rawmidi_devices, list)
		if (rawmidi->card == card && rawmidi->device == device)
			return rawmidi;
	return NULL;
}

static inline unsigned short snd_rawmidi_file_flags(struct file *file)
{
	switch (file->f_mode & (FMODE_READ | FMODE_WRITE)) {
	case FMODE_WRITE:
		return SNDRV_RAWMIDI_LFLG_OUTPUT;
	case FMODE_READ:
		return SNDRV_RAWMIDI_LFLG_INPUT;
	default:
		return SNDRV_RAWMIDI_LFLG_OPEN;
	}
}

static inline int snd_rawmidi_ready(struct snd_rawmidi_substream *substream)
{
	struct snd_rawmidi_runtime *runtime = substream->runtime;
	return runtime->avail >= runtime->avail_min;
}

static inline int snd_rawmidi_ready_append(struct snd_rawmidi_substream *substream,
					   size_t count)
{
	struct snd_rawmidi_runtime *runtime = substream->runtime;
	return runtime->avail >= runtime->avail_min &&
	       (!substream->append || runtime->avail >= count);
}

static void snd_rawmidi_input_event_work(struct work_struct *work)
{
	struct snd_rawmidi_runtime *runtime =
		container_of(work, struct snd_rawmidi_runtime, event_work);
	if (runtime->event)
		runtime->event(runtime->substream);
}

/* buffer refcount management: call with runtime->lock held */
static inline void snd_rawmidi_buffer_ref(struct snd_rawmidi_runtime *runtime)
{
	runtime->buffer_ref++;
}

static inline void snd_rawmidi_buffer_unref(struct snd_rawmidi_runtime *runtime)
{
	runtime->buffer_ref--;
}

static int snd_rawmidi_runtime_create(struct snd_rawmidi_substream *substream)
{
	struct snd_rawmidi_runtime *runtime;

	if ((runtime = kzalloc(sizeof(*runtime), GFP_KERNEL)) == NULL)
		return -ENOMEM;
	runtime->substream = substream;
	spin_lock_init(&runtime->lock);
	mutex_init(&runtime->realloc_mutex);
	init_waitqueue_head(&runtime->sleep);
	INIT_WORK(&runtime->event_work, snd_rawmidi_input_event_work);
	runtime->event = NULL;
	runtime->buffer_size = PAGE_SIZE;
	runtime->avail_min = 1;
	if (substream->stream == SNDRV_RAWMIDI_STREAM_INPUT)
		runtime->avail = 0;
	else
		runtime->avail = runtime->buffer_size;
	if ((runtime->buffer = kzalloc(runtime->buffer_size, GFP_KERNEL)) == NULL) {
		kfree(runtime);
		return -ENOMEM;
	}
	runtime->appl_ptr = runtime->hw_ptr = 0;
	substream->runtime = runtime;
	return 0;
}

static int snd_rawmidi_runtime_free(struct snd_rawmidi_substream *substream)
{
	struct snd_rawmidi_runtime *runtime = substream->runtime;

	kfree(runtime->buffer);
	kfree(runtime);
	substream->runtime = NULL;
	return 0;
}

static inline void snd_rawmidi_output_trigger(struct snd_rawmidi_substream *substream,int up)
{
	if (!substream->opened)
		return;
	substream->ops->trigger(substream, up);
}

static void snd_rawmidi_input_trigger(struct snd_rawmidi_substream *substream, int up)
{
	if (!substream->opened)
		return;
	substream->ops->trigger(substream, up);
	if (!up)
		cancel_work_sync(&substream->runtime->event_work);
}

int snd_rawmidi_drop_output(struct snd_rawmidi_substream *substream)
{
	unsigned long flags;
	struct snd_rawmidi_runtime *runtime = substream->runtime;

	snd_rawmidi_output_trigger(substream, 0);
	runtime->drain = 0;
	spin_lock_irqsave(&runtime->lock, flags);
	runtime->appl_ptr = runtime->hw_ptr = 0;
	runtime->avail = runtime->buffer_size;
	spin_unlock_irqrestore(&runtime->lock, flags);
	return 0;
}
EXPORT_SYMBOL(snd_rawmidi_drop_output);

int snd_rawmidi_drain_output(struct snd_rawmidi_substream *substream)
{
	int err;
	long timeout;
	struct snd_rawmidi_runtime *runtime = substream->runtime;

	err = 0;
	runtime->drain = 1;
	timeout = wait_event_interruptible_timeout(runtime->sleep,
				(runtime->avail >= runtime->buffer_size),
				10*HZ);
	if (signal_pending(current))
		err = -ERESTARTSYS;
	if (runtime->avail < runtime->buffer_size && !timeout) {
		rmidi_warn(substream->rmidi,
			   "rawmidi drain error (avail = %li, buffer_size = %li)\n",
			   (long)runtime->avail, (long)runtime->buffer_size);
		err = -EIO;
	}
	runtime->drain = 0;
	if (err != -ERESTARTSYS) {
		/* we need wait a while to make sure that Tx FIFOs are empty */
		if (substream->ops->drain)
			substream->ops->drain(substream);
		else
			msleep(50);
		snd_rawmidi_drop_output(substream);
	}
	return err;
}
EXPORT_SYMBOL(snd_rawmidi_drain_output);

int snd_rawmidi_drain_input(struct snd_rawmidi_substream *substream)
{
	unsigned long flags;
	struct snd_rawmidi_runtime *runtime = substream->runtime;

	snd_rawmidi_input_trigger(substream, 0);
	runtime->drain = 0;
	spin_lock_irqsave(&runtime->lock, flags);
	runtime->appl_ptr = runtime->hw_ptr = 0;
	runtime->avail = 0;
	spin_unlock_irqrestore(&runtime->lock, flags);
	return 0;
}
EXPORT_SYMBOL(snd_rawmidi_drain_input);

/* look for an available substream for the given stream direction;
 * if a specific subdevice is given, try to assign it
 */
static int assign_substream(struct snd_rawmidi *rmidi, int subdevice,
			    int stream, int mode,
			    struct snd_rawmidi_substream **sub_ret)
{
	struct snd_rawmidi_substream *substream;
	struct snd_rawmidi_str *s = &rmidi->streams[stream];
	static unsigned int info_flags[2] = {
		[SNDRV_RAWMIDI_STREAM_OUTPUT] = SNDRV_RAWMIDI_INFO_OUTPUT,
		[SNDRV_RAWMIDI_STREAM_INPUT] = SNDRV_RAWMIDI_INFO_INPUT,
	};

	if (!(rmidi->info_flags & info_flags[stream]))
		return -ENXIO;
	if (subdevice >= 0 && subdevice >= s->substream_count)
		return -ENODEV;

	list_for_each_entry(substream, &s->substreams, list) {
		if (substream->opened) {
			if (stream == SNDRV_RAWMIDI_STREAM_INPUT ||
			    !(mode & SNDRV_RAWMIDI_LFLG_APPEND) ||
			    !substream->append)
				continue;
		}
		if (subdevice < 0 || subdevice == substream->number) {
			*sub_ret = substream;
			return 0;
		}
	}
	return -EAGAIN;
}

/* open and do ref-counting for the given substream */
static int open_substream(struct snd_rawmidi *rmidi,
			  struct snd_rawmidi_substream *substream,
			  int mode)
{
	int err;

	if (substream->use_count == 0) {
		err = snd_rawmidi_runtime_create(substream);
		if (err < 0)
			return err;
		err = substream->ops->open(substream);
		if (err < 0) {
			snd_rawmidi_runtime_free(substream);
			return err;
		}
		substream->opened = 1;
		substream->active_sensing = 0;
		if (mode & SNDRV_RAWMIDI_LFLG_APPEND)
			substream->append = 1;
		substream->pid = get_pid(task_pid(current));
		rmidi->streams[substream->stream].substream_opened++;
	}
	substream->use_count++;
	return 0;
}

static void close_substream(struct snd_rawmidi *rmidi,
			    struct snd_rawmidi_substream *substream,
			    int cleanup);

static int rawmidi_open_priv(struct snd_rawmidi *rmidi, int subdevice, int mode,
			     struct snd_rawmidi_file *rfile)
{
	struct snd_rawmidi_substream *sinput = NULL, *soutput = NULL;
	int err;

	rfile->input = rfile->output = NULL;
	if (mode & SNDRV_RAWMIDI_LFLG_INPUT) {
		err = assign_substream(rmidi, subdevice,
				       SNDRV_RAWMIDI_STREAM_INPUT,
				       mode, &sinput);
		if (err < 0)
			return err;
	}
	if (mode & SNDRV_RAWMIDI_LFLG_OUTPUT) {
		err = assign_substream(rmidi, subdevice,
				       SNDRV_RAWMIDI_STREAM_OUTPUT,
				       mode, &soutput);
		if (err < 0)
			return err;
	}

	if (sinput) {
		err = open_substream(rmidi, sinput, mode);
		if (err < 0)
			return err;
	}
	if (soutput) {
		err = open_substream(rmidi, soutput, mode);
		if (err < 0) {
			if (sinput)
				close_substream(rmidi, sinput, 0);
			return err;
		}
	}

	rfile->rmidi = rmidi;
	rfile->input = sinput;
	rfile->output = soutput;
	return 0;
}

/* called from sound/core/seq/seq_midi.c */
int snd_rawmidi_kernel_open(struct snd_card *card, int device, int subdevice,
			    int mode, struct snd_rawmidi_file * rfile)
{
	struct snd_rawmidi *rmidi;
	int err;

	if (snd_BUG_ON(!rfile))
		return -EINVAL;

	mutex_lock(&register_mutex);
	rmidi = snd_rawmidi_search(card, device);
	if (rmidi == NULL) {
		mutex_unlock(&register_mutex);
		return -ENODEV;
	}
	if (!try_module_get(rmidi->card->module)) {
		mutex_unlock(&register_mutex);
		return -ENXIO;
	}
	mutex_unlock(&register_mutex);

	mutex_lock(&rmidi->open_mutex);
	err = rawmidi_open_priv(rmidi, subdevice, mode, rfile);
	mutex_unlock(&rmidi->open_mutex);
	if (err < 0)
		module_put(rmidi->card->module);
	return err;
}
EXPORT_SYMBOL(snd_rawmidi_kernel_open);

static int snd_rawmidi_open(struct inode *inode, struct file *file)
{
	int maj = imajor(inode);
	struct snd_card *card;
	int subdevice;
	unsigned short fflags;
	int err;
	struct snd_rawmidi *rmidi;
	struct snd_rawmidi_file *rawmidi_file = NULL;
	wait_queue_t wait;

	if ((file->f_flags & O_APPEND) && !(file->f_flags & O_NONBLOCK)) 
		return -EINVAL;		/* invalid combination */

	err = nonseekable_open(inode, file);
	if (err < 0)
		return err;

	if (maj == snd_major) {
		rmidi = snd_lookup_minor_data(iminor(inode),
					      SNDRV_DEVICE_TYPE_RAWMIDI);
#ifdef CONFIG_SND_OSSEMUL
	} else if (maj == SOUND_MAJOR) {
		rmidi = snd_lookup_oss_minor_data(iminor(inode),
						  SNDRV_OSS_DEVICE_TYPE_MIDI);
#endif
	} else
		return -ENXIO;

	if (rmidi == NULL)
		return -ENODEV;

	if (!try_module_get(rmidi->card->module)) {
		snd_card_unref(rmidi->card);
		return -ENXIO;
	}

	mutex_lock(&rmidi->open_mutex);
	card = rmidi->card;
	err = snd_card_file_add(card, file);
	if (err < 0)
		goto __error_card;
	fflags = snd_rawmidi_file_flags(file);
	if ((file->f_flags & O_APPEND) || maj == SOUND_MAJOR) /* OSS emul? */
		fflags |= SNDRV_RAWMIDI_LFLG_APPEND;
	rawmidi_file = kmalloc(sizeof(*rawmidi_file), GFP_KERNEL);
	if (rawmidi_file == NULL) {
		err = -ENOMEM;
		goto __error;
	}
	init_waitqueue_entry(&wait, current);
	add_wait_queue(&rmidi->open_wait, &wait);
	while (1) {
		subdevice = snd_ctl_get_preferred_subdevice(card, SND_CTL_SUBDEV_RAWMIDI);
		err = rawmidi_open_priv(rmidi, subdevice, fflags, rawmidi_file);
		if (err >= 0)
			break;
		if (err == -EAGAIN) {
			if (file->f_flags & O_NONBLOCK) {
				err = -EBUSY;
				break;
			}
		} else
			break;
		set_current_state(TASK_INTERRUPTIBLE);
		mutex_unlock(&rmidi->open_mutex);
		schedule();
		mutex_lock(&rmidi->open_mutex);
		if (rmidi->card->shutdown) {
			err = -ENODEV;
			break;
		}
		if (signal_pending(current)) {
			err = -ERESTARTSYS;
			break;
		}
	}
	remove_wait_queue(&rmidi->open_wait, &wait);
	if (err < 0) {
		kfree(rawmidi_file);
		goto __error;
	}
#ifdef CONFIG_SND_OSSEMUL
	if (rawmidi_file->input && rawmidi_file->input->runtime)
		rawmidi_file->input->runtime->oss = (maj == SOUND_MAJOR);
	if (rawmidi_file->output && rawmidi_file->output->runtime)
		rawmidi_file->output->runtime->oss = (maj == SOUND_MAJOR);
#endif
	file->private_data = rawmidi_file;
	mutex_unlock(&rmidi->open_mutex);
	snd_card_unref(rmidi->card);
	return 0;

 __error:
	snd_card_file_remove(card, file);
 __error_card:
	mutex_unlock(&rmidi->open_mutex);
	module_put(rmidi->card->module);
	snd_card_unref(rmidi->card);
	return err;
}

static void close_substream(struct snd_rawmidi *rmidi,
			    struct snd_rawmidi_substream *substream,
			    int cleanup)
{
	if (--substream->use_count)
		return;

	if (cleanup) {
		if (substream->stream == SNDRV_RAWMIDI_STREAM_INPUT)
			snd_rawmidi_input_trigger(substream, 0);
		else {
			if (substream->active_sensing) {
				unsigned char buf = 0xfe;
				/* sending single active sensing message
				 * to shut the device up
				 */
				snd_rawmidi_kernel_write(substream, &buf, 1);
			}
			if (snd_rawmidi_drain_output(substream) == -ERESTARTSYS)
				snd_rawmidi_output_trigger(substream, 0);
		}
	}
	substream->ops->close(substream);
	if (substream->runtime->private_free)
		substream->runtime->private_free(substream);
	snd_rawmidi_runtime_free(substream);
	substream->opened = 0;
	substream->append = 0;
	put_pid(substream->pid);
	substream->pid = NULL;
	rmidi->streams[substream->stream].substream_opened--;
}

static void rawmidi_release_priv(struct snd_rawmidi_file *rfile)
{
	struct snd_rawmidi *rmidi;

	rmidi = rfile->rmidi;
	mutex_lock(&rmidi->open_mutex);
	if (rfile->input) {
		close_substream(rmidi, rfile->input, 1);
		rfile->input = NULL;
	}
	if (rfile->output) {
		close_substream(rmidi, rfile->output, 1);
		rfile->output = NULL;
	}
	rfile->rmidi = NULL;
	mutex_unlock(&rmidi->open_mutex);
	wake_up(&rmidi->open_wait);
}

/* called from sound/core/seq/seq_midi.c */
int snd_rawmidi_kernel_release(struct snd_rawmidi_file *rfile)
{
	struct snd_rawmidi *rmidi;

	if (snd_BUG_ON(!rfile))
		return -ENXIO;
	
	rmidi = rfile->rmidi;
	rawmidi_release_priv(rfile);
	module_put(rmidi->card->module);
	return 0;
}
EXPORT_SYMBOL(snd_rawmidi_kernel_release);

static int snd_rawmidi_release(struct inode *inode, struct file *file)
{
	struct snd_rawmidi_file *rfile;
	struct snd_rawmidi *rmidi;
	struct module *module;

	rfile = file->private_data;
	rmidi = rfile->rmidi;
	rawmidi_release_priv(rfile);
	kfree(rfile);
	module = rmidi->card->module;
	snd_card_file_remove(rmidi->card, file);
	module_put(module);
	return 0;
}

static int snd_rawmidi_info(struct snd_rawmidi_substream *substream,
			    struct snd_rawmidi_info *info)
{
	struct snd_rawmidi *rmidi;
	
	if (substream == NULL)
		return -ENODEV;
	rmidi = substream->rmidi;
	memset(info, 0, sizeof(*info));
	info->card = rmidi->card->number;
	info->device = rmidi->device;
	info->subdevice = substream->number;
	info->stream = substream->stream;
	info->flags = rmidi->info_flags;
	strcpy(info->id, rmidi->id);
	strcpy(info->name, rmidi->name);
	strcpy(info->subname, substream->name);
	info->subdevices_count = substream->pstr->substream_count;
	info->subdevices_avail = (substream->pstr->substream_count -
				  substream->pstr->substream_opened);
	return 0;
}

static int snd_rawmidi_info_user(struct snd_rawmidi_substream *substream,
				 struct snd_rawmidi_info __user * _info)
{
	struct snd_rawmidi_info info;
	int err;
	if ((err = snd_rawmidi_info(substream, &info)) < 0)
		return err;
	if (copy_to_user(_info, &info, sizeof(struct snd_rawmidi_info)))
		return -EFAULT;
	return 0;
}

static int __snd_rawmidi_info_select(struct snd_card *card,
				     struct snd_rawmidi_info *info)
{
	struct snd_rawmidi *rmidi;
	struct snd_rawmidi_str *pstr;
	struct snd_rawmidi_substream *substream;

	rmidi = snd_rawmidi_search(card, info->device);
	if (!rmidi)
		return -ENXIO;
	if (info->stream < 0 || info->stream > 1)
		return -EINVAL;
	info->stream = array_index_nospec(info->stream, 2);
	pstr = &rmidi->streams[info->stream];
	if (pstr->substream_count == 0)
		return -ENOENT;
	if (info->subdevice >= pstr->substream_count)
		return -ENXIO;
	list_for_each_entry(substream, &pstr->substreams, list) {
		if ((unsigned int)substream->number == info->subdevice)
			return snd_rawmidi_info(substream, info);
	}
	return -ENXIO;
}

int snd_rawmidi_info_select(struct snd_card *card, struct snd_rawmidi_info *info)
{
	int ret;

	mutex_lock(&register_mutex);
	ret = __snd_rawmidi_info_select(card, info);
	mutex_unlock(&register_mutex);
	return ret;
}
EXPORT_SYMBOL(snd_rawmidi_info_select);

static int snd_rawmidi_info_select_user(struct snd_card *card,
					struct snd_rawmidi_info __user *_info)
{
	int err;
	struct snd_rawmidi_info info;
	if (get_user(info.device, &_info->device))
		return -EFAULT;
	if (get_user(info.stream, &_info->stream))
		return -EFAULT;
	if (get_user(info.subdevice, &_info->subdevice))
		return -EFAULT;
	if ((err = snd_rawmidi_info_select(card, &info)) < 0)
		return err;
	if (copy_to_user(_info, &info, sizeof(struct snd_rawmidi_info)))
		return -EFAULT;
	return 0;
}

int snd_rawmidi_output_params(struct snd_rawmidi_substream *substream,
			      struct snd_rawmidi_params * params)
{
	char *newbuf, *oldbuf;
	struct snd_rawmidi_runtime *runtime = substream->runtime;

	if (substream->append && substream->use_count > 1)
		return -EBUSY;
	snd_rawmidi_drain_output(substream);
	if (params->buffer_size < 32 || params->buffer_size > 1024L * 1024L) {
		return -EINVAL;
	}
	if (params->avail_min < 1 || params->avail_min > params->buffer_size) {
		return -EINVAL;
	}
	if (params->buffer_size != runtime->buffer_size) {
		newbuf = kzalloc(params->buffer_size, GFP_KERNEL);
		if (!newbuf)
			return -ENOMEM;
		spin_lock_irq(&runtime->lock);
		if (runtime->buffer_ref) {
			spin_unlock_irq(&runtime->lock);
			kfree(newbuf);
			return -EBUSY;
		}
		oldbuf = runtime->buffer;
		runtime->buffer = newbuf;
		runtime->buffer_size = params->buffer_size;
		runtime->avail = runtime->buffer_size;
		runtime->appl_ptr = runtime->hw_ptr = 0;
		spin_unlock_irq(&runtime->lock);
		kfree(oldbuf);
	}
	runtime->avail_min = params->avail_min;
	substream->active_sensing = !params->no_active_sensing;
	return 0;
}
EXPORT_SYMBOL(snd_rawmidi_output_params);

int snd_rawmidi_input_params(struct snd_rawmidi_substream *substream,
			     struct snd_rawmidi_params * params)
{
	char *newbuf, *oldbuf;
	struct snd_rawmidi_runtime *runtime = substream->runtime;

	snd_rawmidi_drain_input(substream);
	if (params->buffer_size < 32 || params->buffer_size > 1024L * 1024L) {
		return -EINVAL;
	}
	if (params->avail_min < 1 || params->avail_min > params->buffer_size) {
		return -EINVAL;
	}
	if (params->buffer_size != runtime->buffer_size) {
		newbuf = kmalloc(params->buffer_size, GFP_KERNEL);
		if (!newbuf)
			return -ENOMEM;
		spin_lock_irq(&runtime->lock);
		oldbuf = runtime->buffer;
		runtime->buffer = newbuf;
		runtime->buffer_size = params->buffer_size;
		runtime->appl_ptr = runtime->hw_ptr = 0;
		spin_unlock_irq(&runtime->lock);
		kfree(oldbuf);
	}
	runtime->avail_min = params->avail_min;
	return 0;
}
EXPORT_SYMBOL(snd_rawmidi_input_params);

static int snd_rawmidi_output_status(struct snd_rawmidi_substream *substream,
				     struct snd_rawmidi_status * status)
{
	struct snd_rawmidi_runtime *runtime = substream->runtime;

	memset(status, 0, sizeof(*status));
	status->stream = SNDRV_RAWMIDI_STREAM_OUTPUT;
	spin_lock_irq(&runtime->lock);
	status->avail = runtime->avail;
	spin_unlock_irq(&runtime->lock);
	return 0;
}

static int snd_rawmidi_input_status(struct snd_rawmidi_substream *substream,
				    struct snd_rawmidi_status * status)
{
	struct snd_rawmidi_runtime *runtime = substream->runtime;

	memset(status, 0, sizeof(*status));
	status->stream = SNDRV_RAWMIDI_STREAM_INPUT;
	spin_lock_irq(&runtime->lock);
	status->avail = runtime->avail;
	status->xruns = runtime->xruns;
	runtime->xruns = 0;
	spin_unlock_irq(&runtime->lock);
	return 0;
}

static long snd_rawmidi_ioctl(struct file *file, unsigned int cmd, unsigned long arg)
{
	struct snd_rawmidi_file *rfile;
	void __user *argp = (void __user *)arg;

	rfile = file->private_data;
	if (((cmd >> 8) & 0xff) != 'W')
		return -ENOTTY;
	switch (cmd) {
	case SNDRV_RAWMIDI_IOCTL_PVERSION:
		return put_user(SNDRV_RAWMIDI_VERSION, (int __user *)argp) ? -EFAULT : 0;
	case SNDRV_RAWMIDI_IOCTL_INFO:
	{
		int stream;
		struct snd_rawmidi_info __user *info = argp;
		if (get_user(stream, &info->stream))
			return -EFAULT;
		switch (stream) {
		case SNDRV_RAWMIDI_STREAM_INPUT:
			return snd_rawmidi_info_user(rfile->input, info);
		case SNDRV_RAWMIDI_STREAM_OUTPUT:
			return snd_rawmidi_info_user(rfile->output, info);
		default:
			return -EINVAL;
		}
	}
	case SNDRV_RAWMIDI_IOCTL_PARAMS:
	{
		struct snd_rawmidi_params params;
		if (copy_from_user(&params, argp, sizeof(struct snd_rawmidi_params)))
			return -EFAULT;
		switch (params.stream) {
		case SNDRV_RAWMIDI_STREAM_OUTPUT:
			if (rfile->output == NULL)
				return -EINVAL;
			return snd_rawmidi_output_params(rfile->output, &params);
		case SNDRV_RAWMIDI_STREAM_INPUT:
			if (rfile->input == NULL)
				return -EINVAL;
			return snd_rawmidi_input_params(rfile->input, &params);
		default:
			return -EINVAL;
		}
	}
	case SNDRV_RAWMIDI_IOCTL_STATUS:
	{
		int err = 0;
		struct snd_rawmidi_status status;
		if (copy_from_user(&status, argp, sizeof(struct snd_rawmidi_status)))
			return -EFAULT;
		switch (status.stream) {
		case SNDRV_RAWMIDI_STREAM_OUTPUT:
			if (rfile->output == NULL)
				return -EINVAL;
			err = snd_rawmidi_output_status(rfile->output, &status);
			break;
		case SNDRV_RAWMIDI_STREAM_INPUT:
			if (rfile->input == NULL)
				return -EINVAL;
			err = snd_rawmidi_input_status(rfile->input, &status);
			break;
		default:
			return -EINVAL;
		}
		if (err < 0)
			return err;
		if (copy_to_user(argp, &status, sizeof(struct snd_rawmidi_status)))
			return -EFAULT;
		return 0;
	}
	case SNDRV_RAWMIDI_IOCTL_DROP:
	{
		int val;
		if (get_user(val, (int __user *) argp))
			return -EFAULT;
		switch (val) {
		case SNDRV_RAWMIDI_STREAM_OUTPUT:
			if (rfile->output == NULL)
				return -EINVAL;
			return snd_rawmidi_drop_output(rfile->output);
		default:
			return -EINVAL;
		}
	}
	case SNDRV_RAWMIDI_IOCTL_DRAIN:
	{
		int val;
		if (get_user(val, (int __user *) argp))
			return -EFAULT;
		switch (val) {
		case SNDRV_RAWMIDI_STREAM_OUTPUT:
			if (rfile->output == NULL)
				return -EINVAL;
			return snd_rawmidi_drain_output(rfile->output);
		case SNDRV_RAWMIDI_STREAM_INPUT:
			if (rfile->input == NULL)
				return -EINVAL;
			return snd_rawmidi_drain_input(rfile->input);
		default:
			return -EINVAL;
		}
	}
	default:
		rmidi_dbg(rfile->rmidi,
			  "rawmidi: unknown command = 0x%x\n", cmd);
	}
	return -ENOTTY;
}

static int snd_rawmidi_control_ioctl(struct snd_card *card,
				     struct snd_ctl_file *control,
				     unsigned int cmd,
				     unsigned long arg)
{
	void __user *argp = (void __user *)arg;

	switch (cmd) {
	case SNDRV_CTL_IOCTL_RAWMIDI_NEXT_DEVICE:
	{
		int device;
		
		if (get_user(device, (int __user *)argp))
			return -EFAULT;
		if (device >= SNDRV_RAWMIDI_DEVICES) /* next device is -1 */
			device = SNDRV_RAWMIDI_DEVICES - 1;
		mutex_lock(&register_mutex);
		device = device < 0 ? 0 : device + 1;
		while (device < SNDRV_RAWMIDI_DEVICES) {
			if (snd_rawmidi_search(card, device))
				break;
			device++;
		}
		if (device == SNDRV_RAWMIDI_DEVICES)
			device = -1;
		mutex_unlock(&register_mutex);
		if (put_user(device, (int __user *)argp))
			return -EFAULT;
		return 0;
	}
	case SNDRV_CTL_IOCTL_RAWMIDI_PREFER_SUBDEVICE:
	{
		int val;
		
		if (get_user(val, (int __user *)argp))
			return -EFAULT;
		control->preferred_subdevice[SND_CTL_SUBDEV_RAWMIDI] = val;
		return 0;
	}
	case SNDRV_CTL_IOCTL_RAWMIDI_INFO:
		return snd_rawmidi_info_select_user(card, argp);
	}
	return -ENOIOCTLCMD;
}

/**
 * snd_rawmidi_receive - receive the input data from the device
 * @substream: the rawmidi substream
 * @buffer: the buffer pointer
 * @count: the data size to read
 *
 * Reads the data from the internal buffer.
 *
 * Return: The size of read data, or a negative error code on failure.
 */
int snd_rawmidi_receive(struct snd_rawmidi_substream *substream,
			const unsigned char *buffer, int count)
{
	unsigned long flags;
	int result = 0, count1;
	struct snd_rawmidi_runtime *runtime = substream->runtime;

	if (!substream->opened)
		return -EBADFD;
	if (runtime->buffer == NULL) {
		rmidi_dbg(substream->rmidi,
			  "snd_rawmidi_receive: input is not active!!!\n");
		return -EINVAL;
	}
	spin_lock_irqsave(&runtime->lock, flags);
	if (count == 1) {	/* special case, faster code */
		substream->bytes++;
		if (runtime->avail < runtime->buffer_size) {
			runtime->buffer[runtime->hw_ptr++] = buffer[0];
			runtime->hw_ptr %= runtime->buffer_size;
			runtime->avail++;
			result++;
		} else {
			runtime->xruns++;
		}
	} else {
		substream->bytes += count;
		count1 = runtime->buffer_size - runtime->hw_ptr;
		if (count1 > count)
			count1 = count;
		if (count1 > (int)(runtime->buffer_size - runtime->avail))
			count1 = runtime->buffer_size - runtime->avail;
		memcpy(runtime->buffer + runtime->hw_ptr, buffer, count1);
		runtime->hw_ptr += count1;
		runtime->hw_ptr %= runtime->buffer_size;
		runtime->avail += count1;
		count -= count1;
		result += count1;
		if (count > 0) {
			buffer += count1;
			count1 = count;
			if (count1 > (int)(runtime->buffer_size - runtime->avail)) {
				count1 = runtime->buffer_size - runtime->avail;
				runtime->xruns += count - count1;
			}
			if (count1 > 0) {
				memcpy(runtime->buffer, buffer, count1);
				runtime->hw_ptr = count1;
				runtime->avail += count1;
				result += count1;
			}
		}
	}
	if (result > 0) {
		if (runtime->event)
			schedule_work(&runtime->event_work);
		else if (snd_rawmidi_ready(substream))
			wake_up(&runtime->sleep);
	}
	spin_unlock_irqrestore(&runtime->lock, flags);
	return result;
}
EXPORT_SYMBOL(snd_rawmidi_receive);

static long snd_rawmidi_kernel_read1(struct snd_rawmidi_substream *substream,
				     unsigned char __user *userbuf,
				     unsigned char *kernelbuf, long count)
{
	unsigned long flags;
	long result = 0, count1;
	struct snd_rawmidi_runtime *runtime = substream->runtime;
	unsigned long appl_ptr;
	int err = 0;

	if (userbuf)
		mutex_lock(&runtime->realloc_mutex);
	spin_lock_irqsave(&runtime->lock, flags);
	snd_rawmidi_buffer_ref(runtime);
	while (count > 0 && runtime->avail) {
		count1 = runtime->buffer_size - runtime->appl_ptr;
		if (count1 > count)
			count1 = count;
		if (count1 > (int)runtime->avail)
			count1 = runtime->avail;

		/* update runtime->appl_ptr before unlocking for userbuf */
		appl_ptr = runtime->appl_ptr;
		runtime->appl_ptr += count1;
		runtime->appl_ptr %= runtime->buffer_size;
		runtime->avail -= count1;

		if (kernelbuf)
			memcpy(kernelbuf + result, runtime->buffer + appl_ptr, count1);
		if (userbuf) {
			spin_unlock_irqrestore(&runtime->lock, flags);
			if (copy_to_user(userbuf + result,
<<<<<<< HEAD
					 runtime->buffer + appl_ptr, count1)) {
				mutex_unlock(&runtime->realloc_mutex);
				return result > 0 ? result : -EFAULT;
			}
=======
					 runtime->buffer + appl_ptr, count1))
				err = -EFAULT;
>>>>>>> 5791e89d
			spin_lock_irqsave(&runtime->lock, flags);
			if (err)
				goto out;
		}
		result += count1;
		count -= count1;
	}
 out:
	snd_rawmidi_buffer_unref(runtime);
	spin_unlock_irqrestore(&runtime->lock, flags);
<<<<<<< HEAD
	if (userbuf)
		mutex_unlock(&runtime->realloc_mutex);
	return result;
=======
	return result > 0 ? result : err;
>>>>>>> 5791e89d
}

long snd_rawmidi_kernel_read(struct snd_rawmidi_substream *substream,
			     unsigned char *buf, long count)
{
	snd_rawmidi_input_trigger(substream, 1);
	return snd_rawmidi_kernel_read1(substream, NULL/*userbuf*/, buf, count);
}
EXPORT_SYMBOL(snd_rawmidi_kernel_read);

static ssize_t snd_rawmidi_read(struct file *file, char __user *buf, size_t count,
				loff_t *offset)
{
	long result;
	int count1;
	struct snd_rawmidi_file *rfile;
	struct snd_rawmidi_substream *substream;
	struct snd_rawmidi_runtime *runtime;

	rfile = file->private_data;
	substream = rfile->input;
	if (substream == NULL)
		return -EIO;
	runtime = substream->runtime;
	snd_rawmidi_input_trigger(substream, 1);
	result = 0;
	while (count > 0) {
		spin_lock_irq(&runtime->lock);
		while (!snd_rawmidi_ready(substream)) {
			wait_queue_t wait;
			if ((file->f_flags & O_NONBLOCK) != 0 || result > 0) {
				spin_unlock_irq(&runtime->lock);
				return result > 0 ? result : -EAGAIN;
			}
			init_waitqueue_entry(&wait, current);
			add_wait_queue(&runtime->sleep, &wait);
			set_current_state(TASK_INTERRUPTIBLE);
			spin_unlock_irq(&runtime->lock);
			schedule();
			remove_wait_queue(&runtime->sleep, &wait);
			if (rfile->rmidi->card->shutdown)
				return -ENODEV;
			if (signal_pending(current))
				return result > 0 ? result : -ERESTARTSYS;
			if (!runtime->avail)
				return result > 0 ? result : -EIO;
			spin_lock_irq(&runtime->lock);
		}
		spin_unlock_irq(&runtime->lock);
		count1 = snd_rawmidi_kernel_read1(substream,
						  (unsigned char __user *)buf,
						  NULL/*kernelbuf*/,
						  count);
		if (count1 < 0)
			return result > 0 ? result : count1;
		result += count1;
		buf += count1;
		count -= count1;
	}
	return result;
}

/**
 * snd_rawmidi_transmit_empty - check whether the output buffer is empty
 * @substream: the rawmidi substream
 *
 * Return: 1 if the internal output buffer is empty, 0 if not.
 */
int snd_rawmidi_transmit_empty(struct snd_rawmidi_substream *substream)
{
	struct snd_rawmidi_runtime *runtime = substream->runtime;
	int result;
	unsigned long flags;

	if (runtime->buffer == NULL) {
		rmidi_dbg(substream->rmidi,
			  "snd_rawmidi_transmit_empty: output is not active!!!\n");
		return 1;
	}
	spin_lock_irqsave(&runtime->lock, flags);
	result = runtime->avail >= runtime->buffer_size;
	spin_unlock_irqrestore(&runtime->lock, flags);
	return result;		
}
EXPORT_SYMBOL(snd_rawmidi_transmit_empty);

/**
 * __snd_rawmidi_transmit_peek - copy data from the internal buffer
 * @substream: the rawmidi substream
 * @buffer: the buffer pointer
 * @count: data size to transfer
 *
 * This is a variant of snd_rawmidi_transmit_peek() without spinlock.
 */
int __snd_rawmidi_transmit_peek(struct snd_rawmidi_substream *substream,
			      unsigned char *buffer, int count)
{
	int result, count1;
	struct snd_rawmidi_runtime *runtime = substream->runtime;

	if (runtime->buffer == NULL) {
		rmidi_dbg(substream->rmidi,
			  "snd_rawmidi_transmit_peek: output is not active!!!\n");
		return -EINVAL;
	}
	result = 0;
	if (runtime->avail >= runtime->buffer_size) {
		/* warning: lowlevel layer MUST trigger down the hardware */
		goto __skip;
	}
	if (count == 1) {	/* special case, faster code */
		*buffer = runtime->buffer[runtime->hw_ptr];
		result++;
	} else {
		count1 = runtime->buffer_size - runtime->hw_ptr;
		if (count1 > count)
			count1 = count;
		if (count1 > (int)(runtime->buffer_size - runtime->avail))
			count1 = runtime->buffer_size - runtime->avail;
		memcpy(buffer, runtime->buffer + runtime->hw_ptr, count1);
		count -= count1;
		result += count1;
		if (count > 0) {
			if (count > (int)(runtime->buffer_size - runtime->avail - count1))
				count = runtime->buffer_size - runtime->avail - count1;
			memcpy(buffer + count1, runtime->buffer, count);
			result += count;
		}
	}
      __skip:
	return result;
}
EXPORT_SYMBOL(__snd_rawmidi_transmit_peek);

/**
 * snd_rawmidi_transmit_peek - copy data from the internal buffer
 * @substream: the rawmidi substream
 * @buffer: the buffer pointer
 * @count: data size to transfer
 *
 * Copies data from the internal output buffer to the given buffer.
 *
 * Call this in the interrupt handler when the midi output is ready,
 * and call snd_rawmidi_transmit_ack() after the transmission is
 * finished.
 *
 * Return: The size of copied data, or a negative error code on failure.
 */
int snd_rawmidi_transmit_peek(struct snd_rawmidi_substream *substream,
			      unsigned char *buffer, int count)
{
	struct snd_rawmidi_runtime *runtime = substream->runtime;
	int result;
	unsigned long flags;

	spin_lock_irqsave(&runtime->lock, flags);
	result = __snd_rawmidi_transmit_peek(substream, buffer, count);
	spin_unlock_irqrestore(&runtime->lock, flags);
	return result;
}
EXPORT_SYMBOL(snd_rawmidi_transmit_peek);

/**
 * __snd_rawmidi_transmit_ack - acknowledge the transmission
 * @substream: the rawmidi substream
 * @count: the transferred count
 *
 * This is a variant of __snd_rawmidi_transmit_ack() without spinlock.
 */
int __snd_rawmidi_transmit_ack(struct snd_rawmidi_substream *substream, int count)
{
	struct snd_rawmidi_runtime *runtime = substream->runtime;

	if (runtime->buffer == NULL) {
		rmidi_dbg(substream->rmidi,
			  "snd_rawmidi_transmit_ack: output is not active!!!\n");
		return -EINVAL;
	}
	snd_BUG_ON(runtime->avail + count > runtime->buffer_size);
	runtime->hw_ptr += count;
	runtime->hw_ptr %= runtime->buffer_size;
	runtime->avail += count;
	substream->bytes += count;
	if (count > 0) {
		if (runtime->drain || snd_rawmidi_ready(substream))
			wake_up(&runtime->sleep);
	}
	return count;
}
EXPORT_SYMBOL(__snd_rawmidi_transmit_ack);

/**
 * snd_rawmidi_transmit_ack - acknowledge the transmission
 * @substream: the rawmidi substream
 * @count: the transferred count
 *
 * Advances the hardware pointer for the internal output buffer with
 * the given size and updates the condition.
 * Call after the transmission is finished.
 *
 * Return: The advanced size if successful, or a negative error code on failure.
 */
int snd_rawmidi_transmit_ack(struct snd_rawmidi_substream *substream, int count)
{
	struct snd_rawmidi_runtime *runtime = substream->runtime;
	int result;
	unsigned long flags;

	spin_lock_irqsave(&runtime->lock, flags);
	result = __snd_rawmidi_transmit_ack(substream, count);
	spin_unlock_irqrestore(&runtime->lock, flags);
	return result;
}
EXPORT_SYMBOL(snd_rawmidi_transmit_ack);

/**
 * snd_rawmidi_transmit - copy from the buffer to the device
 * @substream: the rawmidi substream
 * @buffer: the buffer pointer
 * @count: the data size to transfer
 * 
 * Copies data from the buffer to the device and advances the pointer.
 *
 * Return: The copied size if successful, or a negative error code on failure.
 */
int snd_rawmidi_transmit(struct snd_rawmidi_substream *substream,
			 unsigned char *buffer, int count)
{
	struct snd_rawmidi_runtime *runtime = substream->runtime;
	int result;
	unsigned long flags;

	spin_lock_irqsave(&runtime->lock, flags);
	if (!substream->opened)
		result = -EBADFD;
	else {
		count = __snd_rawmidi_transmit_peek(substream, buffer, count);
		if (count <= 0)
			result = count;
		else
			result = __snd_rawmidi_transmit_ack(substream, count);
	}
	spin_unlock_irqrestore(&runtime->lock, flags);
	return result;
}
EXPORT_SYMBOL(snd_rawmidi_transmit);

static long snd_rawmidi_kernel_write1(struct snd_rawmidi_substream *substream,
				      const unsigned char __user *userbuf,
				      const unsigned char *kernelbuf,
				      long count)
{
	unsigned long flags;
	long count1, result;
	struct snd_rawmidi_runtime *runtime = substream->runtime;
	unsigned long appl_ptr;

	if (!kernelbuf && !userbuf)
		return -EINVAL;
	if (snd_BUG_ON(!runtime->buffer))
		return -EINVAL;

	result = 0;
	if (userbuf)
		mutex_lock(&runtime->realloc_mutex);
	spin_lock_irqsave(&runtime->lock, flags);
	if (substream->append) {
		if ((long)runtime->avail < count) {
			spin_unlock_irqrestore(&runtime->lock, flags);
			if (userbuf)
				mutex_unlock(&runtime->realloc_mutex);
			return -EAGAIN;
		}
	}
	snd_rawmidi_buffer_ref(runtime);
	while (count > 0 && runtime->avail > 0) {
		count1 = runtime->buffer_size - runtime->appl_ptr;
		if (count1 > count)
			count1 = count;
		if (count1 > (long)runtime->avail)
			count1 = runtime->avail;

		/* update runtime->appl_ptr before unlocking for userbuf */
		appl_ptr = runtime->appl_ptr;
		runtime->appl_ptr += count1;
		runtime->appl_ptr %= runtime->buffer_size;
		runtime->avail -= count1;

		if (kernelbuf)
			memcpy(runtime->buffer + appl_ptr,
			       kernelbuf + result, count1);
		else if (userbuf) {
			spin_unlock_irqrestore(&runtime->lock, flags);
			if (copy_from_user(runtime->buffer + appl_ptr,
					   userbuf + result, count1)) {
				spin_lock_irqsave(&runtime->lock, flags);
				result = result > 0 ? result : -EFAULT;
				goto __end;
			}
			spin_lock_irqsave(&runtime->lock, flags);
		}
		result += count1;
		count -= count1;
	}
      __end:
	count1 = runtime->avail < runtime->buffer_size;
	snd_rawmidi_buffer_unref(runtime);
	spin_unlock_irqrestore(&runtime->lock, flags);
	if (userbuf)
		mutex_unlock(&runtime->realloc_mutex);
	if (count1)
		snd_rawmidi_output_trigger(substream, 1);
	return result;
}

long snd_rawmidi_kernel_write(struct snd_rawmidi_substream *substream,
			      const unsigned char *buf, long count)
{
	return snd_rawmidi_kernel_write1(substream, NULL, buf, count);
}
EXPORT_SYMBOL(snd_rawmidi_kernel_write);

static ssize_t snd_rawmidi_write(struct file *file, const char __user *buf,
				 size_t count, loff_t *offset)
{
	long result, timeout;
	int count1;
	struct snd_rawmidi_file *rfile;
	struct snd_rawmidi_runtime *runtime;
	struct snd_rawmidi_substream *substream;

	rfile = file->private_data;
	substream = rfile->output;
	runtime = substream->runtime;
	/* we cannot put an atomic message to our buffer */
	if (substream->append && count > runtime->buffer_size)
		return -EIO;
	result = 0;
	while (count > 0) {
		spin_lock_irq(&runtime->lock);
		while (!snd_rawmidi_ready_append(substream, count)) {
			wait_queue_t wait;
			if (file->f_flags & O_NONBLOCK) {
				spin_unlock_irq(&runtime->lock);
				return result > 0 ? result : -EAGAIN;
			}
			init_waitqueue_entry(&wait, current);
			add_wait_queue(&runtime->sleep, &wait);
			set_current_state(TASK_INTERRUPTIBLE);
			spin_unlock_irq(&runtime->lock);
			timeout = schedule_timeout(30 * HZ);
			remove_wait_queue(&runtime->sleep, &wait);
			if (rfile->rmidi->card->shutdown)
				return -ENODEV;
			if (signal_pending(current))
				return result > 0 ? result : -ERESTARTSYS;
			if (!runtime->avail && !timeout)
				return result > 0 ? result : -EIO;
			spin_lock_irq(&runtime->lock);
		}
		spin_unlock_irq(&runtime->lock);
		count1 = snd_rawmidi_kernel_write1(substream, buf, NULL, count);
		if (count1 < 0)
			return result > 0 ? result : count1;
		result += count1;
		buf += count1;
		if ((size_t)count1 < count && (file->f_flags & O_NONBLOCK))
			break;
		count -= count1;
	}
	if (file->f_flags & O_DSYNC) {
		spin_lock_irq(&runtime->lock);
		while (runtime->avail != runtime->buffer_size) {
			wait_queue_t wait;
			unsigned int last_avail = runtime->avail;
			init_waitqueue_entry(&wait, current);
			add_wait_queue(&runtime->sleep, &wait);
			set_current_state(TASK_INTERRUPTIBLE);
			spin_unlock_irq(&runtime->lock);
			timeout = schedule_timeout(30 * HZ);
			remove_wait_queue(&runtime->sleep, &wait);
			if (signal_pending(current))
				return result > 0 ? result : -ERESTARTSYS;
			if (runtime->avail == last_avail && !timeout)
				return result > 0 ? result : -EIO;
			spin_lock_irq(&runtime->lock);
		}
		spin_unlock_irq(&runtime->lock);
	}
	return result;
}

static unsigned int snd_rawmidi_poll(struct file *file, poll_table * wait)
{
	struct snd_rawmidi_file *rfile;
	struct snd_rawmidi_runtime *runtime;
	unsigned int mask;

	rfile = file->private_data;
	if (rfile->input != NULL) {
		runtime = rfile->input->runtime;
		snd_rawmidi_input_trigger(rfile->input, 1);
		poll_wait(file, &runtime->sleep, wait);
	}
	if (rfile->output != NULL) {
		runtime = rfile->output->runtime;
		poll_wait(file, &runtime->sleep, wait);
	}
	mask = 0;
	if (rfile->input != NULL) {
		if (snd_rawmidi_ready(rfile->input))
			mask |= POLLIN | POLLRDNORM;
	}
	if (rfile->output != NULL) {
		if (snd_rawmidi_ready(rfile->output))
			mask |= POLLOUT | POLLWRNORM;
	}
	return mask;
}

/*
 */
#ifdef CONFIG_COMPAT
#include "rawmidi_compat.c"
#else
#define snd_rawmidi_ioctl_compat	NULL
#endif

/*

 */

static void snd_rawmidi_proc_info_read(struct snd_info_entry *entry,
				       struct snd_info_buffer *buffer)
{
	struct snd_rawmidi *rmidi;
	struct snd_rawmidi_substream *substream;
	struct snd_rawmidi_runtime *runtime;

	rmidi = entry->private_data;
	snd_iprintf(buffer, "%s\n\n", rmidi->name);
	mutex_lock(&rmidi->open_mutex);
	if (rmidi->info_flags & SNDRV_RAWMIDI_INFO_OUTPUT) {
		list_for_each_entry(substream,
				    &rmidi->streams[SNDRV_RAWMIDI_STREAM_OUTPUT].substreams,
				    list) {
			snd_iprintf(buffer,
				    "Output %d\n"
				    "  Tx bytes     : %lu\n",
				    substream->number,
				    (unsigned long) substream->bytes);
			if (substream->opened) {
				snd_iprintf(buffer,
				    "  Owner PID    : %d\n",
				    pid_vnr(substream->pid));
				runtime = substream->runtime;
				snd_iprintf(buffer,
				    "  Mode         : %s\n"
				    "  Buffer size  : %lu\n"
				    "  Avail        : %lu\n",
				    runtime->oss ? "OSS compatible" : "native",
				    (unsigned long) runtime->buffer_size,
				    (unsigned long) runtime->avail);
			}
		}
	}
	if (rmidi->info_flags & SNDRV_RAWMIDI_INFO_INPUT) {
		list_for_each_entry(substream,
				    &rmidi->streams[SNDRV_RAWMIDI_STREAM_INPUT].substreams,
				    list) {
			snd_iprintf(buffer,
				    "Input %d\n"
				    "  Rx bytes     : %lu\n",
				    substream->number,
				    (unsigned long) substream->bytes);
			if (substream->opened) {
				snd_iprintf(buffer,
					    "  Owner PID    : %d\n",
					    pid_vnr(substream->pid));
				runtime = substream->runtime;
				snd_iprintf(buffer,
					    "  Buffer size  : %lu\n"
					    "  Avail        : %lu\n"
					    "  Overruns     : %lu\n",
					    (unsigned long) runtime->buffer_size,
					    (unsigned long) runtime->avail,
					    (unsigned long) runtime->xruns);
			}
		}
	}
	mutex_unlock(&rmidi->open_mutex);
}

/*
 *  Register functions
 */

static const struct file_operations snd_rawmidi_f_ops =
{
	.owner =	THIS_MODULE,
	.read =		snd_rawmidi_read,
	.write =	snd_rawmidi_write,
	.open =		snd_rawmidi_open,
	.release =	snd_rawmidi_release,
	.llseek =	no_llseek,
	.poll =		snd_rawmidi_poll,
	.unlocked_ioctl =	snd_rawmidi_ioctl,
	.compat_ioctl =	snd_rawmidi_ioctl_compat,
};

static int snd_rawmidi_alloc_substreams(struct snd_rawmidi *rmidi,
					struct snd_rawmidi_str *stream,
					int direction,
					int count)
{
	struct snd_rawmidi_substream *substream;
	int idx;

	for (idx = 0; idx < count; idx++) {
		substream = kzalloc(sizeof(*substream), GFP_KERNEL);
		if (!substream)
			return -ENOMEM;
		substream->stream = direction;
		substream->number = idx;
		substream->rmidi = rmidi;
		substream->pstr = stream;
		list_add_tail(&substream->list, &stream->substreams);
		stream->substream_count++;
	}
	return 0;
}

static void release_rawmidi_device(struct device *dev)
{
	kfree(container_of(dev, struct snd_rawmidi, dev));
}

/**
 * snd_rawmidi_new - create a rawmidi instance
 * @card: the card instance
 * @id: the id string
 * @device: the device index
 * @output_count: the number of output streams
 * @input_count: the number of input streams
 * @rrawmidi: the pointer to store the new rawmidi instance
 *
 * Creates a new rawmidi instance.
 * Use snd_rawmidi_set_ops() to set the operators to the new instance.
 *
 * Return: Zero if successful, or a negative error code on failure.
 */
int snd_rawmidi_new(struct snd_card *card, char *id, int device,
		    int output_count, int input_count,
		    struct snd_rawmidi ** rrawmidi)
{
	struct snd_rawmidi *rmidi;
	int err;
	static struct snd_device_ops ops = {
		.dev_free = snd_rawmidi_dev_free,
		.dev_register = snd_rawmidi_dev_register,
		.dev_disconnect = snd_rawmidi_dev_disconnect,
	};

	if (snd_BUG_ON(!card))
		return -ENXIO;
	if (rrawmidi)
		*rrawmidi = NULL;
	rmidi = kzalloc(sizeof(*rmidi), GFP_KERNEL);
	if (!rmidi)
		return -ENOMEM;
	rmidi->card = card;
	rmidi->device = device;
	mutex_init(&rmidi->open_mutex);
	init_waitqueue_head(&rmidi->open_wait);
	INIT_LIST_HEAD(&rmidi->streams[SNDRV_RAWMIDI_STREAM_INPUT].substreams);
	INIT_LIST_HEAD(&rmidi->streams[SNDRV_RAWMIDI_STREAM_OUTPUT].substreams);

	if (id != NULL)
		strlcpy(rmidi->id, id, sizeof(rmidi->id));

	snd_device_initialize(&rmidi->dev, card);
	rmidi->dev.release = release_rawmidi_device;
	dev_set_name(&rmidi->dev, "midiC%iD%i", card->number, device);

	if ((err = snd_rawmidi_alloc_substreams(rmidi,
						&rmidi->streams[SNDRV_RAWMIDI_STREAM_INPUT],
						SNDRV_RAWMIDI_STREAM_INPUT,
						input_count)) < 0) {
		snd_rawmidi_free(rmidi);
		return err;
	}
	if ((err = snd_rawmidi_alloc_substreams(rmidi,
						&rmidi->streams[SNDRV_RAWMIDI_STREAM_OUTPUT],
						SNDRV_RAWMIDI_STREAM_OUTPUT,
						output_count)) < 0) {
		snd_rawmidi_free(rmidi);
		return err;
	}
	if ((err = snd_device_new(card, SNDRV_DEV_RAWMIDI, rmidi, &ops)) < 0) {
		snd_rawmidi_free(rmidi);
		return err;
	}
	if (rrawmidi)
		*rrawmidi = rmidi;
	return 0;
}
EXPORT_SYMBOL(snd_rawmidi_new);

static void snd_rawmidi_free_substreams(struct snd_rawmidi_str *stream)
{
	struct snd_rawmidi_substream *substream;

	while (!list_empty(&stream->substreams)) {
		substream = list_entry(stream->substreams.next, struct snd_rawmidi_substream, list);
		list_del(&substream->list);
		kfree(substream);
	}
}

static int snd_rawmidi_free(struct snd_rawmidi *rmidi)
{
	if (!rmidi)
		return 0;

	snd_info_free_entry(rmidi->proc_entry);
	rmidi->proc_entry = NULL;
	mutex_lock(&register_mutex);
	if (rmidi->ops && rmidi->ops->dev_unregister)
		rmidi->ops->dev_unregister(rmidi);
	mutex_unlock(&register_mutex);

	snd_rawmidi_free_substreams(&rmidi->streams[SNDRV_RAWMIDI_STREAM_INPUT]);
	snd_rawmidi_free_substreams(&rmidi->streams[SNDRV_RAWMIDI_STREAM_OUTPUT]);
	if (rmidi->private_free)
		rmidi->private_free(rmidi);
	put_device(&rmidi->dev);
	return 0;
}

static int snd_rawmidi_dev_free(struct snd_device *device)
{
	struct snd_rawmidi *rmidi = device->device_data;
	return snd_rawmidi_free(rmidi);
}

#if defined(CONFIG_SND_SEQUENCER) || (defined(MODULE) && defined(CONFIG_SND_SEQUENCER_MODULE))
static void snd_rawmidi_dev_seq_free(struct snd_seq_device *device)
{
	struct snd_rawmidi *rmidi = device->private_data;
	rmidi->seq_dev = NULL;
}
#endif

static int snd_rawmidi_dev_register(struct snd_device *device)
{
	int err;
	struct snd_info_entry *entry;
	char name[16];
	struct snd_rawmidi *rmidi = device->device_data;

	if (rmidi->device >= SNDRV_RAWMIDI_DEVICES)
		return -ENOMEM;
	mutex_lock(&register_mutex);
	if (snd_rawmidi_search(rmidi->card, rmidi->device)) {
		mutex_unlock(&register_mutex);
		return -EBUSY;
	}
	list_add_tail(&rmidi->list, &snd_rawmidi_devices);
	mutex_unlock(&register_mutex);
	err = snd_register_device(SNDRV_DEVICE_TYPE_RAWMIDI,
				  rmidi->card, rmidi->device,
				  &snd_rawmidi_f_ops, rmidi, &rmidi->dev);
	if (err < 0) {
		rmidi_err(rmidi, "unable to register\n");
		mutex_lock(&register_mutex);
		list_del(&rmidi->list);
		mutex_unlock(&register_mutex);
		return err;
	}
	if (rmidi->ops && rmidi->ops->dev_register &&
	    (err = rmidi->ops->dev_register(rmidi)) < 0) {
		snd_unregister_device(&rmidi->dev);
		mutex_lock(&register_mutex);
		list_del(&rmidi->list);
		mutex_unlock(&register_mutex);
		return err;
	}
#ifdef CONFIG_SND_OSSEMUL
	rmidi->ossreg = 0;
	if ((int)rmidi->device == midi_map[rmidi->card->number]) {
		if (snd_register_oss_device(SNDRV_OSS_DEVICE_TYPE_MIDI,
					    rmidi->card, 0, &snd_rawmidi_f_ops,
					    rmidi) < 0) {
			rmidi_err(rmidi,
				  "unable to register OSS rawmidi device %i:%i\n",
				  rmidi->card->number, 0);
		} else {
			rmidi->ossreg++;
#ifdef SNDRV_OSS_INFO_DEV_MIDI
			snd_oss_info_register(SNDRV_OSS_INFO_DEV_MIDI, rmidi->card->number, rmidi->name);
#endif
		}
	}
	if ((int)rmidi->device == amidi_map[rmidi->card->number]) {
		if (snd_register_oss_device(SNDRV_OSS_DEVICE_TYPE_MIDI,
					    rmidi->card, 1, &snd_rawmidi_f_ops,
					    rmidi) < 0) {
			rmidi_err(rmidi,
				  "unable to register OSS rawmidi device %i:%i\n",
				  rmidi->card->number, 1);
		} else {
			rmidi->ossreg++;
		}
	}
#endif /* CONFIG_SND_OSSEMUL */
	sprintf(name, "midi%d", rmidi->device);
	entry = snd_info_create_card_entry(rmidi->card, name, rmidi->card->proc_root);
	if (entry) {
		entry->private_data = rmidi;
		entry->c.text.read = snd_rawmidi_proc_info_read;
		if (snd_info_register(entry) < 0) {
			snd_info_free_entry(entry);
			entry = NULL;
		}
	}
	rmidi->proc_entry = entry;
#if defined(CONFIG_SND_SEQUENCER) || (defined(MODULE) && defined(CONFIG_SND_SEQUENCER_MODULE))
	if (!rmidi->ops || !rmidi->ops->dev_register) { /* own registration mechanism */
		if (snd_seq_device_new(rmidi->card, rmidi->device, SNDRV_SEQ_DEV_ID_MIDISYNTH, 0, &rmidi->seq_dev) >= 0) {
			rmidi->seq_dev->private_data = rmidi;
			rmidi->seq_dev->private_free = snd_rawmidi_dev_seq_free;
			sprintf(rmidi->seq_dev->name, "MIDI %d-%d", rmidi->card->number, rmidi->device);
			snd_device_register(rmidi->card, rmidi->seq_dev);
		}
	}
#endif
	return 0;
}

static int snd_rawmidi_dev_disconnect(struct snd_device *device)
{
	struct snd_rawmidi *rmidi = device->device_data;
	int dir;

	mutex_lock(&register_mutex);
	mutex_lock(&rmidi->open_mutex);
	wake_up(&rmidi->open_wait);
	list_del_init(&rmidi->list);
	for (dir = 0; dir < 2; dir++) {
		struct snd_rawmidi_substream *s;
		list_for_each_entry(s, &rmidi->streams[dir].substreams, list) {
			if (s->runtime)
				wake_up(&s->runtime->sleep);
		}
	}

#ifdef CONFIG_SND_OSSEMUL
	if (rmidi->ossreg) {
		if ((int)rmidi->device == midi_map[rmidi->card->number]) {
			snd_unregister_oss_device(SNDRV_OSS_DEVICE_TYPE_MIDI, rmidi->card, 0);
#ifdef SNDRV_OSS_INFO_DEV_MIDI
			snd_oss_info_unregister(SNDRV_OSS_INFO_DEV_MIDI, rmidi->card->number);
#endif
		}
		if ((int)rmidi->device == amidi_map[rmidi->card->number])
			snd_unregister_oss_device(SNDRV_OSS_DEVICE_TYPE_MIDI, rmidi->card, 1);
		rmidi->ossreg = 0;
	}
#endif /* CONFIG_SND_OSSEMUL */
	snd_unregister_device(&rmidi->dev);
	mutex_unlock(&rmidi->open_mutex);
	mutex_unlock(&register_mutex);
	return 0;
}

/**
 * snd_rawmidi_set_ops - set the rawmidi operators
 * @rmidi: the rawmidi instance
 * @stream: the stream direction, SNDRV_RAWMIDI_STREAM_XXX
 * @ops: the operator table
 *
 * Sets the rawmidi operators for the given stream direction.
 */
void snd_rawmidi_set_ops(struct snd_rawmidi *rmidi, int stream,
			 struct snd_rawmidi_ops *ops)
{
	struct snd_rawmidi_substream *substream;
	
	list_for_each_entry(substream, &rmidi->streams[stream].substreams, list)
		substream->ops = ops;
}
EXPORT_SYMBOL(snd_rawmidi_set_ops);

/*
 *  ENTRY functions
 */

static int __init alsa_rawmidi_init(void)
{

	snd_ctl_register_ioctl(snd_rawmidi_control_ioctl);
	snd_ctl_register_ioctl_compat(snd_rawmidi_control_ioctl);
#ifdef CONFIG_SND_OSSEMUL
	{ int i;
	/* check device map table */
	for (i = 0; i < SNDRV_CARDS; i++) {
		if (midi_map[i] < 0 || midi_map[i] >= SNDRV_RAWMIDI_DEVICES) {
			pr_err("ALSA: rawmidi: invalid midi_map[%d] = %d\n",
			       i, midi_map[i]);
			midi_map[i] = 0;
		}
		if (amidi_map[i] < 0 || amidi_map[i] >= SNDRV_RAWMIDI_DEVICES) {
			pr_err("ALSA: rawmidi: invalid amidi_map[%d] = %d\n",
			       i, amidi_map[i]);
			amidi_map[i] = 1;
		}
	}
	}
#endif /* CONFIG_SND_OSSEMUL */
	return 0;
}

static void __exit alsa_rawmidi_exit(void)
{
	snd_ctl_unregister_ioctl(snd_rawmidi_control_ioctl);
	snd_ctl_unregister_ioctl_compat(snd_rawmidi_control_ioctl);
}

module_init(alsa_rawmidi_init)
module_exit(alsa_rawmidi_exit)<|MERGE_RESOLUTION|>--- conflicted
+++ resolved
@@ -1003,15 +1003,8 @@
 		if (userbuf) {
 			spin_unlock_irqrestore(&runtime->lock, flags);
 			if (copy_to_user(userbuf + result,
-<<<<<<< HEAD
-					 runtime->buffer + appl_ptr, count1)) {
-				mutex_unlock(&runtime->realloc_mutex);
-				return result > 0 ? result : -EFAULT;
-			}
-=======
 					 runtime->buffer + appl_ptr, count1))
 				err = -EFAULT;
->>>>>>> 5791e89d
 			spin_lock_irqsave(&runtime->lock, flags);
 			if (err)
 				goto out;
@@ -1022,13 +1015,9 @@
  out:
 	snd_rawmidi_buffer_unref(runtime);
 	spin_unlock_irqrestore(&runtime->lock, flags);
-<<<<<<< HEAD
 	if (userbuf)
 		mutex_unlock(&runtime->realloc_mutex);
-	return result;
-=======
 	return result > 0 ? result : err;
->>>>>>> 5791e89d
 }
 
 long snd_rawmidi_kernel_read(struct snd_rawmidi_substream *substream,
