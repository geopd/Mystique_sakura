--- conflicted
+++ resolved
@@ -690,11 +690,8 @@
 
 	INIT_RADIX_TREE(&bdi->cgwb_tree, GFP_ATOMIC);
 	bdi->cgwb_congested_tree = RB_ROOT;
-<<<<<<< HEAD
-=======
 	atomic_set(&bdi->usage_cnt, 1);
 	init_rwsem(&bdi->wb_switch_rwsem);
->>>>>>> df08e347
 
 	ret = wb_init(&bdi->wb, bdi, 1, GFP_KERNEL);
 	if (!ret) {
