--- conflicted
+++ resolved
@@ -2599,10 +2599,9 @@
 		}
 	}
 
-<<<<<<< HEAD
 	if (p->bdev && blk_queue_fast(bdev_get_queue(p->bdev)))
 		p->flags |= SWP_FAST;
-=======
+
 	/*
 	 * Flush any pending IO and dirty mappings before we start using this
 	 * swap device.
@@ -2613,7 +2612,6 @@
 		inode->i_flags &= ~S_SWAPFILE;
 		goto bad_swap;
 	}
->>>>>>> f2229c4c
 
 	mutex_lock(&swapon_mutex);
 	prio = -1;
