/*
 * Copyright (c) 2012-2014 The Linux Foundation. All rights reserved.
 *
 * Previously licensed under the ISC license by Qualcomm Atheros, Inc.
 *
 *
 * Permission to use, copy, modify, and/or distribute this software for
 * any purpose with or without fee is hereby granted, provided that the
 * above copyright notice and this permission notice appear in all
 * copies.
 *
 * THE SOFTWARE IS PROVIDED "AS IS" AND THE AUTHOR DISCLAIMS ALL
 * WARRANTIES WITH REGARD TO THIS SOFTWARE INCLUDING ALL IMPLIED
 * WARRANTIES OF MERCHANTABILITY AND FITNESS. IN NO EVENT SHALL THE
 * AUTHOR BE LIABLE FOR ANY SPECIAL, DIRECT, INDIRECT, OR CONSEQUENTIAL
 * DAMAGES OR ANY DAMAGES WHATSOEVER RESULTING FROM LOSS OF USE, DATA OR
 * PROFITS, WHETHER IN AN ACTION OF CONTRACT, NEGLIGENCE OR OTHER
 * TORTIOUS ACTION, ARISING OUT OF OR IN CONNECTION WITH THE USE OR
 * PERFORMANCE OF THIS SOFTWARE.
 */

/*
 * This file was originally distributed by Qualcomm Atheros, Inc.
 * under proprietary terms before Copyright ownership was assigned
 * to the Linux Foundation.
 */

#ifdef WLAN_FEATURE_VOWIFI_11R
/**=========================================================================
<<<<<<< HEAD


  \brief implementation for PE 11r VoWiFi FT Protocol










=======
  
  \brief implementation for PE 11r VoWiFi FT Protocol
  
>>>>>>> 98b80d9a
  ========================================================================*/

/* $Header$ */


/*--------------------------------------------------------------------------
  Include Files
  ------------------------------------------------------------------------*/
#include <limSendMessages.h>
#include <limTypes.h>
#include <limFT.h>
#include <limFTDefs.h>
#include <limUtils.h>
#include <limPropExtsUtils.h>
#include <limAssocUtils.h>
#include <limSession.h>
#include <limAdmitControl.h>
#include "wmmApsd.h"

#define LIM_FT_RIC_BA_SSN                       1
#define LIM_FT_RIC_BA_DIALOG_TOKEN_TID_0         248
#define LIM_FT_RIC_DESCRIPTOR_RESOURCE_TYPE_BA  1
#define LIM_FT_RIC_DESCRIPTOR_MAX_VAR_DATA_LEN   255

/*--------------------------------------------------------------------------
  Initialize the FT variables.
  ------------------------------------------------------------------------*/
void limFTOpen(tpAniSirGlobal pMac)
{
    pMac->ft.ftPEContext.pFTPreAuthReq = NULL;
    pMac->ft.ftPEContext.psavedsessionEntry = NULL;
}

/*--------------------------------------------------------------------------
  Cleanup FT variables.
  ------------------------------------------------------------------------*/
void limFTCleanup(tpAniSirGlobal pMac)
{
    if (pMac->ft.ftPEContext.pFTPreAuthReq)
    {
#if defined WLAN_FEATURE_VOWIFI_11R_DEBUG
        PELOGE(limLog( pMac, LOGE, "%s: Freeing pFTPreAuthReq= %p",
<<<<<<< HEAD
            __func__, pMac->ft.ftPEContext.pFTPreAuthReq);)
=======
            __func__, pMac->ft.ftPEContext.pFTPreAuthReq);) 
>>>>>>> 98b80d9a
#endif
        if (pMac->ft.ftPEContext.pFTPreAuthReq->pbssDescription)
        {
            vos_mem_free(pMac->ft.ftPEContext.pFTPreAuthReq->pbssDescription);
            pMac->ft.ftPEContext.pFTPreAuthReq->pbssDescription = NULL;
        }
        vos_mem_free(pMac->ft.ftPEContext.pFTPreAuthReq);
        pMac->ft.ftPEContext.pFTPreAuthReq = NULL;
    }

    // This is the old session, should be deleted else where.
    // We should not be cleaning it here, just set it to NULL.
    if (pMac->ft.ftPEContext.psavedsessionEntry)
    {
#if defined WLAN_FEATURE_VOWIFI_11R_DEBUG
        PELOGE(limLog( pMac, LOGE, "%s: Setting psavedsessionEntry= %p to NULL",
<<<<<<< HEAD
            __func__, pMac->ft.ftPEContext.psavedsessionEntry);)
=======
            __func__, pMac->ft.ftPEContext.psavedsessionEntry);) 
>>>>>>> 98b80d9a
#endif
        pMac->ft.ftPEContext.psavedsessionEntry = NULL;
    }

    // This is the extra session we added as part of Auth resp
    // clean it up.
    if (pMac->ft.ftPEContext.pftSessionEntry)
    {
        if ((((tpPESession)(pMac->ft.ftPEContext.pftSessionEntry))->valid) &&
            (((tpPESession)(pMac->ft.ftPEContext.pftSessionEntry))->limSmeState == eLIM_SME_WT_REASSOC_STATE))
        {
            PELOGE(limLog( pMac, LOGE, "%s: Deleting Preauth Session %d", __func__, ((tpPESession)pMac->ft.ftPEContext.pftSessionEntry)->peSessionId);)
            peDeleteSession(pMac, pMac->ft.ftPEContext.pftSessionEntry);
        }
        pMac->ft.ftPEContext.pftSessionEntry = NULL;
#if defined WLAN_FEATURE_VOWIFI_11R_DEBUG
        PELOGE(limLog( pMac, LOGE, "%s: Setting psavedsessionEntry= %p to NULL",
<<<<<<< HEAD
            __func__, pMac->ft.ftPEContext.psavedsessionEntry);)
=======
            __func__, pMac->ft.ftPEContext.psavedsessionEntry);) 
>>>>>>> 98b80d9a
#endif
    }

    if (pMac->ft.ftPEContext.pAddBssReq)
    {
        vos_mem_free(pMac->ft.ftPEContext.pAddBssReq);
        pMac->ft.ftPEContext.pAddBssReq = NULL;
    }

    if (pMac->ft.ftPEContext.pAddStaReq)
    {
        vos_mem_free(pMac->ft.ftPEContext.pAddStaReq);
        pMac->ft.ftPEContext.pAddStaReq = NULL;
    }

    pMac->ft.ftPEContext.ftPreAuthStatus = eSIR_SUCCESS;

}

/*--------------------------------------------------------------------------
  Init FT variables.
  ------------------------------------------------------------------------*/
void limFTInit(tpAniSirGlobal pMac)
{
    if (pMac->ft.ftPEContext.pFTPreAuthReq)
    {
#if defined WLAN_FEATURE_VOWIFI_11R_DEBUG
        PELOGE(limLog( pMac, LOGE, "%s: Freeing pFTPreAuthReq= %p",
<<<<<<< HEAD
            __func__, pMac->ft.ftPEContext.pFTPreAuthReq);)
=======
            __func__, pMac->ft.ftPEContext.pFTPreAuthReq);) 
>>>>>>> 98b80d9a
#endif
        if (pMac->ft.ftPEContext.pFTPreAuthReq->pbssDescription)
        {
            vos_mem_free(pMac->ft.ftPEContext.pFTPreAuthReq->pbssDescription);
            pMac->ft.ftPEContext.pFTPreAuthReq->pbssDescription = NULL;
        }

        vos_mem_free(pMac->ft.ftPEContext.pFTPreAuthReq);
        pMac->ft.ftPEContext.pFTPreAuthReq = NULL;
    }

    // This is the old session, should be deleted else where.
    // We should not be cleaning it here, just set it to NULL.
    if (pMac->ft.ftPEContext.psavedsessionEntry)
    {
#if defined WLAN_FEATURE_VOWIFI_11R_DEBUG
        PELOGE(limLog( pMac, LOGE, "%s: Setting psavedsessionEntry= %p to NULL",
<<<<<<< HEAD
            __func__, pMac->ft.ftPEContext.psavedsessionEntry);)
=======
            __func__, pMac->ft.ftPEContext.psavedsessionEntry);) 
>>>>>>> 98b80d9a
#endif
        pMac->ft.ftPEContext.psavedsessionEntry = NULL;
    }

    // This is the extra session we added as part of Auth resp
    // clean it up.
    if (pMac->ft.ftPEContext.pftSessionEntry)
    {
        /* Cannot delete sessions across associations */
#if defined WLAN_FEATURE_VOWIFI_11R_DEBUG
        PELOGE(limLog( pMac, LOGE, "%s: Deleting session = %p ",
<<<<<<< HEAD
            __func__, pMac->ft.ftPEContext.pftSessionEntry);)
=======
            __func__, pMac->ft.ftPEContext.pftSessionEntry);) 
>>>>>>> 98b80d9a
#endif
        pMac->ft.ftPEContext.pftSessionEntry = NULL;
    }

    if (pMac->ft.ftPEContext.pAddBssReq)
    {
#if defined WLAN_FEATURE_VOWIFI_11R_DEBUG
        PELOGE(limLog( pMac, LOGE, "%s: Freeing AddBssReq = %p ",
<<<<<<< HEAD
            __func__, pMac->ft.ftPEContext.pAddBssReq);)
=======
            __func__, pMac->ft.ftPEContext.pAddBssReq);) 
>>>>>>> 98b80d9a
#endif
        vos_mem_free(pMac->ft.ftPEContext.pAddBssReq);
        pMac->ft.ftPEContext.pAddBssReq = NULL;
    }


    if (pMac->ft.ftPEContext.pAddStaReq)
    {
#if defined WLAN_FEATURE_VOWIFI_11R_DEBUG
        PELOGE(limLog( pMac, LOGE, "%s: Freeing AddStaReq = %p ",
<<<<<<< HEAD
            __func__, pMac->ft.ftPEContext.pAddStaReq);)
=======
            __func__, pMac->ft.ftPEContext.pAddStaReq);) 
>>>>>>> 98b80d9a
#endif
        vos_mem_free(pMac->ft.ftPEContext.pAddStaReq);
        pMac->ft.ftPEContext.pAddStaReq = NULL;
    }

    pMac->ft.ftPEContext.ftPreAuthStatus = eSIR_SUCCESS;

}

/*------------------------------------------------------------------
 *
 * This is the handler after suspending the link.
 * We suspend the link and then now proceed to switch channel.
 *
 *------------------------------------------------------------------*/
void FTPreAuthSuspendLinkHandler(tpAniSirGlobal pMac, eHalStatus status, tANI_U32 *data)
{
    tpPESession psessionEntry;

    // The link is suspended of not ?
    if (status != eHAL_STATUS_SUCCESS)
    {
        PELOGE(limLog( pMac, LOGE, "%s: Returning ", __func__);)
        // Post the FT Pre Auth Response to SME
        limPostFTPreAuthRsp(pMac, eSIR_FAILURE, NULL, 0, (tpPESession)data);

        return;
    }

    psessionEntry = (tpPESession)data;
    // Suspended, now move to a different channel.
    // Perform some sanity check before proceeding.
    if ((pMac->ft.ftPEContext.pFTPreAuthReq) && psessionEntry)
    {
        limChangeChannelWithCallback(pMac,
            pMac->ft.ftPEContext.pFTPreAuthReq->preAuthchannelNum,
            limPerformFTPreAuth, NULL, psessionEntry);
        return;
    }

    // Else return error.
    limPostFTPreAuthRsp(pMac, eSIR_FAILURE, NULL, 0, psessionEntry);
}


/*--------------------------------------------------------------------------
  In this function, we process the FT Pre Auth Req.
  We receive Pre-Auth
  Suspend link
  Register a call back
  In the call back, we will need to accept frames from the new bssid
  Send out the auth req to new AP.
  Start timer and when the timer is done or if we receive the Auth response
  We change channel
  Resume link
  ------------------------------------------------------------------------*/
int limProcessFTPreAuthReq(tpAniSirGlobal pMac, tpSirMsgQ pMsg)
{
    int bufConsumed = FALSE;
    tpPESession psessionEntry;
    tANI_U8 sessionId;

    // Now we are starting fresh make sure all's cleanup.
    limFTInit(pMac);
    // Can set it only after sending auth
    pMac->ft.ftPEContext.ftPreAuthStatus = eSIR_FAILURE;

    if( pMac->ft.ftPEContext.pFTPreAuthReq &&
        pMac->ft.ftPEContext.pFTPreAuthReq->pbssDescription)
    {
        vos_mem_free(pMac->ft.ftPEContext.pFTPreAuthReq->pbssDescription);
        pMac->ft.ftPEContext.pFTPreAuthReq->pbssDescription = NULL;
    }

    // We need information from the Pre-Auth Req. Lets save that
    pMac->ft.ftPEContext.pFTPreAuthReq = (tpSirFTPreAuthReq)pMsg->bodyptr;

#if defined WLAN_FEATURE_VOWIFI_11R_DEBUG
    PELOGE(limLog( pMac, LOG1, "%s: PE Auth ft_ies_length=%02x%02x%02x", __func__,
        pMac->ft.ftPEContext.pFTPreAuthReq->ft_ies[0],
        pMac->ft.ftPEContext.pFTPreAuthReq->ft_ies[1],
        pMac->ft.ftPEContext.pFTPreAuthReq->ft_ies[2]);)
#endif

    // Get the current session entry
    psessionEntry = peFindSessionByBssid(pMac,
        pMac->ft.ftPEContext.pFTPreAuthReq->currbssId, &sessionId);
    if (psessionEntry == NULL)
    {
        PELOGE(limLog( pMac, LOGE, "%s: Unable to find session for the following bssid",
            __func__);)
        limPrintMacAddr( pMac, pMac->ft.ftPEContext.pFTPreAuthReq->currbssId, LOGE );
        // Post the FT Pre Auth Response to SME
        limPostFTPreAuthRsp(pMac, eSIR_FAILURE, NULL, 0, NULL);
        if (pMac->ft.ftPEContext.pFTPreAuthReq->pbssDescription)
        {
            vos_mem_free(pMac->ft.ftPEContext.pFTPreAuthReq->pbssDescription);
            pMac->ft.ftPEContext.pFTPreAuthReq->pbssDescription = NULL;
        }
        pMac->ft.ftPEContext.pFTPreAuthReq = NULL;
        return TRUE;
    }
#ifdef FEATURE_WLAN_DIAG_SUPPORT_LIM //FEATURE_WLAN_DIAG_SUPPORT
        limDiagEventReport(pMac, WLAN_PE_DIAG_PRE_AUTH_REQ_EVENT, psessionEntry, 0, 0);
#endif

    // Dont need to suspend if APs are in same channel
    if (psessionEntry->currentOperChannel != pMac->ft.ftPEContext.pFTPreAuthReq->preAuthchannelNum)
    {
        // Need to suspend link only if the channels are different
        PELOG2(limLog(pMac,LOG2,"%s: Performing pre-auth on different"
               " channel (session %p)", __func__, psessionEntry);)
<<<<<<< HEAD
        limSuspendLink(pMac, eSIR_CHECK_ROAMING_SCAN, FTPreAuthSuspendLinkHandler,
                       (tANI_U32 *)psessionEntry);
=======
        limSuspendLink(pMac, eSIR_CHECK_ROAMING_SCAN, FTPreAuthSuspendLinkHandler, 
                       (tANI_U32 *)psessionEntry); 
>>>>>>> 98b80d9a
    }
    else
    {
        PELOG2(limLog(pMac,LOG2,"%s: Performing pre-auth on same"
               " channel (session %p)", __func__, psessionEntry);)
        // We are in the same channel. Perform pre-auth
        limPerformFTPreAuth(pMac, eHAL_STATUS_SUCCESS, NULL, psessionEntry);
    }

    return bufConsumed;
}

/*------------------------------------------------------------------
 * Send the Auth1
 * Receive back Auth2
 *------------------------------------------------------------------*/
void limPerformFTPreAuth(tpAniSirGlobal pMac, eHalStatus status, tANI_U32 *data,
    tpPESession psessionEntry)
{
    tSirMacAuthFrameBody authFrame;

    if (psessionEntry->is11Rconnection)
    {
        // Only 11r assoc has FT IEs.
        if (pMac->ft.ftPEContext.pFTPreAuthReq->ft_ies == NULL)
        {
            PELOGE(limLog( pMac, LOGE,
                           "%s: FTIEs for Auth Req Seq 1 is absent",
                           __func__);)
            return;
        }
    }
    if (status != eHAL_STATUS_SUCCESS)
    {
        PELOGE(limLog( pMac, LOGE,
                       "%s: Change channel not successful for FT pre-auth",
                       __func__);)
        return;
    }
    pMac->ft.ftPEContext.psavedsessionEntry = psessionEntry;

#if defined WLAN_FEATURE_VOWIFI_11R_DEBUG
    PELOG2(limLog(pMac,LOG2,"Entered wait auth2 state for FT"
           " (old session %p)",
           pMac->ft.ftPEContext.psavedsessionEntry);)
#endif


    if (psessionEntry->is11Rconnection)
    {
        // Now we are on the right channel and need to send out Auth1 and
        // receive Auth2.
        authFrame.authAlgoNumber = eSIR_FT_AUTH; // Set the auth type to FT
    }
#if defined FEATURE_WLAN_CCX || defined FEATURE_WLAN_LFR
    else
    {
        // Will need to make isCCXconnection a enum may be for further
        // improvements to this to match this algorithm number
        authFrame.authAlgoNumber = eSIR_OPEN_SYSTEM; // For now if its CCX and 11r FT.
    }
#endif
    authFrame.authTransactionSeqNumber = SIR_MAC_AUTH_FRAME_1;
    authFrame.authStatusCode = 0;

    // Start timer here to come back to operating channel.
    pMac->lim.limTimers.gLimFTPreAuthRspTimer.sessionId = psessionEntry->peSessionId;
    if(TX_SUCCESS !=  tx_timer_activate(&pMac->lim.limTimers.gLimFTPreAuthRspTimer))
    {
#if defined WLAN_FEATURE_VOWIFI_11R_DEBUG
        PELOGE(limLog( pMac, LOGE, "%s: FT Auth Rsp Timer Start Failed", __func__);)
#endif
    }
MTRACE(macTrace(pMac, TRACE_CODE_TIMER_ACTIVATE, psessionEntry->peSessionId, eLIM_FT_PREAUTH_RSP_TIMER));

#if defined WLAN_FEATURE_VOWIFI_11R_DEBUG
    PELOGE(limLog( pMac, LOG1, "%s: FT Auth Rsp Timer Started", __func__);)
#endif

    limSendAuthMgmtFrame(pMac, &authFrame,
        pMac->ft.ftPEContext.pFTPreAuthReq->preAuthbssId,
        LIM_NO_WEP_IN_FC, psessionEntry);

    return;
}


/*------------------------------------------------------------------
 *
 * Create the new Add Bss Req to the new AP.
 * This will be used when we are ready to FT to the new AP.
 * The newly created ft Session entry is passed to this function
 *
 *------------------------------------------------------------------*/
tSirRetStatus limFTPrepareAddBssReq( tpAniSirGlobal pMac,
    tANI_U8 updateEntry, tpPESession pftSessionEntry,
    tpSirBssDescription bssDescription )
{
    tpAddBssParams pAddBssParams = NULL;
    tANI_U8 i;
    tANI_U8 chanWidthSupp = 0;
    tSchBeaconStruct *pBeaconStruct;

    pBeaconStruct = vos_mem_malloc(sizeof(tSchBeaconStruct));
    if (NULL == pBeaconStruct)
    {
        limLog(pMac, LOGE, FL("Unable to allocate memory for creating ADD_BSS") );
        return eSIR_MEM_ALLOC_FAILED;
    }

    // Package SIR_HAL_ADD_BSS_REQ message parameters
    pAddBssParams = vos_mem_malloc(sizeof( tAddBssParams ));
    if (NULL == pAddBssParams)
    {
        vos_mem_free(pBeaconStruct);
        limLog( pMac, LOGP,
                FL( "Unable to allocate memory for creating ADD_BSS" ));
        return (eSIR_MEM_ALLOC_FAILED);
    }
<<<<<<< HEAD

=======
    
>>>>>>> 98b80d9a
    vos_mem_set((tANI_U8 *) pAddBssParams, sizeof( tAddBssParams ), 0);


    limExtractApCapabilities( pMac,
        (tANI_U8 *) bssDescription->ieFields,
        limGetIElenFromBssDescription( bssDescription ), pBeaconStruct );

    if (pMac->lim.gLimProtectionControl != WNI_CFG_FORCE_POLICY_PROTECTION_DISABLE)
        limDecideStaProtectionOnAssoc(pMac, pBeaconStruct, pftSessionEntry);

    vos_mem_copy(pAddBssParams->bssId, bssDescription->bssId,
                 sizeof(tSirMacAddr));

    // Fill in tAddBssParams selfMacAddr
    vos_mem_copy(pAddBssParams->selfMacAddr, pftSessionEntry->selfMacAddr,
                 sizeof(tSirMacAddr));

    pAddBssParams->bssType = pftSessionEntry->bssType;//eSIR_INFRASTRUCTURE_MODE;
    pAddBssParams->operMode = BSS_OPERATIONAL_MODE_STA;

    pAddBssParams->beaconInterval = bssDescription->beaconInterval;

    pAddBssParams->dtimPeriod = pBeaconStruct->tim.dtimPeriod;
    pAddBssParams->updateBss = updateEntry;


    pAddBssParams->cfParamSet.cfpCount = pBeaconStruct->cfParamSet.cfpCount;
    pAddBssParams->cfParamSet.cfpPeriod = pBeaconStruct->cfParamSet.cfpPeriod;
    pAddBssParams->cfParamSet.cfpMaxDuration = pBeaconStruct->cfParamSet.cfpMaxDuration;
    pAddBssParams->cfParamSet.cfpDurRemaining = pBeaconStruct->cfParamSet.cfpDurRemaining;


    pAddBssParams->rateSet.numRates = pBeaconStruct->supportedRates.numRates;
    vos_mem_copy(pAddBssParams->rateSet.rate,
                 pBeaconStruct->supportedRates.rate, pBeaconStruct->supportedRates.numRates);

    pAddBssParams->nwType = bssDescription->nwType;

    pAddBssParams->shortSlotTimeSupported = (tANI_U8)pBeaconStruct->capabilityInfo.shortSlotTime;
    pAddBssParams->llaCoexist = (tANI_U8) pftSessionEntry->beaconParams.llaCoexist;
    pAddBssParams->llbCoexist = (tANI_U8) pftSessionEntry->beaconParams.llbCoexist;
    pAddBssParams->llgCoexist = (tANI_U8) pftSessionEntry->beaconParams.llgCoexist;
    pAddBssParams->ht20Coexist = (tANI_U8) pftSessionEntry->beaconParams.ht20Coexist;

    // Use the advertised capabilities from the received beacon/PR
    if (IS_DOT11_MODE_HT(pftSessionEntry->dot11mode) && ( pBeaconStruct->HTCaps.present ))
    {
        pAddBssParams->htCapable = pBeaconStruct->HTCaps.present;

        if ( pBeaconStruct->HTInfo.present )
        {
            pAddBssParams->htOperMode = (tSirMacHTOperatingMode)pBeaconStruct->HTInfo.opMode;
            pAddBssParams->dualCTSProtection = ( tANI_U8 ) pBeaconStruct->HTInfo.dualCTSProtection;

            chanWidthSupp = limGetHTCapability( pMac, eHT_SUPPORTED_CHANNEL_WIDTH_SET, pftSessionEntry);
            if( (pBeaconStruct->HTCaps.supportedChannelWidthSet) &&
                (chanWidthSupp) )
            {
                pAddBssParams->txChannelWidthSet = ( tANI_U8 ) pBeaconStruct->HTInfo.recommendedTxWidthSet;
                pAddBssParams->currentExtChannel = pBeaconStruct->HTInfo.secondaryChannelOffset;
            }
            else
            {
                pAddBssParams->txChannelWidthSet = WNI_CFG_CHANNEL_BONDING_MODE_DISABLE;
                pAddBssParams->currentExtChannel = PHY_SINGLE_CHANNEL_CENTERED;
            }
            pAddBssParams->llnNonGFCoexist = (tANI_U8)pBeaconStruct->HTInfo.nonGFDevicesPresent;
            pAddBssParams->fLsigTXOPProtectionFullSupport = (tANI_U8)pBeaconStruct->HTInfo.lsigTXOPProtectionFullSupport;
            pAddBssParams->fRIFSMode = pBeaconStruct->HTInfo.rifsMode;
        }
    }

    pAddBssParams->currentOperChannel = bssDescription->channelId;
    pftSessionEntry->htSecondaryChannelOffset = pAddBssParams->currentExtChannel;

#ifdef WLAN_FEATURE_11AC
    if (pftSessionEntry->vhtCapability && pftSessionEntry->vhtCapabilityPresentInBeacon)
    {
        pAddBssParams->vhtCapable = pBeaconStruct->VHTCaps.present;
        pAddBssParams->vhtTxChannelWidthSet = pBeaconStruct->VHTOperation.chanWidth;
        pAddBssParams->currentExtChannel = limGet11ACPhyCBState ( pMac,
                                                                  pAddBssParams->currentOperChannel,
                                                                  pAddBssParams->currentExtChannel,
                                                                  pftSessionEntry->apCenterChan,
                                                                  pftSessionEntry);
    }
    else
    {
        pAddBssParams->vhtCapable = 0;
    }
#endif

#if defined WLAN_FEATURE_VOWIFI_11R_DEBUG
    limLog( pMac, LOG1, FL( "SIR_HAL_ADD_BSS_REQ with channel = %d..." ),
        pAddBssParams->currentOperChannel);
#endif


    // Populate the STA-related parameters here
    // Note that the STA here refers to the AP
    {
        pAddBssParams->staContext.staType = STA_ENTRY_OTHER; // Identifying AP as an STA

        vos_mem_copy(pAddBssParams->staContext.bssId,
                     bssDescription->bssId,
                     sizeof(tSirMacAddr));
        pAddBssParams->staContext.listenInterval = bssDescription->beaconInterval;

        pAddBssParams->staContext.assocId = 0; // Is SMAC OK with this?
        pAddBssParams->staContext.uAPSD = 0;
        pAddBssParams->staContext.maxSPLen = 0;
        pAddBssParams->staContext.shortPreambleSupported = (tANI_U8)pBeaconStruct->capabilityInfo.shortPreamble;
        pAddBssParams->staContext.updateSta = updateEntry;
        pAddBssParams->staContext.encryptType = pftSessionEntry->encryptType;

        if (IS_DOT11_MODE_HT(pftSessionEntry->dot11mode) && ( pBeaconStruct->HTCaps.present ))
        {
            pAddBssParams->staContext.us32MaxAmpduDuration = 0;
            pAddBssParams->staContext.htCapable = 1;
            pAddBssParams->staContext.greenFieldCapable  = ( tANI_U8 ) pBeaconStruct->HTCaps.greenField;
            pAddBssParams->staContext.lsigTxopProtection = ( tANI_U8 ) pBeaconStruct->HTCaps.lsigTXOPProtection;
            if( (pBeaconStruct->HTCaps.supportedChannelWidthSet) &&
                (chanWidthSupp) )
            {
                pAddBssParams->staContext.txChannelWidthSet = ( tANI_U8 )pBeaconStruct->HTInfo.recommendedTxWidthSet;
            }
            else
            {
                pAddBssParams->staContext.txChannelWidthSet = WNI_CFG_CHANNEL_BONDING_MODE_DISABLE;
<<<<<<< HEAD
            }
=======
            }                                                           
>>>>>>> 98b80d9a
#ifdef WLAN_FEATURE_11AC
            if (pftSessionEntry->vhtCapability && pBeaconStruct->VHTCaps.present)
            {
                pAddBssParams->staContext.vhtCapable = 1;
                if ((pBeaconStruct->VHTCaps.suBeamFormerCap ||
                     pBeaconStruct->VHTCaps.muBeamformerCap) &&
                     pftSessionEntry->txBFIniFeatureEnabled)
                {
                    pAddBssParams->staContext.vhtTxBFCapable = 1;
                }
            }
#endif
            if( (pBeaconStruct->HTCaps.supportedChannelWidthSet) &&
                (chanWidthSupp) )
            {
                pAddBssParams->staContext.txChannelWidthSet =
                        ( tANI_U8 )pBeaconStruct->HTInfo.recommendedTxWidthSet;
#ifdef WLAN_FEATURE_11AC
                if (pAddBssParams->staContext.vhtCapable)
                {
                    pAddBssParams->staContext.vhtTxChannelWidthSet =
                            pBeaconStruct->VHTOperation.chanWidth;
                }
#endif
            }
            else
            {
                pAddBssParams->staContext.txChannelWidthSet = WNI_CFG_CHANNEL_BONDING_MODE_DISABLE;
            }
            pAddBssParams->staContext.mimoPS             = (tSirMacHTMIMOPowerSaveState)pBeaconStruct->HTCaps.mimoPowerSave;
            pAddBssParams->staContext.delBASupport       = ( tANI_U8 ) pBeaconStruct->HTCaps.delayedBA;
            pAddBssParams->staContext.maxAmsduSize       = ( tANI_U8 ) pBeaconStruct->HTCaps.maximalAMSDUsize;
            pAddBssParams->staContext.maxAmpduDensity    =             pBeaconStruct->HTCaps.mpduDensity;
            pAddBssParams->staContext.fDsssCckMode40Mhz = (tANI_U8)pBeaconStruct->HTCaps.dsssCckMode40MHz;
            pAddBssParams->staContext.fShortGI20Mhz = (tANI_U8)pBeaconStruct->HTCaps.shortGI20MHz;
            pAddBssParams->staContext.fShortGI40Mhz = (tANI_U8)pBeaconStruct->HTCaps.shortGI40MHz;
            pAddBssParams->staContext.maxAmpduSize= pBeaconStruct->HTCaps.maxRxAMPDUFactor;

            if( pBeaconStruct->HTInfo.present )
                pAddBssParams->staContext.rifsMode = pBeaconStruct->HTInfo.rifsMode;
        }

        if ((pftSessionEntry->limWmeEnabled && pBeaconStruct->wmeEdcaPresent) ||
                (pftSessionEntry->limQosEnabled && pBeaconStruct->edcaPresent))
            pAddBssParams->staContext.wmmEnabled = 1;
        else
            pAddBssParams->staContext.wmmEnabled = 0;

        //Update the rates
#ifdef WLAN_FEATURE_11AC
        limPopulatePeerRateSet(pMac, &pAddBssParams->staContext.supportedRates,
                             pBeaconStruct->HTCaps.supportedMCSSet,
                             false,pftSessionEntry,&pBeaconStruct->VHTCaps);
#else
        limPopulatePeerRateSet(pMac, &pAddBssParams->staContext.supportedRates,
                                                    beaconStruct.HTCaps.supportedMCSSet, false,pftSessionEntry);
#endif
        if (pftSessionEntry->htCapability)
        {
           pAddBssParams->staContext.supportedRates.opRateMode = eSTA_11n;
           if (pftSessionEntry->vhtCapability)
              pAddBssParams->staContext.supportedRates.opRateMode = eSTA_11ac;
        }
        else
        {
           if (pftSessionEntry->limRFBand == SIR_BAND_5_GHZ)
           {
              pAddBssParams->staContext.supportedRates.opRateMode = eSTA_11a;
           }
           else
           {
              pAddBssParams->staContext.supportedRates.opRateMode = eSTA_11bg;
           }
        }
    }

    //Disable BA. It will be set as part of ADDBA negotiation.
    for( i = 0; i < STACFG_MAX_TC; i++ )
    {
        pAddBssParams->staContext.staTCParams[i].txUseBA    = eBA_DISABLE;
        pAddBssParams->staContext.staTCParams[i].rxUseBA    = eBA_DISABLE;
        pAddBssParams->staContext.staTCParams[i].txBApolicy = eBA_POLICY_IMMEDIATE;
        pAddBssParams->staContext.staTCParams[i].rxBApolicy = eBA_POLICY_IMMEDIATE;
    }

#if defined WLAN_FEATURE_VOWIFI
    pAddBssParams->maxTxPower = pftSessionEntry->maxTxPower;
#endif

#ifdef WLAN_FEATURE_11W
    if (pftSessionEntry->limRmfEnabled)
    {
        pAddBssParams->rmfEnabled = 1;
        pAddBssParams->staContext.rmfEnabled = 1;
    }
#endif

    pAddBssParams->status = eHAL_STATUS_SUCCESS;
    pAddBssParams->respReqd = true;

    pAddBssParams->staContext.sessionId = pftSessionEntry->peSessionId;
    pAddBssParams->sessionId = pftSessionEntry->peSessionId;

    // Set a new state for MLME

    pftSessionEntry->limMlmState = eLIM_MLM_WT_ADD_BSS_RSP_FT_REASSOC_STATE;
    MTRACE(macTrace(pMac, TRACE_CODE_MLM_STATE, pftSessionEntry->peSessionId, eLIM_MLM_WT_ADD_BSS_RSP_FT_REASSOC_STATE));
    pAddBssParams->halPersona=(tANI_U8)pftSessionEntry->pePersona; //pass on the session persona to hal

    pMac->ft.ftPEContext.pAddBssReq = pAddBssParams;

#if defined WLAN_FEATURE_VOWIFI_11R_DEBUG
    limLog( pMac, LOG1, FL( "Saving SIR_HAL_ADD_BSS_REQ for pre-auth ap..." ));
#endif

    vos_mem_free(pBeaconStruct);
    return 0;
}

/*------------------------------------------------------------------
 *
 * Setup the new session for the pre-auth AP.
 * Return the newly created session entry.
 *
 *------------------------------------------------------------------*/
tpPESession limFillFTSession(tpAniSirGlobal pMac,
    tpSirBssDescription  pbssDescription, tpPESession psessionEntry)
{
    tpPESession      pftSessionEntry;
    tANI_U8          currentBssUapsd;
    tPowerdBm        localPowerConstraint;
    tPowerdBm        regMax;
    tSchBeaconStruct *pBeaconStruct;
    uint32           selfDot11Mode;
    ePhyChanBondState cbMode;

    pBeaconStruct = vos_mem_malloc(sizeof(tSchBeaconStruct));
    if (NULL == pBeaconStruct)
    {
        limLog(pMac, LOGE, FL("Unable to allocate memory for creating limFillFTSession") );
        return NULL;
    }


<<<<<<< HEAD

=======
       
>>>>>>> 98b80d9a
    /* Retrieve the session that has already been created and update the entry */
    pftSessionEntry = pMac->ft.ftPEContext.pftSessionEntry;
#if defined WLAN_FEATURE_VOWIFI_11R_DEBUG || defined FEATURE_WLAN_CCX || defined(FEATURE_WLAN_LFR)
    limPrintMacAddr(pMac, pbssDescription->bssId, LOG1);
#endif
    pftSessionEntry->limWmeEnabled = psessionEntry->limWmeEnabled;
    pftSessionEntry->limQosEnabled = psessionEntry->limQosEnabled;
    pftSessionEntry->limWsmEnabled = psessionEntry->limWsmEnabled;
    pftSessionEntry->lim11hEnable = psessionEntry->lim11hEnable;

    // Fields to be filled later
    pftSessionEntry->pLimJoinReq = NULL;
    pftSessionEntry->smeSessionId = 0;
    pftSessionEntry->transactionId = 0;

    limExtractApCapabilities( pMac,
                            (tANI_U8 *) pbssDescription->ieFields,
                            limGetIElenFromBssDescription( pbssDescription ),
                            pBeaconStruct );

    pftSessionEntry->rateSet.numRates = pBeaconStruct->supportedRates.numRates;
    vos_mem_copy(pftSessionEntry->rateSet.rate,
        pBeaconStruct->supportedRates.rate, pBeaconStruct->supportedRates.numRates);

    pftSessionEntry->extRateSet.numRates = pBeaconStruct->extendedRates.numRates;
    vos_mem_copy(pftSessionEntry->extRateSet.rate,
        pBeaconStruct->extendedRates.rate, pftSessionEntry->extRateSet.numRates);


    pftSessionEntry->ssId.length = pBeaconStruct->ssId.length;
    vos_mem_copy(pftSessionEntry->ssId.ssId, pBeaconStruct->ssId.ssId,
        pftSessionEntry->ssId.length);

    wlan_cfgGetInt(pMac, WNI_CFG_DOT11_MODE, &selfDot11Mode);
    pftSessionEntry->dot11mode = selfDot11Mode;
    pftSessionEntry->vhtCapability = (IS_DOT11_MODE_VHT(pftSessionEntry->dot11mode)
                                     && pBeaconStruct->VHTCaps.present);
    pftSessionEntry->htCapability = (IS_DOT11_MODE_HT(pftSessionEntry->dot11mode)
                                     && pBeaconStruct->HTCaps.present);
#ifdef WLAN_FEATURE_11AC
    if ( pBeaconStruct->VHTCaps.present && pBeaconStruct->VHTOperation.present)
    {
       pftSessionEntry->vhtCapabilityPresentInBeacon = 1;
       pftSessionEntry->apCenterChan = pBeaconStruct->VHTOperation.chanCenterFreqSeg1;
       pftSessionEntry->apChanWidth = pBeaconStruct->VHTOperation.chanWidth;
    }
    else
    {
       pftSessionEntry->vhtCapabilityPresentInBeacon = 0;
    }
#endif
    // Self Mac
    sirCopyMacAddr(pftSessionEntry->selfMacAddr, psessionEntry->selfMacAddr);
    sirCopyMacAddr(pftSessionEntry->limReAssocbssId, pbssDescription->bssId);
#if defined WLAN_FEATURE_VOWIFI_11R_DEBUG || defined FEATURE_WLAN_CCX || defined(FEATURE_WLAN_LFR)
    limPrintMacAddr(pMac, pftSessionEntry->limReAssocbssId, LOG1);
#endif

    /* Store beaconInterval */
    pftSessionEntry->beaconParams.beaconInterval = pbssDescription->beaconInterval;
    pftSessionEntry->bssType = psessionEntry->bssType;

    pftSessionEntry->statypeForBss = STA_ENTRY_PEER;
    pftSessionEntry->nwType = pbssDescription->nwType;

    /* Copy The channel Id to the session Table */
    pftSessionEntry->limReassocChannelId = pbssDescription->channelId;
    pftSessionEntry->currentOperChannel = pbssDescription->channelId;


    if (pftSessionEntry->bssType == eSIR_INFRASTRUCTURE_MODE)
    {
        pftSessionEntry->limSystemRole = eLIM_STA_ROLE;
    }
    else if(pftSessionEntry->bssType == eSIR_BTAMP_AP_MODE)
    {
        pftSessionEntry->limSystemRole = eLIM_BT_AMP_STA_ROLE;
    }
    else
    {
        /* Throw an error and return and make sure to delete the session.*/
        limLog(pMac, LOGE, FL("Invalid bss type"));
<<<<<<< HEAD
    }

=======
    }    
                       
>>>>>>> 98b80d9a
    pftSessionEntry->limCurrentBssCaps = pbssDescription->capabilityInfo;
    pftSessionEntry->limReassocBssCaps = pbssDescription->capabilityInfo;
    if( pMac->roam.configParam.shortSlotTime &&
        SIR_MAC_GET_SHORT_SLOT_TIME(pftSessionEntry->limReassocBssCaps))
    {
        pftSessionEntry->shortSlotTimeSupported = TRUE;
    }

    regMax = cfgGetRegulatoryMaxTransmitPower( pMac, pftSessionEntry->currentOperChannel );
    localPowerConstraint = regMax;
    limExtractApCapability( pMac, (tANI_U8 *) pbssDescription->ieFields,
        limGetIElenFromBssDescription(pbssDescription),
        &pftSessionEntry->limCurrentBssQosCaps,
        &pftSessionEntry->limCurrentBssPropCap,
        &currentBssUapsd , &localPowerConstraint, psessionEntry);

    pftSessionEntry->limReassocBssQosCaps =
        pftSessionEntry->limCurrentBssQosCaps;
    pftSessionEntry->limReassocBssPropCap =
        pftSessionEntry->limCurrentBssPropCap;


#ifdef FEATURE_WLAN_CCX
    pftSessionEntry->maxTxPower = limGetMaxTxPower(regMax, localPowerConstraint, pMac->roam.configParam.nTxPowerCap);
#else
    pftSessionEntry->maxTxPower = VOS_MIN( regMax , (localPowerConstraint) );
#endif

#if defined WLAN_FEATURE_VOWIFI_11R_DEBUG
    limLog( pMac, LOG1, "%s: Regulatory max = %d, local power constraint = %d, ini tx power = %d, max tx = %d",
        __func__, regMax, localPowerConstraint, pMac->roam.configParam.nTxPowerCap, pftSessionEntry->maxTxPower );
#endif

    pftSessionEntry->limRFBand = limGetRFBand(pftSessionEntry->currentOperChannel);

    pftSessionEntry->limPrevSmeState = pftSessionEntry->limSmeState;
    pftSessionEntry->limSmeState = eLIM_SME_WT_REASSOC_STATE;
    MTRACE(macTrace(pMac, TRACE_CODE_SME_STATE, pftSessionEntry->peSessionId, pftSessionEntry->limSmeState));

    pftSessionEntry->encryptType = psessionEntry->encryptType;

    if (pftSessionEntry->limRFBand == SIR_BAND_2_4_GHZ)
    {
       cbMode = pMac->roam.configParam.channelBondingMode24GHz;
    }
    else
    {
       cbMode = pMac->roam.configParam.channelBondingMode5GHz;
    }
    pftSessionEntry->htSupportedChannelWidthSet =
               cbMode && pBeaconStruct->HTCaps.supportedChannelWidthSet;
    pftSessionEntry->htRecommendedTxWidthSet =
               pftSessionEntry->htSupportedChannelWidthSet;

    vos_mem_free(pBeaconStruct);
    return pftSessionEntry;
}

/*------------------------------------------------------------------
 *
 * Setup the session and the add bss req for the pre-auth AP.
 *
 *------------------------------------------------------------------*/
void limFTSetupAuthSession(tpAniSirGlobal pMac, tpPESession psessionEntry)
{
    tpPESession pftSessionEntry;

    // Prepare the session right now with as much as possible.
    pftSessionEntry = limFillFTSession(pMac, pMac->ft.ftPEContext.pFTPreAuthReq->pbssDescription, psessionEntry);

    if (pftSessionEntry)
    {
        pftSessionEntry->is11Rconnection = psessionEntry->is11Rconnection;
#ifdef FEATURE_WLAN_CCX
        pftSessionEntry->isCCXconnection = psessionEntry->isCCXconnection;
#endif
#if defined WLAN_FEATURE_VOWIFI_11R || defined FEATURE_WLAN_CCX || defined(FEATURE_WLAN_LFR)
        pftSessionEntry->isFastTransitionEnabled = psessionEntry->isFastTransitionEnabled;
#endif

#ifdef FEATURE_WLAN_LFR
        pftSessionEntry->isFastRoamIniFeatureEnabled = psessionEntry->isFastRoamIniFeatureEnabled;
#endif
#ifdef WLAN_FEATURE_11W
        pftSessionEntry->limRmfEnabled = psessionEntry->limRmfEnabled;
#endif
<<<<<<< HEAD
        limFTPrepareAddBssReq( pMac, FALSE, pftSessionEntry,
=======
#ifdef WLAN_FEATURE_11W
        pftSessionEntry->limRmfEnabled = psessionEntry->limRmfEnabled;
#endif
        limFTPrepareAddBssReq( pMac, FALSE, pftSessionEntry, 
>>>>>>> 98b80d9a
            pMac->ft.ftPEContext.pFTPreAuthReq->pbssDescription );
        pMac->ft.ftPEContext.pftSessionEntry = pftSessionEntry;
    }
}

/*------------------------------------------------------------------
 * Resume Link Call Back
 *------------------------------------------------------------------*/
void limFTProcessPreAuthResult(tpAniSirGlobal pMac, eHalStatus status, tANI_U32 *data)
{
    tpPESession psessionEntry;

    if (!pMac->ft.ftPEContext.pFTPreAuthReq)
        return;

    psessionEntry = (tpPESession)data;

    if (pMac->ft.ftPEContext.ftPreAuthStatus == eSIR_SUCCESS)
    {
        limFTSetupAuthSession(pMac, psessionEntry);
    }

    // Post the FT Pre Auth Response to SME
    limPostFTPreAuthRsp(pMac, pMac->ft.ftPEContext.ftPreAuthStatus,
        pMac->ft.ftPEContext.saved_auth_rsp,
        pMac->ft.ftPEContext.saved_auth_rsp_length, psessionEntry);

}

/*------------------------------------------------------------------
 * Resume Link Call Back
 *------------------------------------------------------------------*/
void limPerformPostFTPreAuthAndChannelChange(tpAniSirGlobal pMac, eHalStatus status, tANI_U32 *data,
    tpPESession psessionEntry)
{
    //Set the resume channel to Any valid channel (invalid).
    //This will instruct HAL to set it to any previous valid channel.
    peSetResumeChannel(pMac, 0, 0);
    limResumeLink(pMac, limFTProcessPreAuthResult, (tANI_U32 *)psessionEntry);
}

tSirRetStatus limCreateRICBlockAckIE(tpAniSirGlobal pMac, tANI_U8 tid, tCfgTrafficClass *pTrafficClass,
                                                                    tANI_U8 *ric_ies, tANI_U32 *ieLength)
{
    /* BlockACK + RIC is not supported now, TODO later to support this */
#if 0
    tDot11fIERICDataDesc ricIe;
    tDot11fFfBAStartingSequenceControl baSsnControl;
    tDot11fFfAddBAParameterSet baParamSet;
    tDot11fFfBATimeout  baTimeout;

    vos_mem_zero(&ricIe, sizeof(tDot11fIERICDataDesc));
    vos_mem_zero(&baSsnControl, sizeof(tDot11fFfBAStartingSequenceControl));
    vos_mem_zero(&baParamSet, sizeof(tDot11fFfAddBAParameterSet));
    vos_mem_zero(&baTimeout, sizeof(tDot11fFfBATimeout));

    ricIe.present = 1;
    ricIe.RICData.present = 1;
    ricIe.RICData.resourceDescCount = 1;
    ricIe.RICData.Identifier = LIM_FT_RIC_BA_DIALOG_TOKEN_TID_0 + tid;
    ricIe.RICDescriptor.present = 1;
    ricIe.RICDescriptor.resourceType = LIM_FT_RIC_DESCRIPTOR_RESOURCE_TYPE_BA;
    baParamSet.tid = tid;
    baParamSet.policy = pTrafficClass->fTxBApolicy;  // Immediate Block Ack
    baParamSet.bufferSize = pTrafficClass->txBufSize;
    vos_mem_copy((v_VOID_t *)&baTimeout, (v_VOID_t *)&pTrafficClass->tuTxBAWaitTimeout, sizeof(baTimeout));
    baSsnControl.fragNumber = 0;
    baSsnControl.ssn = LIM_FT_RIC_BA_SSN;
    if (ricIe.RICDescriptor.num_variableData < sizeof (ricIe.RICDescriptor.variableData)) {
        dot11fPackFfAddBAParameterSet(pMac, &baParamSet, &ricIe.RICDescriptor.variableData[ricIe.RICDescriptor.num_variableData]);
        //vos_mem_copy(&ricIe.RICDescriptor.variableData[ricIe.RICDescriptor.num_variableData], &baParamSet, sizeof(tDot11fFfAddBAParameterSet));
        ricIe.RICDescriptor.num_variableData += sizeof(tDot11fFfAddBAParameterSet);
    }
    if (ricIe.RICDescriptor.num_variableData < sizeof (ricIe.RICDescriptor.variableData)) {
        dot11fPackFfBATimeout(pMac, &baTimeout, &ricIe.RICDescriptor.variableData[ricIe.RICDescriptor.num_variableData]);
        //vos_mem_copy(&ricIe.RICDescriptor.variableData[ricIe.RICDescriptor.num_variableData], &baTimeout, sizeof(tDot11fFfBATimeout));
        ricIe.RICDescriptor.num_variableData += sizeof(tDot11fFfBATimeout);
    }
    if (ricIe.RICDescriptor.num_variableData < sizeof (ricIe.RICDescriptor.variableData)) {
        dot11fPackFfBAStartingSequenceControl(pMac, &baSsnControl, &ricIe.RICDescriptor.variableData[ricIe.RICDescriptor.num_variableData]);
        //vos_mem_copy(&ricIe.RICDescriptor.variableData[ricIe.RICDescriptor.num_variableData], &baSsnControl, sizeof(tDot11fFfBAStartingSequenceControl));
        ricIe.RICDescriptor.num_variableData += sizeof(tDot11fFfBAStartingSequenceControl);
    }
    return (tSirRetStatus) dot11fPackIeRICDataDesc(pMac, &ricIe, ric_ies, sizeof(tDot11fIERICDataDesc), ieLength);
#endif

    return eSIR_FAILURE;
}

tSirRetStatus limFTFillRICBlockAckInfo(tpAniSirGlobal pMac, tANI_U8 *ric_ies, tANI_U32 *ric_ies_length)
{
    tANI_U8 tid = 0;
    tpDphHashNode pSta;
    tANI_U16 numBA = 0, aid = 0;
    tpPESession psessionEntry = pMac->ft.ftPEContext.psavedsessionEntry;
    tANI_U32 offset = 0, ieLength = 0;
    tSirRetStatus status = eSIR_SUCCESS;

    // First, extract the DPH entry
    pSta = dphLookupHashEntry( pMac, pMac->ft.ftPEContext.pFTPreAuthReq->currbssId, &aid, &psessionEntry->dph.dphHashTable);
    if( NULL == pSta )
    {
        PELOGE(limLog( pMac, LOGE,
            FL( "STA context not found for saved session's BSSID " MAC_ADDRESS_STR ),
            MAC_ADDR_ARRAY(pMac->ft.ftPEContext.pFTPreAuthReq->currbssId));)
        return eSIR_FAILURE;
    }

    for (tid = 0; tid < STACFG_MAX_TC; tid++)
    {
        if (pSta->tcCfg[tid].fUseBATx)
        {
            status = limCreateRICBlockAckIE(pMac, tid, &pSta->tcCfg[tid], ric_ies + offset, &ieLength);
            if (eSIR_SUCCESS == status)
            {
                // TODO RIC
                if ( ieLength > MAX_FTIE_SIZE )
                {
                    ieLength = 0;
                    return status;
                }
                offset += ieLength;
                *ric_ies_length += ieLength;
                numBA++;
            }
            else
            {
                PELOGE(limLog(pMac, LOGE, FL("BA RIC IE creation for TID %d failed with status %d"), tid, status);)
            }
        }
    }

    PELOGE(limLog(pMac, LOGE, FL("Number of BA RIC IEs created = %d: Total length = %d"), numBA, *ric_ies_length);)
    return status;
}

/*------------------------------------------------------------------
 *
 *  Will post pre auth response to SME.
 *
 *------------------------------------------------------------------*/
void limPostFTPreAuthRsp(tpAniSirGlobal pMac, tSirRetStatus status,
    tANI_U8 *auth_rsp, tANI_U16  auth_rsp_length,
    tpPESession psessionEntry)
{
    tpSirFTPreAuthRsp pFTPreAuthRsp;
    tSirMsgQ          mmhMsg;
    tANI_U16 rspLen = sizeof(tSirFTPreAuthRsp);
    // TODO: RIC Support
    //tSirRetStatus   sirStatus = eSIR_SUCCESS;

    pFTPreAuthRsp = (tpSirFTPreAuthRsp)vos_mem_malloc(rspLen);
    if (NULL == pFTPreAuthRsp)
    {
       PELOGE(limLog( pMac, LOGE, "Failed to allocate memory");)
       VOS_ASSERT(pFTPreAuthRsp != NULL);
       return;
    }
    vos_mem_zero( pFTPreAuthRsp, rspLen);
#if defined WLAN_FEATURE_VOWIFI_11R_DEBUG
    PELOGE(limLog( pMac, LOG1, FL("Auth Rsp = %p"), pFTPreAuthRsp);)
#endif
<<<<<<< HEAD

=======
         
>>>>>>> 98b80d9a
    vos_mem_set((tANI_U8*)pFTPreAuthRsp, rspLen, 0);
    pFTPreAuthRsp->messageType = eWNI_SME_FT_PRE_AUTH_RSP;
    pFTPreAuthRsp->length = (tANI_U16) rspLen;
    pFTPreAuthRsp->status = status;
    if (psessionEntry)
        pFTPreAuthRsp->smeSessionId = psessionEntry->smeSessionId;

    // The bssid of the AP we are sending Auth1 to.
    if (pMac->ft.ftPEContext.pFTPreAuthReq)
        sirCopyMacAddr(pFTPreAuthRsp->preAuthbssId,
            pMac->ft.ftPEContext.pFTPreAuthReq->preAuthbssId);

    // Attach the auth response now back to SME
    pFTPreAuthRsp->ft_ies_length = 0;
    if ((auth_rsp != NULL) && (auth_rsp_length < MAX_FTIE_SIZE))
    {
        // Only 11r assoc has FT IEs.
        vos_mem_copy(pFTPreAuthRsp->ft_ies, auth_rsp, auth_rsp_length);
        pFTPreAuthRsp->ft_ies_length = auth_rsp_length;
    }

#ifdef WLAN_FEATURE_VOWIFI_11R
    if ((psessionEntry) && (psessionEntry->is11Rconnection))
    {
        /* TODO: RIC SUPPORT Fill in the Block Ack RIC IEs in the preAuthRsp */
        /*
        sirStatus = limFTFillRICBlockAckInfo(pMac, pFTPreAuthRsp->ric_ies,
                                         (tANI_U32 *)&pFTPreAuthRsp->ric_ies_length);
        if (eSIR_SUCCESS != sirStatus)
        {
            PELOGE(limLog(pMac, LOGE, FL("Fill RIC BA Info failed with status %d"), sirStatus);)
        }
        */
    }
#endif

    mmhMsg.type = pFTPreAuthRsp->messageType;
    mmhMsg.bodyptr = pFTPreAuthRsp;
    mmhMsg.bodyval = 0;

#if defined WLAN_FEATURE_VOWIFI_11R_DEBUG
    PELOGE(limLog( pMac, LOG1, "Posted Auth Rsp to SME with status of 0x%x", status);)
#endif
#ifdef FEATURE_WLAN_DIAG_SUPPORT_LIM //FEATURE_WLAN_DIAG_SUPPORT
    if (status == eSIR_SUCCESS)
        limDiagEventReport(pMac, WLAN_PE_DIAG_PREAUTH_DONE, psessionEntry,
                           status, 0);
#endif
    limSysProcessMmhMsgApi(pMac, &mmhMsg,  ePROT);
}

/*------------------------------------------------------------------
 *
 * Send the FT Pre Auth Response to SME when ever we have a status
 * ready to be sent to SME
 *
 * SME will be the one to send it up to the supplicant to receive
 * FTIEs which will be required for Reassoc Req.
 *
 *------------------------------------------------------------------*/
void limHandleFTPreAuthRsp(tpAniSirGlobal pMac, tSirRetStatus status,
    tANI_U8 *auth_rsp, tANI_U16  auth_rsp_length,
    tpPESession psessionEntry)
{

    tpPESession      pftSessionEntry;
    tANI_U8 sessionId;
    tpSirBssDescription  pbssDescription;
#ifdef FEATURE_WLAN_DIAG_SUPPORT_LIM //FEATURE_WLAN_DIAG_SUPPORT
    limDiagEventReport(pMac, WLAN_PE_DIAG_PRE_AUTH_RSP_EVENT, psessionEntry, (tANI_U16)status, 0);
#endif

    // Save the status of pre-auth
    pMac->ft.ftPEContext.ftPreAuthStatus = status;

    // Save the auth rsp, so we can send it to
    // SME once we resume link.
    pMac->ft.ftPEContext.saved_auth_rsp_length = 0;
    if ((auth_rsp != NULL) && (auth_rsp_length < MAX_FTIE_SIZE))
    {
        vos_mem_copy(pMac->ft.ftPEContext.saved_auth_rsp,
            auth_rsp, auth_rsp_length);
        pMac->ft.ftPEContext.saved_auth_rsp_length = auth_rsp_length;
    }

    /* Create FT session for the re-association at this point */
    if (pMac->ft.ftPEContext.ftPreAuthStatus == eSIR_SUCCESS)
    {
        pbssDescription = pMac->ft.ftPEContext.pFTPreAuthReq->pbssDescription;
        if((pftSessionEntry = peCreateSession(pMac, pbssDescription->bssId,
                                              &sessionId, pMac->lim.maxStation)) == NULL)
        {
            limLog(pMac, LOGE, FL("Session Can not be created for pre-auth 11R AP"));
            return;
        }
        pftSessionEntry->peSessionId = sessionId;
        sirCopyMacAddr(pftSessionEntry->selfMacAddr, psessionEntry->selfMacAddr);
        sirCopyMacAddr(pftSessionEntry->limReAssocbssId, pbssDescription->bssId);
        pftSessionEntry->bssType = psessionEntry->bssType;

        if (pftSessionEntry->bssType == eSIR_INFRASTRUCTURE_MODE)
        {
            pftSessionEntry->limSystemRole = eLIM_STA_ROLE;
        }
        else if(pftSessionEntry->bssType == eSIR_BTAMP_AP_MODE)
        {
            pftSessionEntry->limSystemRole = eLIM_BT_AMP_STA_ROLE;
        }
        else
        {
            limLog(pMac, LOGE, FL("Invalid bss type"));
        }
        pftSessionEntry->limPrevSmeState = pftSessionEntry->limSmeState;
        pftSessionEntry->limSmeState = eLIM_SME_WT_REASSOC_STATE;
        pMac->ft.ftPEContext.pftSessionEntry = pftSessionEntry;
        PELOGE(limLog(pMac, LOG1,"%s:created session (%p) with id = %d",
                      __func__, pftSessionEntry, pftSessionEntry->peSessionId);)

        /* Update the ReAssoc BSSID of the current session */
        sirCopyMacAddr(psessionEntry->limReAssocbssId, pbssDescription->bssId);
        limPrintMacAddr(pMac, psessionEntry->limReAssocbssId, LOG1);
    }

<<<<<<< HEAD
    if (psessionEntry->currentOperChannel !=
        pMac->ft.ftPEContext.pFTPreAuthReq->preAuthchannelNum)
=======
    if (psessionEntry->currentOperChannel != 
        pMac->ft.ftPEContext.pFTPreAuthReq->preAuthchannelNum) 
>>>>>>> 98b80d9a
    {
        // Need to move to the original AP channel
        limChangeChannelWithCallback(pMac, psessionEntry->currentOperChannel,
                limPerformPostFTPreAuthAndChannelChange, NULL, psessionEntry);
    }
    else
    {
#ifdef WLAN_FEATURE_VOWIFI_11R_DEBUG
        PELOGE(limLog( pMac, LOG1, "Pre auth on same channel as connected AP channel %d",
            pMac->ft.ftPEContext.pFTPreAuthReq->preAuthchannelNum);)
#endif
        limFTProcessPreAuthResult(pMac, status, (tANI_U32 *)psessionEntry);
    }
}

/*------------------------------------------------------------------
 *
 *  This function handles the 11R Reassoc Req from SME
 *
 *------------------------------------------------------------------*/
void limProcessMlmFTReassocReq(tpAniSirGlobal pMac, tANI_U32 *pMsgBuf,
    tpPESession psessionEntry)
{
    tANI_U8 smeSessionId = 0;
    tANI_U16 transactionId = 0;
    tANI_U8 chanNum = 0;
    tLimMlmReassocReq  *pMlmReassocReq;
    tANI_U16 caps;
    tANI_U32 val;
    tSirMsgQ msgQ;
    tSirRetStatus retCode;
    tANI_U32 teleBcnEn = 0;

    chanNum = psessionEntry->currentOperChannel;
    limGetSessionInfo(pMac,(tANI_U8*)pMsgBuf, &smeSessionId, &transactionId);
    psessionEntry->smeSessionId = smeSessionId;
    psessionEntry->transactionId = transactionId;

#ifdef FEATURE_WLAN_DIAG_SUPPORT_LIM //FEATURE_WLAN_DIAG_SUPPORT
    limDiagEventReport(pMac, WLAN_PE_DIAG_REASSOCIATING, psessionEntry, 0, 0);
#endif

    if (NULL == pMac->ft.ftPEContext.pAddBssReq)
    {
        limLog(pMac, LOGE, FL("pAddBssReq is NULL"));
        return;
    }
    pMlmReassocReq = vos_mem_malloc(sizeof(tLimMlmReassocReq));
    if (NULL == pMlmReassocReq)
    {
        // Log error
        limLog(pMac, LOGE, FL("call to AllocateMemory failed for mlmReassocReq"));
        return;
    }

    vos_mem_copy(pMlmReassocReq->peerMacAddr,
                 psessionEntry->bssId,
                 sizeof(tSirMacAddr));

    if (wlan_cfgGetInt(pMac, WNI_CFG_REASSOCIATION_FAILURE_TIMEOUT,
                  (tANI_U32 *) &pMlmReassocReq->reassocFailureTimeout)
                           != eSIR_SUCCESS)
    {
        /**
         * Could not get ReassocFailureTimeout value
         * from CFG. Log error.
         */
        limLog(pMac, LOGE, FL("could not retrieve ReassocFailureTimeout value"));
        vos_mem_free(pMlmReassocReq);
        return;
    }

    if (cfgGetCapabilityInfo(pMac, &caps,psessionEntry) != eSIR_SUCCESS)
    {
        /**
         * Could not get Capabilities value
         * from CFG. Log error.
         */
        limLog(pMac, LOGE, FL("could not retrieve Capabilities value"));
        vos_mem_free(pMlmReassocReq);
        return;
    }
    pMlmReassocReq->capabilityInfo = caps;

    /* Update PE sessionId*/
    pMlmReassocReq->sessionId = psessionEntry->peSessionId;

    /* If telescopic beaconing is enabled, set listen interval to WNI_CFG_TELE_BCN_MAX_LI */
    if (wlan_cfgGetInt(pMac, WNI_CFG_TELE_BCN_WAKEUP_EN, &teleBcnEn) !=
       eSIR_SUCCESS)
    {
       limLog(pMac, LOGP, FL("Couldn't get WNI_CFG_TELE_BCN_WAKEUP_EN"));
       vos_mem_free(pMlmReassocReq);
       return;
    }

    if (teleBcnEn)
    {
       if (wlan_cfgGetInt(pMac, WNI_CFG_TELE_BCN_MAX_LI, &val) != eSIR_SUCCESS)
       {
          /**
            * Could not get ListenInterval value
            * from CFG. Log error.
          */
          limLog(pMac, LOGE, FL("could not retrieve ListenInterval"));
          vos_mem_free(pMlmReassocReq);
          return;
       }
    }
    else
    {
      if (wlan_cfgGetInt(pMac, WNI_CFG_LISTEN_INTERVAL, &val) != eSIR_SUCCESS)
      {
         /**
            * Could not get ListenInterval value
            * from CFG. Log error.
            */
         limLog(pMac, LOGE, FL("could not retrieve ListenInterval"));
         vos_mem_free(pMlmReassocReq);
         return;
      }
    }
    if (limSetLinkState(pMac, eSIR_LINK_PREASSOC_STATE, psessionEntry->bssId,
                        psessionEntry->selfMacAddr, NULL, NULL) != eSIR_SUCCESS)
    {
        vos_mem_free(pMlmReassocReq);
        return;
    }

    pMlmReassocReq->listenInterval = (tANI_U16) val;

    psessionEntry->pLimMlmReassocReq = pMlmReassocReq;


    //we need to defer the message until we get the response back from HAL.
    SET_LIM_PROCESS_DEFD_MESGS(pMac, false);

    msgQ.type = SIR_HAL_ADD_BSS_REQ;
    msgQ.reserved = 0;
    msgQ.bodyptr = pMac->ft.ftPEContext.pAddBssReq;
    msgQ.bodyval = 0;


#if defined WLAN_FEATURE_VOWIFI_11R_DEBUG
    limLog( pMac, LOG1, FL( "Sending SIR_HAL_ADD_BSS_REQ..." ));
#endif
    MTRACE(macTraceMsgTx(pMac, psessionEntry->peSessionId, msgQ.type));

    retCode = wdaPostCtrlMsg( pMac, &msgQ );
    if( eSIR_SUCCESS != retCode)
    {
        vos_mem_free(pMac->ft.ftPEContext.pAddBssReq);
        limLog( pMac, LOGE, FL("Posting ADD_BSS_REQ to HAL failed, reason=%X"),
                retCode );
    }
    // Dont need this anymore
    pMac->ft.ftPEContext.pAddBssReq = NULL;
    return;
}

/*------------------------------------------------------------------
 *
 * This function is called if preauth response is not received from the AP
 * within this timeout while FT in progress
 *
 *------------------------------------------------------------------*/
void limProcessFTPreauthRspTimeout(tpAniSirGlobal pMac)
{
    tpPESession psessionEntry;

    // We have failed pre auth. We need to resume link and get back on
    // home channel.
    limLog(pMac, LOG1, FL("FT Pre-Auth Time Out!!!!"));

    if((psessionEntry = peFindSessionBySessionId(pMac, pMac->lim.limTimers.gLimFTPreAuthRspTimer.sessionId))== NULL)
    {
        limLog(pMac, LOGE, FL("Session Does not exist for given sessionID"));
        return;
    }

    // Ok, so attempted at Pre-Auth and failed. If we are off channel. We need
    // to get back.
    limHandleFTPreAuthRsp(pMac, eSIR_FAILURE, NULL, 0, psessionEntry);
}


/*------------------------------------------------------------------
 *
 * This function is called to process the update key request from SME
 *
 *------------------------------------------------------------------*/
tANI_BOOLEAN limProcessFTUpdateKey(tpAniSirGlobal pMac, tANI_U32 *pMsgBuf )
{
    tAddBssParams * pAddBssParams;
    tSirFTUpdateKeyInfo * pKeyInfo;
    tANI_U32 val = 0;

    /* Sanity Check */
    if( pMac == NULL || pMsgBuf == NULL )
    {
        return TRUE;
    }
    if(pMac->ft.ftPEContext.pAddBssReq == NULL)
    {
        limLog( pMac, LOGE,
                FL( "pAddBssReq is NULL" ));
        return TRUE;
    }

    pAddBssParams = pMac->ft.ftPEContext.pAddBssReq;
    pKeyInfo = (tSirFTUpdateKeyInfo *)pMsgBuf;

    /* Store the key information in the ADD BSS parameters */
    pAddBssParams->extSetStaKeyParamValid = 1;
    pAddBssParams->extSetStaKeyParam.encType = pKeyInfo->keyMaterial.edType;
    vos_mem_copy((tANI_U8 *) &pAddBssParams->extSetStaKeyParam.key,
                 (tANI_U8 *) &pKeyInfo->keyMaterial.key, sizeof(tSirKeys));
    if(eSIR_SUCCESS != wlan_cfgGetInt(pMac, WNI_CFG_SINGLE_TID_RC, &val))
    {
        limLog( pMac, LOGP, FL( "Unable to read WNI_CFG_SINGLE_TID_RC" ));
    }

    pAddBssParams->extSetStaKeyParam.singleTidRc = val;
    PELOG1(limLog(pMac, LOG1, FL("Key valid %d"),
                pAddBssParams->extSetStaKeyParamValid,
                pAddBssParams->extSetStaKeyParam.key[0].keyLength);)

    pAddBssParams->extSetStaKeyParam.staIdx = 0;

    PELOG1(limLog(pMac, LOG1,
           FL("BSSID = "MAC_ADDRESS_STR), MAC_ADDR_ARRAY(pKeyInfo->bssId));)

    if(pAddBssParams->extSetStaKeyParam.key[0].keyLength == 16)
    {
        PELOG1(limLog(pMac, LOG1,
        FL("BSS key = %02X-%02X-%02X-%02X-%02X-%02X-%02X- "
        "%02X-%02X-%02X-%02X-%02X-%02X-%02X-%02X-%02X"),
        pAddBssParams->extSetStaKeyParam.key[0].key[0],
        pAddBssParams->extSetStaKeyParam.key[0].key[1],
        pAddBssParams->extSetStaKeyParam.key[0].key[2],
        pAddBssParams->extSetStaKeyParam.key[0].key[3],
        pAddBssParams->extSetStaKeyParam.key[0].key[4],
        pAddBssParams->extSetStaKeyParam.key[0].key[5],
        pAddBssParams->extSetStaKeyParam.key[0].key[6],
        pAddBssParams->extSetStaKeyParam.key[0].key[7],
        pAddBssParams->extSetStaKeyParam.key[0].key[8],
        pAddBssParams->extSetStaKeyParam.key[0].key[9],
        pAddBssParams->extSetStaKeyParam.key[0].key[10],
        pAddBssParams->extSetStaKeyParam.key[0].key[11],
        pAddBssParams->extSetStaKeyParam.key[0].key[12],
        pAddBssParams->extSetStaKeyParam.key[0].key[13],
        pAddBssParams->extSetStaKeyParam.key[0].key[14],
        pAddBssParams->extSetStaKeyParam.key[0].key[15]);)
    }

    return TRUE;
}

tSirRetStatus
limProcessFTAggrQosReq(tpAniSirGlobal pMac, tANI_U32 *pMsgBuf )
{
    tSirMsgQ msg;
    tSirAggrQosReq * aggrQosReq = (tSirAggrQosReq *)pMsgBuf;
    tpAggrAddTsParams pAggrAddTsParam;
    tpPESession  psessionEntry = NULL;
    tpLimTspecInfo   tspecInfo;
    tANI_U8          ac;
    tpDphHashNode    pSta;
    tANI_U16         aid;
    tANI_U8 sessionId;
    int i;

    pAggrAddTsParam = vos_mem_malloc(sizeof(tAggrAddTsParams));
    if (NULL == pAggrAddTsParam)
    {
        PELOGE(limLog(pMac, LOGE, FL("AllocateMemory() failed"));)
        return eSIR_MEM_ALLOC_FAILED;
    }

    psessionEntry = peFindSessionByBssid(pMac, aggrQosReq->bssId, &sessionId);

    if (psessionEntry == NULL) {
        PELOGE(limLog(pMac, LOGE, FL("psession Entry Null for sessionId = %d"), aggrQosReq->sessionId);)
        vos_mem_free(pAggrAddTsParam);
        return eSIR_FAILURE;
    }

    pSta = dphLookupHashEntry(pMac, aggrQosReq->bssId, &aid, &psessionEntry->dph.dphHashTable);
    if (pSta == NULL)
    {
        PELOGE(limLog(pMac, LOGE, FL("Station context not found - ignoring AddTsRsp"));)
        vos_mem_free(pAggrAddTsParam);
        return eSIR_FAILURE;
    }

    vos_mem_set((tANI_U8 *)pAggrAddTsParam,
                 sizeof(tAggrAddTsParams), 0);
    pAggrAddTsParam->staIdx = psessionEntry->staId;
    // Fill in the sessionId specific to PE
    pAggrAddTsParam->sessionId = sessionId;
    pAggrAddTsParam->tspecIdx = aggrQosReq->aggrInfo.tspecIdx;

    for( i = 0; i < HAL_QOS_NUM_AC_MAX; i++ )
    {
        if (aggrQosReq->aggrInfo.tspecIdx & (1<<i))
        {
            tSirMacTspecIE *pTspec = &aggrQosReq->aggrInfo.aggrAddTsInfo[i].tspec;
            /* Since AddTS response was successful, check for the PSB flag
             * and directional flag inside the TS Info field.
             * An AC is trigger enabled AC if the PSB subfield is set to 1
             * in the uplink direction.
             * An AC is delivery enabled AC if the PSB subfield is set to 1
             * in the downlink direction.
             * An AC is trigger and delivery enabled AC if the PSB subfield
             * is set to 1 in the bi-direction field.
             */
            if (pTspec->tsinfo.traffic.psb == 1)
            {
                limSetTspecUapsdMask(pMac, &pTspec->tsinfo, SET_UAPSD_MASK);
            }
            else
            {
                limSetTspecUapsdMask(pMac, &pTspec->tsinfo, CLEAR_UAPSD_MASK);
            }
            /* ADDTS success, so AC is now admitted. We shall now use the default
             * EDCA parameters as advertised by AP and send the updated EDCA params
             * to HAL.
             */
            ac = upToAc(pTspec->tsinfo.traffic.userPrio);
            if(pTspec->tsinfo.traffic.direction == SIR_MAC_DIRECTION_UPLINK)
            {
                pMac->lim.gAcAdmitMask[SIR_MAC_DIRECTION_UPLINK] |= (1 << ac);
            }
            else if(pTspec->tsinfo.traffic.direction == SIR_MAC_DIRECTION_DNLINK)
            {
                pMac->lim.gAcAdmitMask[SIR_MAC_DIRECTION_DNLINK] |= (1 << ac);
            }
            else if(pTspec->tsinfo.traffic.direction == SIR_MAC_DIRECTION_BIDIR)
            {
                pMac->lim.gAcAdmitMask[SIR_MAC_DIRECTION_UPLINK] |= (1 << ac);
                pMac->lim.gAcAdmitMask[SIR_MAC_DIRECTION_DNLINK] |= (1 << ac);
            }

            limSetActiveEdcaParams(pMac, psessionEntry->gLimEdcaParams, psessionEntry);

            if (pSta->aniPeer == eANI_BOOLEAN_TRUE)
            {
                limSendEdcaParams(pMac, psessionEntry->gLimEdcaParamsActive, pSta->bssId, eANI_BOOLEAN_TRUE);
            }
            else
            {
                limSendEdcaParams(pMac, psessionEntry->gLimEdcaParamsActive, pSta->bssId, eANI_BOOLEAN_FALSE);
            }

            if(eSIR_SUCCESS != limTspecAdd(pMac, pSta->staAddr, pSta->assocId, pTspec,  0, &tspecInfo))
            {
                PELOGE(limLog(pMac, LOGE, FL("Adding entry in lim Tspec Table failed "));)
                pMac->lim.gLimAddtsSent = false;
                vos_mem_free(pAggrAddTsParam);
                return eSIR_FAILURE; //Error handling. send the response with error status. need to send DelTS to tear down the TSPEC status.
            }

            // Copy the TSPEC paramters
        pAggrAddTsParam->tspec[i] = aggrQosReq->aggrInfo.aggrAddTsInfo[i].tspec;
    }
    }

    msg.type = WDA_AGGR_QOS_REQ;
    msg.bodyptr = pAggrAddTsParam;
    msg.bodyval = 0;

    /* We need to defer any incoming messages until we get a
     * WDA_AGGR_QOS_RSP from HAL.
     */
    SET_LIM_PROCESS_DEFD_MESGS(pMac, false);
    MTRACE(macTraceMsgTx(pMac, psessionEntry->peSessionId, msg.type));

    if(eSIR_SUCCESS != wdaPostCtrlMsg(pMac, &msg))
    {
       PELOGW(limLog(pMac, LOGW, FL("wdaPostCtrlMsg() failed"));)
       SET_LIM_PROCESS_DEFD_MESGS(pMac, true);
       vos_mem_free(pAggrAddTsParam);
       return eSIR_FAILURE;
    }

    return eSIR_SUCCESS;
}

void
limFTSendAggrQosRsp(tpAniSirGlobal pMac, tANI_U8 rspReqd,
                    tpAggrAddTsParams aggrQosRsp, tANI_U8 smesessionId)
{
    tpSirAggrQosRsp  rsp;
    int i = 0;

    if (! rspReqd)
    {
        return;
    }

    rsp = vos_mem_malloc(sizeof(tSirAggrQosRsp));
    if (NULL == rsp)
    {
        limLog(pMac, LOGP, FL("AllocateMemory failed for tSirAggrQosRsp"));
        return;
    }

    vos_mem_set((tANI_U8 *) rsp, sizeof(*rsp), 0);
    rsp->messageType = eWNI_SME_FT_AGGR_QOS_RSP;
    rsp->sessionId = smesessionId;
    rsp->length = sizeof(*rsp);
    rsp->aggrInfo.tspecIdx = aggrQosRsp->tspecIdx;

    for( i = 0; i < SIR_QOS_NUM_AC_MAX; i++ )
    {
        if( (1 << i) & aggrQosRsp->tspecIdx )
        {
            rsp->aggrInfo.aggrRsp[i].status = aggrQosRsp->status[i];
            rsp->aggrInfo.aggrRsp[i].tspec = aggrQosRsp->tspec[i];
        }
    }

    limSendSmeAggrQosRsp(pMac, rsp, smesessionId);
    return;
}


void limProcessFTAggrQoSRsp(tpAniSirGlobal pMac, tpSirMsgQ limMsg)
{
    tpAggrAddTsParams pAggrQosRspMsg = NULL;
    //tpAggrQosParams  pAggrQosRspMsg = NULL;
    tAddTsParams     addTsParam = {0};
    tpDphHashNode  pSta = NULL;
    tANI_U16  assocId =0;
    tSirMacAddr  peerMacAddr;
    tANI_U8   rspReqd = 1;
    tpPESession  psessionEntry = NULL;
    int i = 0;

    PELOG1(limLog(pMac, LOG1, FL(" Received AGGR_QOS_RSP from HAL"));)

    /* Need to process all the deferred messages enqueued since sending the
       SIR_HAL_AGGR_ADD_TS_REQ */
    SET_LIM_PROCESS_DEFD_MESGS(pMac, true);

    pAggrQosRspMsg = (tpAggrAddTsParams) (limMsg->bodyptr);
    if (NULL == pAggrQosRspMsg)
    {
        PELOGE(limLog(pMac, LOGE, FL("NULL pAggrQosRspMsg"));)
        return;
    }

    psessionEntry = peFindSessionBySessionId(pMac, pAggrQosRspMsg->sessionId);
    if (NULL == psessionEntry)
    {
        // Cant find session entry
        PELOGE(limLog(pMac, LOGE, FL("Cant find session entry for %s"), __func__);)
        if( pAggrQosRspMsg != NULL )
        {
            vos_mem_free(pAggrQosRspMsg);
        }
        return;
    }

    for( i = 0; i < HAL_QOS_NUM_AC_MAX; i++ )
    {
        if((((1 << i) & pAggrQosRspMsg->tspecIdx)) &&
                (pAggrQosRspMsg->status[i] != eHAL_STATUS_SUCCESS))
        {
            /* send DELTS to the station */
            sirCopyMacAddr(peerMacAddr,psessionEntry->bssId);

            addTsParam.staIdx = pAggrQosRspMsg->staIdx;
            addTsParam.sessionId = pAggrQosRspMsg->sessionId;
            addTsParam.tspec = pAggrQosRspMsg->tspec[i];
            addTsParam.tspecIdx = pAggrQosRspMsg->tspecIdx;

            limSendDeltsReqActionFrame(pMac, peerMacAddr, rspReqd,
                    &addTsParam.tspec.tsinfo,
                    &addTsParam.tspec, psessionEntry);

            pSta = dphLookupAssocId(pMac, addTsParam.staIdx, &assocId,
                    &psessionEntry->dph.dphHashTable);
            if (pSta != NULL)
            {
                limAdmitControlDeleteTS(pMac, assocId, &addTsParam.tspec.tsinfo,
                        NULL, (tANI_U8 *)&addTsParam.tspecIdx);
            }
        }
    }

    /* Send the Aggr QoS response to SME */

    limFTSendAggrQosRsp(pMac, rspReqd, pAggrQosRspMsg,
            psessionEntry->smeSessionId);
    if( pAggrQosRspMsg != NULL )
    {
        vos_mem_free(pAggrQosRspMsg);
    }
    return;
}

#endif /* WLAN_FEATURE_VOWIFI_11R */<|MERGE_RESOLUTION|>--- conflicted
+++ resolved
@@ -27,25 +27,9 @@
 
 #ifdef WLAN_FEATURE_VOWIFI_11R
 /**=========================================================================
-<<<<<<< HEAD
-
-
-  \brief implementation for PE 11r VoWiFi FT Protocol
-
-
-
-
-
-
-
-
-
-
-=======
   
   \brief implementation for PE 11r VoWiFi FT Protocol
   
->>>>>>> 98b80d9a
   ========================================================================*/
 
 /* $Header$ */
@@ -71,7 +55,7 @@
 #define LIM_FT_RIC_DESCRIPTOR_MAX_VAR_DATA_LEN   255
 
 /*--------------------------------------------------------------------------
-  Initialize the FT variables.
+  Initialize the FT variables. 
   ------------------------------------------------------------------------*/
 void limFTOpen(tpAniSirGlobal pMac)
 {
@@ -80,19 +64,15 @@
 }
 
 /*--------------------------------------------------------------------------
-  Cleanup FT variables.
+  Cleanup FT variables. 
   ------------------------------------------------------------------------*/
 void limFTCleanup(tpAniSirGlobal pMac)
 {
-    if (pMac->ft.ftPEContext.pFTPreAuthReq)
+    if (pMac->ft.ftPEContext.pFTPreAuthReq) 
     {
 #if defined WLAN_FEATURE_VOWIFI_11R_DEBUG
         PELOGE(limLog( pMac, LOGE, "%s: Freeing pFTPreAuthReq= %p",
-<<<<<<< HEAD
-            __func__, pMac->ft.ftPEContext.pFTPreAuthReq);)
-=======
             __func__, pMac->ft.ftPEContext.pFTPreAuthReq);) 
->>>>>>> 98b80d9a
 #endif
         if (pMac->ft.ftPEContext.pFTPreAuthReq->pbssDescription)
         {
@@ -109,11 +89,7 @@
     {
 #if defined WLAN_FEATURE_VOWIFI_11R_DEBUG
         PELOGE(limLog( pMac, LOGE, "%s: Setting psavedsessionEntry= %p to NULL",
-<<<<<<< HEAD
-            __func__, pMac->ft.ftPEContext.psavedsessionEntry);)
-=======
             __func__, pMac->ft.ftPEContext.psavedsessionEntry);) 
->>>>>>> 98b80d9a
 #endif
         pMac->ft.ftPEContext.psavedsessionEntry = NULL;
     }
@@ -131,11 +107,7 @@
         pMac->ft.ftPEContext.pftSessionEntry = NULL;
 #if defined WLAN_FEATURE_VOWIFI_11R_DEBUG
         PELOGE(limLog( pMac, LOGE, "%s: Setting psavedsessionEntry= %p to NULL",
-<<<<<<< HEAD
-            __func__, pMac->ft.ftPEContext.psavedsessionEntry);)
-=======
             __func__, pMac->ft.ftPEContext.psavedsessionEntry);) 
->>>>>>> 98b80d9a
 #endif
     }
 
@@ -151,24 +123,20 @@
         pMac->ft.ftPEContext.pAddStaReq = NULL;
     }
 
-    pMac->ft.ftPEContext.ftPreAuthStatus = eSIR_SUCCESS;
+    pMac->ft.ftPEContext.ftPreAuthStatus = eSIR_SUCCESS; 
 
 }
 
 /*--------------------------------------------------------------------------
-  Init FT variables.
+  Init FT variables. 
   ------------------------------------------------------------------------*/
 void limFTInit(tpAniSirGlobal pMac)
 {
-    if (pMac->ft.ftPEContext.pFTPreAuthReq)
+    if (pMac->ft.ftPEContext.pFTPreAuthReq) 
     {
 #if defined WLAN_FEATURE_VOWIFI_11R_DEBUG
         PELOGE(limLog( pMac, LOGE, "%s: Freeing pFTPreAuthReq= %p",
-<<<<<<< HEAD
-            __func__, pMac->ft.ftPEContext.pFTPreAuthReq);)
-=======
             __func__, pMac->ft.ftPEContext.pFTPreAuthReq);) 
->>>>>>> 98b80d9a
 #endif
         if (pMac->ft.ftPEContext.pFTPreAuthReq->pbssDescription)
         {
@@ -186,11 +154,7 @@
     {
 #if defined WLAN_FEATURE_VOWIFI_11R_DEBUG
         PELOGE(limLog( pMac, LOGE, "%s: Setting psavedsessionEntry= %p to NULL",
-<<<<<<< HEAD
-            __func__, pMac->ft.ftPEContext.psavedsessionEntry);)
-=======
             __func__, pMac->ft.ftPEContext.psavedsessionEntry);) 
->>>>>>> 98b80d9a
 #endif
         pMac->ft.ftPEContext.psavedsessionEntry = NULL;
     }
@@ -202,11 +166,7 @@
         /* Cannot delete sessions across associations */
 #if defined WLAN_FEATURE_VOWIFI_11R_DEBUG
         PELOGE(limLog( pMac, LOGE, "%s: Deleting session = %p ",
-<<<<<<< HEAD
-            __func__, pMac->ft.ftPEContext.pftSessionEntry);)
-=======
             __func__, pMac->ft.ftPEContext.pftSessionEntry);) 
->>>>>>> 98b80d9a
 #endif
         pMac->ft.ftPEContext.pftSessionEntry = NULL;
     }
@@ -215,11 +175,7 @@
     {
 #if defined WLAN_FEATURE_VOWIFI_11R_DEBUG
         PELOGE(limLog( pMac, LOGE, "%s: Freeing AddBssReq = %p ",
-<<<<<<< HEAD
-            __func__, pMac->ft.ftPEContext.pAddBssReq);)
-=======
             __func__, pMac->ft.ftPEContext.pAddBssReq);) 
->>>>>>> 98b80d9a
 #endif
         vos_mem_free(pMac->ft.ftPEContext.pAddBssReq);
         pMac->ft.ftPEContext.pAddBssReq = NULL;
@@ -230,22 +186,18 @@
     {
 #if defined WLAN_FEATURE_VOWIFI_11R_DEBUG
         PELOGE(limLog( pMac, LOGE, "%s: Freeing AddStaReq = %p ",
-<<<<<<< HEAD
-            __func__, pMac->ft.ftPEContext.pAddStaReq);)
-=======
             __func__, pMac->ft.ftPEContext.pAddStaReq);) 
->>>>>>> 98b80d9a
 #endif
         vos_mem_free(pMac->ft.ftPEContext.pAddStaReq);
         pMac->ft.ftPEContext.pAddStaReq = NULL;
     }
 
-    pMac->ft.ftPEContext.ftPreAuthStatus = eSIR_SUCCESS;
+    pMac->ft.ftPEContext.ftPreAuthStatus = eSIR_SUCCESS; 
 
 }
 
 /*------------------------------------------------------------------
- *
+ * 
  * This is the handler after suspending the link.
  * We suspend the link and then now proceed to switch channel.
  *
@@ -253,9 +205,9 @@
 void FTPreAuthSuspendLinkHandler(tpAniSirGlobal pMac, eHalStatus status, tANI_U32 *data)
 {
     tpPESession psessionEntry;
-
+    
     // The link is suspended of not ?
-    if (status != eHAL_STATUS_SUCCESS)
+    if (status != eHAL_STATUS_SUCCESS) 
     {
         PELOGE(limLog( pMac, LOGE, "%s: Returning ", __func__);)
         // Post the FT Pre Auth Response to SME
@@ -269,7 +221,7 @@
     // Perform some sanity check before proceeding.
     if ((pMac->ft.ftPEContext.pFTPreAuthReq) && psessionEntry)
     {
-        limChangeChannelWithCallback(pMac,
+        limChangeChannelWithCallback(pMac, 
             pMac->ft.ftPEContext.pFTPreAuthReq->preAuthchannelNum,
             limPerformFTPreAuth, NULL, psessionEntry);
         return;
@@ -320,7 +272,7 @@
 #endif
 
     // Get the current session entry
-    psessionEntry = peFindSessionByBssid(pMac,
+    psessionEntry = peFindSessionByBssid(pMac, 
         pMac->ft.ftPEContext.pFTPreAuthReq->currbssId, &sessionId);
     if (psessionEntry == NULL)
     {
@@ -342,20 +294,15 @@
 #endif
 
     // Dont need to suspend if APs are in same channel
-    if (psessionEntry->currentOperChannel != pMac->ft.ftPEContext.pFTPreAuthReq->preAuthchannelNum)
+    if (psessionEntry->currentOperChannel != pMac->ft.ftPEContext.pFTPreAuthReq->preAuthchannelNum) 
     {
         // Need to suspend link only if the channels are different
         PELOG2(limLog(pMac,LOG2,"%s: Performing pre-auth on different"
                " channel (session %p)", __func__, psessionEntry);)
-<<<<<<< HEAD
-        limSuspendLink(pMac, eSIR_CHECK_ROAMING_SCAN, FTPreAuthSuspendLinkHandler,
-                       (tANI_U32 *)psessionEntry);
-=======
         limSuspendLink(pMac, eSIR_CHECK_ROAMING_SCAN, FTPreAuthSuspendLinkHandler, 
                        (tANI_U32 *)psessionEntry); 
->>>>>>> 98b80d9a
-    }
-    else
+    }
+    else 
     {
         PELOG2(limLog(pMac,LOG2,"%s: Performing pre-auth on same"
                " channel (session %p)", __func__, psessionEntry);)
@@ -367,10 +314,10 @@
 }
 
 /*------------------------------------------------------------------
- * Send the Auth1
+ * Send the Auth1 
  * Receive back Auth2
  *------------------------------------------------------------------*/
-void limPerformFTPreAuth(tpAniSirGlobal pMac, eHalStatus status, tANI_U32 *data,
+void limPerformFTPreAuth(tpAniSirGlobal pMac, eHalStatus status, tANI_U32 *data, 
     tpPESession psessionEntry)
 {
     tSirMacAuthFrameBody authFrame;
@@ -378,7 +325,7 @@
     if (psessionEntry->is11Rconnection)
     {
         // Only 11r assoc has FT IEs.
-        if (pMac->ft.ftPEContext.pFTPreAuthReq->ft_ies == NULL)
+        if (pMac->ft.ftPEContext.pFTPreAuthReq->ft_ies == NULL) 
         {
             PELOGE(limLog( pMac, LOGE,
                            "%s: FTIEs for Auth Req Seq 1 is absent",
@@ -386,7 +333,7 @@
             return;
         }
     }
-    if (status != eHAL_STATUS_SUCCESS)
+    if (status != eHAL_STATUS_SUCCESS) 
     {
         PELOGE(limLog( pMac, LOGE,
                        "%s: Change channel not successful for FT pre-auth",
@@ -404,7 +351,7 @@
 
     if (psessionEntry->is11Rconnection)
     {
-        // Now we are on the right channel and need to send out Auth1 and
+        // Now we are on the right channel and need to send out Auth1 and 
         // receive Auth2.
         authFrame.authAlgoNumber = eSIR_FT_AUTH; // Set the auth type to FT
     }
@@ -413,7 +360,7 @@
     {
         // Will need to make isCCXconnection a enum may be for further
         // improvements to this to match this algorithm number
-        authFrame.authAlgoNumber = eSIR_OPEN_SYSTEM; // For now if its CCX and 11r FT.
+        authFrame.authAlgoNumber = eSIR_OPEN_SYSTEM; // For now if its CCX and 11r FT. 
     }
 #endif
     authFrame.authTransactionSeqNumber = SIR_MAC_AUTH_FRAME_1;
@@ -448,8 +395,8 @@
  * The newly created ft Session entry is passed to this function
  *
  *------------------------------------------------------------------*/
-tSirRetStatus limFTPrepareAddBssReq( tpAniSirGlobal pMac,
-    tANI_U8 updateEntry, tpPESession pftSessionEntry,
+tSirRetStatus limFTPrepareAddBssReq( tpAniSirGlobal pMac, 
+    tANI_U8 updateEntry, tpPESession pftSessionEntry, 
     tpSirBssDescription bssDescription )
 {
     tpAddBssParams pAddBssParams = NULL;
@@ -473,11 +420,7 @@
                 FL( "Unable to allocate memory for creating ADD_BSS" ));
         return (eSIR_MEM_ALLOC_FAILED);
     }
-<<<<<<< HEAD
-
-=======
     
->>>>>>> 98b80d9a
     vos_mem_set((tANI_U8 *) pAddBssParams, sizeof( tAddBssParams ), 0);
 
 
@@ -499,7 +442,7 @@
     pAddBssParams->operMode = BSS_OPERATIONAL_MODE_STA;
 
     pAddBssParams->beaconInterval = bssDescription->beaconInterval;
-
+    
     pAddBssParams->dtimPeriod = pBeaconStruct->tim.dtimPeriod;
     pAddBssParams->updateBss = updateEntry;
 
@@ -515,8 +458,8 @@
                  pBeaconStruct->supportedRates.rate, pBeaconStruct->supportedRates.numRates);
 
     pAddBssParams->nwType = bssDescription->nwType;
-
-    pAddBssParams->shortSlotTimeSupported = (tANI_U8)pBeaconStruct->capabilityInfo.shortSlotTime;
+    
+    pAddBssParams->shortSlotTimeSupported = (tANI_U8)pBeaconStruct->capabilityInfo.shortSlotTime; 
     pAddBssParams->llaCoexist = (tANI_U8) pftSessionEntry->beaconParams.llaCoexist;
     pAddBssParams->llbCoexist = (tANI_U8) pftSessionEntry->beaconParams.llbCoexist;
     pAddBssParams->llgCoexist = (tANI_U8) pftSessionEntry->beaconParams.llgCoexist;
@@ -607,11 +550,7 @@
             else
             {
                 pAddBssParams->staContext.txChannelWidthSet = WNI_CFG_CHANNEL_BONDING_MODE_DISABLE;
-<<<<<<< HEAD
-            }
-=======
             }                                                           
->>>>>>> 98b80d9a
 #ifdef WLAN_FEATURE_11AC
             if (pftSessionEntry->vhtCapability && pBeaconStruct->VHTCaps.present)
             {
@@ -649,7 +588,7 @@
             pAddBssParams->staContext.fShortGI20Mhz = (tANI_U8)pBeaconStruct->HTCaps.shortGI20MHz;
             pAddBssParams->staContext.fShortGI40Mhz = (tANI_U8)pBeaconStruct->HTCaps.shortGI40MHz;
             pAddBssParams->staContext.maxAmpduSize= pBeaconStruct->HTCaps.maxRxAMPDUFactor;
-
+            
             if( pBeaconStruct->HTInfo.present )
                 pAddBssParams->staContext.rifsMode = pBeaconStruct->HTInfo.rifsMode;
         }
@@ -657,7 +596,7 @@
         if ((pftSessionEntry->limWmeEnabled && pBeaconStruct->wmeEdcaPresent) ||
                 (pftSessionEntry->limQosEnabled && pBeaconStruct->edcaPresent))
             pAddBssParams->staContext.wmmEnabled = 1;
-        else
+        else 
             pAddBssParams->staContext.wmmEnabled = 0;
 
         //Update the rates
@@ -697,7 +636,7 @@
         pAddBssParams->staContext.staTCParams[i].rxBApolicy = eBA_POLICY_IMMEDIATE;
     }
 
-#if defined WLAN_FEATURE_VOWIFI
+#if defined WLAN_FEATURE_VOWIFI  
     pAddBssParams->maxTxPower = pftSessionEntry->maxTxPower;
 #endif
 
@@ -714,13 +653,13 @@
 
     pAddBssParams->staContext.sessionId = pftSessionEntry->peSessionId;
     pAddBssParams->sessionId = pftSessionEntry->peSessionId;
-
+    
     // Set a new state for MLME
 
     pftSessionEntry->limMlmState = eLIM_MLM_WT_ADD_BSS_RSP_FT_REASSOC_STATE;
     MTRACE(macTrace(pMac, TRACE_CODE_MLM_STATE, pftSessionEntry->peSessionId, eLIM_MLM_WT_ADD_BSS_RSP_FT_REASSOC_STATE));
     pAddBssParams->halPersona=(tANI_U8)pftSessionEntry->pePersona; //pass on the session persona to hal
-
+    
     pMac->ft.ftPEContext.pAddBssReq = pAddBssParams;
 
 #if defined WLAN_FEATURE_VOWIFI_11R_DEBUG
@@ -733,7 +672,7 @@
 
 /*------------------------------------------------------------------
  *
- * Setup the new session for the pre-auth AP.
+ * Setup the new session for the pre-auth AP. 
  * Return the newly created session entry.
  *
  *------------------------------------------------------------------*/
@@ -756,11 +695,7 @@
     }
 
 
-<<<<<<< HEAD
-
-=======
        
->>>>>>> 98b80d9a
     /* Retrieve the session that has already been created and update the entry */
     pftSessionEntry = pMac->ft.ftPEContext.pftSessionEntry;
 #if defined WLAN_FEATURE_VOWIFI_11R_DEBUG || defined FEATURE_WLAN_CCX || defined(FEATURE_WLAN_LFR)
@@ -772,9 +707,9 @@
     pftSessionEntry->lim11hEnable = psessionEntry->lim11hEnable;
 
     // Fields to be filled later
-    pftSessionEntry->pLimJoinReq = NULL;
-    pftSessionEntry->smeSessionId = 0;
-    pftSessionEntry->transactionId = 0;
+    pftSessionEntry->pLimJoinReq = NULL; 
+    pftSessionEntry->smeSessionId = 0; 
+    pftSessionEntry->transactionId = 0; 
 
     limExtractApCapabilities( pMac,
                             (tANI_U8 *) pbssDescription->ieFields,
@@ -829,8 +764,8 @@
     /* Copy The channel Id to the session Table */
     pftSessionEntry->limReassocChannelId = pbssDescription->channelId;
     pftSessionEntry->currentOperChannel = pbssDescription->channelId;
-
-
+            
+            
     if (pftSessionEntry->bssType == eSIR_INFRASTRUCTURE_MODE)
     {
         pftSessionEntry->limSystemRole = eLIM_STA_ROLE;
@@ -840,16 +775,11 @@
         pftSessionEntry->limSystemRole = eLIM_BT_AMP_STA_ROLE;
     }
     else
-    {
+    {   
         /* Throw an error and return and make sure to delete the session.*/
         limLog(pMac, LOGE, FL("Invalid bss type"));
-<<<<<<< HEAD
-    }
-
-=======
     }    
                        
->>>>>>> 98b80d9a
     pftSessionEntry->limCurrentBssCaps = pbssDescription->capabilityInfo;
     pftSessionEntry->limReassocBssCaps = pbssDescription->capabilityInfo;
     if( pMac->roam.configParam.shortSlotTime &&
@@ -858,9 +788,9 @@
         pftSessionEntry->shortSlotTimeSupported = TRUE;
     }
 
-    regMax = cfgGetRegulatoryMaxTransmitPower( pMac, pftSessionEntry->currentOperChannel );
+    regMax = cfgGetRegulatoryMaxTransmitPower( pMac, pftSessionEntry->currentOperChannel ); 
     localPowerConstraint = regMax;
-    limExtractApCapability( pMac, (tANI_U8 *) pbssDescription->ieFields,
+    limExtractApCapability( pMac, (tANI_U8 *) pbssDescription->ieFields, 
         limGetIElenFromBssDescription(pbssDescription),
         &pftSessionEntry->limCurrentBssQosCaps,
         &pftSessionEntry->limCurrentBssPropCap,
@@ -910,7 +840,7 @@
 
 /*------------------------------------------------------------------
  *
- * Setup the session and the add bss req for the pre-auth AP.
+ * Setup the session and the add bss req for the pre-auth AP. 
  *
  *------------------------------------------------------------------*/
 void limFTSetupAuthSession(tpAniSirGlobal pMac, tpPESession psessionEntry)
@@ -931,26 +861,19 @@
 #endif
 
 #ifdef FEATURE_WLAN_LFR
-        pftSessionEntry->isFastRoamIniFeatureEnabled = psessionEntry->isFastRoamIniFeatureEnabled;
+        pftSessionEntry->isFastRoamIniFeatureEnabled = psessionEntry->isFastRoamIniFeatureEnabled; 
 #endif
 #ifdef WLAN_FEATURE_11W
         pftSessionEntry->limRmfEnabled = psessionEntry->limRmfEnabled;
 #endif
-<<<<<<< HEAD
-        limFTPrepareAddBssReq( pMac, FALSE, pftSessionEntry,
-=======
-#ifdef WLAN_FEATURE_11W
-        pftSessionEntry->limRmfEnabled = psessionEntry->limRmfEnabled;
-#endif
         limFTPrepareAddBssReq( pMac, FALSE, pftSessionEntry, 
->>>>>>> 98b80d9a
             pMac->ft.ftPEContext.pFTPreAuthReq->pbssDescription );
         pMac->ft.ftPEContext.pftSessionEntry = pftSessionEntry;
     }
 }
 
 /*------------------------------------------------------------------
- * Resume Link Call Back
+ * Resume Link Call Back 
  *------------------------------------------------------------------*/
 void limFTProcessPreAuthResult(tpAniSirGlobal pMac, eHalStatus status, tANI_U32 *data)
 {
@@ -974,18 +897,18 @@
 }
 
 /*------------------------------------------------------------------
- * Resume Link Call Back
+ * Resume Link Call Back 
  *------------------------------------------------------------------*/
-void limPerformPostFTPreAuthAndChannelChange(tpAniSirGlobal pMac, eHalStatus status, tANI_U32 *data,
+void limPerformPostFTPreAuthAndChannelChange(tpAniSirGlobal pMac, eHalStatus status, tANI_U32 *data, 
     tpPESession psessionEntry)
 {
-    //Set the resume channel to Any valid channel (invalid).
+    //Set the resume channel to Any valid channel (invalid). 
     //This will instruct HAL to set it to any previous valid channel.
     peSetResumeChannel(pMac, 0, 0);
     limResumeLink(pMac, limFTProcessPreAuthResult, (tANI_U32 *)psessionEntry);
 }
 
-tSirRetStatus limCreateRICBlockAckIE(tpAniSirGlobal pMac, tANI_U8 tid, tCfgTrafficClass *pTrafficClass,
+tSirRetStatus limCreateRICBlockAckIE(tpAniSirGlobal pMac, tANI_U8 tid, tCfgTrafficClass *pTrafficClass, 
                                                                     tANI_U8 *ric_ies, tANI_U32 *ieLength)
 {
     /* BlockACK + RIC is not supported now, TODO later to support this */
@@ -1041,7 +964,7 @@
     tpPESession psessionEntry = pMac->ft.ftPEContext.psavedsessionEntry;
     tANI_U32 offset = 0, ieLength = 0;
     tSirRetStatus status = eSIR_SUCCESS;
-
+    
     // First, extract the DPH entry
     pSta = dphLookupHashEntry( pMac, pMac->ft.ftPEContext.pFTPreAuthReq->currbssId, &aid, &psessionEntry->dph.dphHashTable);
     if( NULL == pSta )
@@ -1091,7 +1014,7 @@
 {
     tpSirFTPreAuthRsp pFTPreAuthRsp;
     tSirMsgQ          mmhMsg;
-    tANI_U16 rspLen = sizeof(tSirFTPreAuthRsp);
+    tANI_U16 rspLen = sizeof(tSirFTPreAuthRsp);   
     // TODO: RIC Support
     //tSirRetStatus   sirStatus = eSIR_SUCCESS;
 
@@ -1106,11 +1029,7 @@
 #if defined WLAN_FEATURE_VOWIFI_11R_DEBUG
     PELOGE(limLog( pMac, LOG1, FL("Auth Rsp = %p"), pFTPreAuthRsp);)
 #endif
-<<<<<<< HEAD
-
-=======
          
->>>>>>> 98b80d9a
     vos_mem_set((tANI_U8*)pFTPreAuthRsp, rspLen, 0);
     pFTPreAuthRsp->messageType = eWNI_SME_FT_PRE_AUTH_RSP;
     pFTPreAuthRsp->length = (tANI_U16) rspLen;
@@ -1120,24 +1039,24 @@
 
     // The bssid of the AP we are sending Auth1 to.
     if (pMac->ft.ftPEContext.pFTPreAuthReq)
-        sirCopyMacAddr(pFTPreAuthRsp->preAuthbssId,
+        sirCopyMacAddr(pFTPreAuthRsp->preAuthbssId, 
             pMac->ft.ftPEContext.pFTPreAuthReq->preAuthbssId);
-
+    
     // Attach the auth response now back to SME
     pFTPreAuthRsp->ft_ies_length = 0;
     if ((auth_rsp != NULL) && (auth_rsp_length < MAX_FTIE_SIZE))
     {
         // Only 11r assoc has FT IEs.
-        vos_mem_copy(pFTPreAuthRsp->ft_ies, auth_rsp, auth_rsp_length);
+        vos_mem_copy(pFTPreAuthRsp->ft_ies, auth_rsp, auth_rsp_length); 
         pFTPreAuthRsp->ft_ies_length = auth_rsp_length;
     }
-
+    
 #ifdef WLAN_FEATURE_VOWIFI_11R
     if ((psessionEntry) && (psessionEntry->is11Rconnection))
     {
         /* TODO: RIC SUPPORT Fill in the Block Ack RIC IEs in the preAuthRsp */
         /*
-        sirStatus = limFTFillRICBlockAckInfo(pMac, pFTPreAuthRsp->ric_ies,
+        sirStatus = limFTFillRICBlockAckInfo(pMac, pFTPreAuthRsp->ric_ies, 
                                          (tANI_U32 *)&pFTPreAuthRsp->ric_ies_length);
         if (eSIR_SUCCESS != sirStatus)
         {
@@ -1146,7 +1065,7 @@
         */
     }
 #endif
-
+    
     mmhMsg.type = pFTPreAuthRsp->messageType;
     mmhMsg.bodyptr = pFTPreAuthRsp;
     mmhMsg.bodyval = 0;
@@ -1167,7 +1086,7 @@
  * Send the FT Pre Auth Response to SME when ever we have a status
  * ready to be sent to SME
  *
- * SME will be the one to send it up to the supplicant to receive
+ * SME will be the one to send it up to the supplicant to receive 
  * FTIEs which will be required for Reassoc Req.
  *
  *------------------------------------------------------------------*/
@@ -1184,15 +1103,15 @@
 #endif
 
     // Save the status of pre-auth
-    pMac->ft.ftPEContext.ftPreAuthStatus = status;
-
-    // Save the auth rsp, so we can send it to
-    // SME once we resume link.
-    pMac->ft.ftPEContext.saved_auth_rsp_length = 0;
+    pMac->ft.ftPEContext.ftPreAuthStatus = status; 
+
+    // Save the auth rsp, so we can send it to 
+    // SME once we resume link. 
+    pMac->ft.ftPEContext.saved_auth_rsp_length = 0; 
     if ((auth_rsp != NULL) && (auth_rsp_length < MAX_FTIE_SIZE))
     {
         vos_mem_copy(pMac->ft.ftPEContext.saved_auth_rsp,
-            auth_rsp, auth_rsp_length);
+            auth_rsp, auth_rsp_length); 
         pMac->ft.ftPEContext.saved_auth_rsp_length = auth_rsp_length;
     }
 
@@ -1234,19 +1153,14 @@
         limPrintMacAddr(pMac, psessionEntry->limReAssocbssId, LOG1);
     }
 
-<<<<<<< HEAD
-    if (psessionEntry->currentOperChannel !=
-        pMac->ft.ftPEContext.pFTPreAuthReq->preAuthchannelNum)
-=======
     if (psessionEntry->currentOperChannel != 
         pMac->ft.ftPEContext.pFTPreAuthReq->preAuthchannelNum) 
->>>>>>> 98b80d9a
     {
         // Need to move to the original AP channel
-        limChangeChannelWithCallback(pMac, psessionEntry->currentOperChannel,
+        limChangeChannelWithCallback(pMac, psessionEntry->currentOperChannel, 
                 limPerformPostFTPreAuthAndChannelChange, NULL, psessionEntry);
     }
-    else
+    else 
     {
 #ifdef WLAN_FEATURE_VOWIFI_11R_DEBUG
         PELOGE(limLog( pMac, LOG1, "Pre auth on same channel as connected AP channel %d",
@@ -1415,7 +1329,7 @@
     // home channel.
     limLog(pMac, LOG1, FL("FT Pre-Auth Time Out!!!!"));
 
-    if((psessionEntry = peFindSessionBySessionId(pMac, pMac->lim.limTimers.gLimFTPreAuthRspTimer.sessionId))== NULL)
+    if((psessionEntry = peFindSessionBySessionId(pMac, pMac->lim.limTimers.gLimFTPreAuthRspTimer.sessionId))== NULL) 
     {
         limLog(pMac, LOGE, FL("Session Does not exist for given sessionID"));
         return;
@@ -1507,7 +1421,7 @@
     tpAggrAddTsParams pAggrAddTsParam;
     tpPESession  psessionEntry = NULL;
     tpLimTspecInfo   tspecInfo;
-    tANI_U8          ac;
+    tANI_U8          ac; 
     tpDphHashNode    pSta;
     tANI_U16         aid;
     tANI_U8 sessionId;
@@ -1545,16 +1459,16 @@
 
     for( i = 0; i < HAL_QOS_NUM_AC_MAX; i++ )
     {
-        if (aggrQosReq->aggrInfo.tspecIdx & (1<<i))
+        if (aggrQosReq->aggrInfo.tspecIdx & (1<<i)) 
         {
             tSirMacTspecIE *pTspec = &aggrQosReq->aggrInfo.aggrAddTsInfo[i].tspec;
             /* Since AddTS response was successful, check for the PSB flag
-             * and directional flag inside the TS Info field.
-             * An AC is trigger enabled AC if the PSB subfield is set to 1
+             * and directional flag inside the TS Info field. 
+             * An AC is trigger enabled AC if the PSB subfield is set to 1  
              * in the uplink direction.
-             * An AC is delivery enabled AC if the PSB subfield is set to 1
+             * An AC is delivery enabled AC if the PSB subfield is set to 1 
              * in the downlink direction.
-             * An AC is trigger and delivery enabled AC if the PSB subfield
+             * An AC is trigger and delivery enabled AC if the PSB subfield  
              * is set to 1 in the bi-direction field.
              */
             if (pTspec->tsinfo.traffic.psb == 1)
@@ -1562,12 +1476,12 @@
                 limSetTspecUapsdMask(pMac, &pTspec->tsinfo, SET_UAPSD_MASK);
             }
             else
-            {
+            { 
                 limSetTspecUapsdMask(pMac, &pTspec->tsinfo, CLEAR_UAPSD_MASK);
             }
             /* ADDTS success, so AC is now admitted. We shall now use the default
              * EDCA parameters as advertised by AP and send the updated EDCA params
-             * to HAL.
+             * to HAL. 
              */
             ac = upToAc(pTspec->tsinfo.traffic.userPrio);
             if(pTspec->tsinfo.traffic.direction == SIR_MAC_DIRECTION_UPLINK)
@@ -1586,11 +1500,11 @@
 
             limSetActiveEdcaParams(pMac, psessionEntry->gLimEdcaParams, psessionEntry);
 
-            if (pSta->aniPeer == eANI_BOOLEAN_TRUE)
+            if (pSta->aniPeer == eANI_BOOLEAN_TRUE) 
             {
                 limSendEdcaParams(pMac, psessionEntry->gLimEdcaParamsActive, pSta->bssId, eANI_BOOLEAN_TRUE);
             }
-            else
+            else 
             {
                 limSendEdcaParams(pMac, psessionEntry->gLimEdcaParamsActive, pSta->bssId, eANI_BOOLEAN_FALSE);
             }
