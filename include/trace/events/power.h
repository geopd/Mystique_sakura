--- conflicted
+++ resolved
@@ -172,8 +172,6 @@
 		  (unsigned long)__entry->cpu_id)
 );
 
-<<<<<<< HEAD
-=======
 DEFINE_EVENT(cpu, cpu_capacity,
 
 	TP_PROTO(unsigned int capacity, unsigned int cpu_id),
@@ -181,7 +179,6 @@
 	TP_ARGS(capacity, cpu_id)
 );
 
->>>>>>> dcb61100
 TRACE_EVENT(device_pm_callback_start,
 
 	TP_PROTO(struct device *dev, const char *pm_ops, int event),
