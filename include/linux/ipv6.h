--- conflicted
+++ resolved
@@ -66,11 +66,8 @@
 	} stable_secret;
 	__s32		use_oif_addrs_only;
 	__s32		keep_addr_on_down;
-<<<<<<< HEAD
+	__u32		addr_gen_mode;
 	__s32		accept_ra_prefix_route;
-=======
-	__u32		addr_gen_mode;
->>>>>>> acab7114
 
 	struct ctl_table_header *sysctl_header;
 };
