--- conflicted
+++ resolved
@@ -1,18 +1,3 @@
 # UAPI Header export list
-<<<<<<< HEAD
-header-y += audio.h
-header-y += cdc.h
-header-y += cdc-wdm.h
-header-y += ch11.h
-header-y += ch9.h
-header-y += functionfs.h
-header-y += g_printer.h
-header-y += gadgetfs.h
-header-y += midi.h
-header-y += tmc.h
-header-y += usb_ctrl_qti.h
-header-y += video.h
-=======
 no-export-headers += f_accessory.h
-no-export-headers += f_mtp.h
->>>>>>> feb92353
+no-export-headers += f_mtp.h