--- conflicted
+++ resolved
@@ -2191,8 +2191,6 @@
  *	may offload authentication processing to user space if this capability
  *	is indicated in the respective requests from the user space.
  *
-<<<<<<< HEAD
-=======
  * @NL80211_ATTR_NSS: Station's New/updated  RX_NSS value notified using this
  *	u8 attribute. This is used with %NL80211_CMD_STA_OPMODE_CHANGED.
  *
@@ -2267,7 +2265,6 @@
  *	%NL80211_ATTR_AKM_SUITES are default capabilities if AKM suites not
  *	advertised for a specific interface type.
  *
->>>>>>> feb92353
  * @NUM_NL80211_ATTR: total number of nl80211_attrs available
  * @NL80211_ATTR_MAX: highest attribute number currently defined
  * @__NL80211_ATTR_AFTER_LAST: internal use
@@ -2697,8 +2694,6 @@
 	NL80211_ATTR_EXTERNAL_AUTH_ACTION,
 	NL80211_ATTR_EXTERNAL_AUTH_SUPPORT,
 
-<<<<<<< HEAD
-=======
 	NL80211_ATTR_NSS,
 	NL80211_ATTR_ACK_SIGNAL,
 
@@ -2738,7 +2733,6 @@
 
 	NL80211_ATTR_IFTYPE_AKM_SUITES,
 
->>>>>>> feb92353
 	/* add attributes here, update the policy in nl80211.c */
 
 	__NL80211_ATTR_AFTER_LAST,
@@ -5697,8 +5691,6 @@
 	NL80211_EXTERNAL_AUTH_ABORT,
 };
 
-<<<<<<< HEAD
-=======
 /**
  * enum nl80211_iftype_akm_attributes - interface type AKM attributes
  * @__NL80211_IFTYPE_AKM_ATTR_INVALID: Invalid
@@ -5723,5 +5715,4 @@
 	NL80211_IFTYPE_AKM_ATTR_MAX = __NL80211_IFTYPE_AKM_ATTR_LAST - 1,
 };
 
->>>>>>> feb92353
 #endif /* __LINUX_NL80211_H */