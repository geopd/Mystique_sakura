--- conflicted
+++ resolved
@@ -435,7 +435,6 @@
 	return 1;
 }
 
-<<<<<<< HEAD
 static void *arm64_dma_remap(struct device *dev, void *cpu_addr,
 			dma_addr_t handle, size_t size,
 			unsigned long attrs)
@@ -483,13 +482,13 @@
 	vunmap(remapped_addr);
 	flush_tlb_kernel_range((unsigned long)remapped_addr,
 			(unsigned long)(remapped_addr + size));
-=======
+}
+
 static int __swiotlb_dma_mapping_error(struct device *hwdev, dma_addr_t addr)
 {
 	if (swiotlb)
 		return swiotlb_dma_mapping_error(hwdev, addr);
 	return 0;
->>>>>>> 053b6541
 }
 
 static struct dma_map_ops swiotlb_dma_ops = {
@@ -506,13 +505,9 @@
 	.sync_sg_for_cpu = __swiotlb_sync_sg_for_cpu,
 	.sync_sg_for_device = __swiotlb_sync_sg_for_device,
 	.dma_supported = __swiotlb_dma_supported,
-<<<<<<< HEAD
-	.mapping_error = swiotlb_dma_mapping_error,
+	.mapping_error = __swiotlb_dma_mapping_error,
 	.remap = arm64_dma_remap,
 	.unremap = arm64_dma_unremap,
-=======
-	.mapping_error = __swiotlb_dma_mapping_error,
->>>>>>> 053b6541
 };
 
 static int __init atomic_pool_init(void)
