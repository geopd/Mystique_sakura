--- conflicted
+++ resolved
@@ -607,13 +607,9 @@
 	sdw3100-msm8909w-1gb-wtp.dtb \
 	sdw2500-apq8009w-wtp.dtb \
 	sdw2500-msm8909w-wtp.dtb \
-<<<<<<< HEAD
-	msm8905-qrd-skub_qseev4.dtb
-=======
 	msm8905-qrd-skub_qseev4.dtb \
 	msm8909-mtp.dtb \
 	msm8909-1gb-mtp.dtb
->>>>>>> feb92353
 
 dtb-$(CONFIG_ARCH_SDM450) += sdm450-rcm.dtb \
 	sdm450-cdp.dtb \
