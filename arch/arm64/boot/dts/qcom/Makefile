--- conflicted
+++ resolved
@@ -473,10 +473,6 @@
 msm8953-ext-codec-rcm-overlay.dtbo-base := msm8953.dtb \
 	apq8053.dtb
 msm8953-cdp-1200p-overlay.dtbo-base := msm8953.dtb
-<<<<<<< HEAD
-
-=======
->>>>>>> 1ff01511
 sdm450-cdp-s2-overlay.dtbo-base := sdm450-pmi632.dtb \
 	sdm632.dtb \
 	sdm632-pm8004.dtb \
@@ -489,10 +485,6 @@
 sdm450-qrd-sku4-overlay.dtbo-base := sdm450-pmi632.dtb \
 	sdm632.dtb \
 	sdm632-pm8004.dtb
-<<<<<<< HEAD
-
-=======
->>>>>>> 1ff01511
 sdm632-rumi-overlay.dtbo-base := sdm632.dtb
 sdm632-ext-codec-cdp-s3-overlay.dtbo-base := sdm632.dtb \
 	sdm632-pm8004.dtb
@@ -627,12 +619,7 @@
 	sdm450-pmi632-cdp-s2.dtb \
 	sdm450-pmi632-mtp-s3.dtb \
 	sda450-pmi632-cdp-s2.dtb \
-<<<<<<< HEAD
-	sda450-pmi632-mtp-s3.dtb \
-        sdm450-no-pmi-mtp.dtb
-=======
 	sda450-pmi632-mtp-s3.dtb
->>>>>>> 1ff01511
 
 dtb-$(CONFIG_ARCH_SDM632) += sdm632-rumi.dtb \
 	sdm632-cdp-s2.dtb \
