--- conflicted
+++ resolved
@@ -39,11 +39,7 @@
 
 # This should work on most of the modern platforms
 KBUILD_DEFCONFIG := multi_v7_defconfig
-<<<<<<< HEAD
 ifeq ($(cc-name),clang)
-=======
-ifeq ($(COMPILER),clang)
->>>>>>> feb92353
 KBUILD_CFLAGS += -Wa,-mno-warn-deprecated
 endif
 
