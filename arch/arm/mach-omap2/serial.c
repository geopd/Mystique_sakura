/*
 * arch/arm/mach-omap2/serial.c
 *
 * OMAP2 serial support.
 *
 * Copyright (C) 2005-2008 Nokia Corporation
 * Author: Paul Mundt <paul.mundt@nokia.com>
 *
 * Major rework for PM support by Kevin Hilman
 *
 * Based off of arch/arm/mach-omap/omap1/serial.c
 *
 * Copyright (C) 2009 Texas Instruments
 * Added OMAP4 support - Santosh Shilimkar <santosh.shilimkar@ti.com
 *
 * This file is subject to the terms and conditions of the GNU General Public
 * License. See the file "COPYING" in the main directory of this archive
 * for more details.
 */
#include <linux/kernel.h>
#include <linux/init.h>
#include <linux/serial_8250.h>
#include <linux/serial_reg.h>
#include <linux/clk.h>
#include <linux/io.h>
#include <linux/delay.h>

#include <plat/common.h>
#include <plat/board.h>
#include <plat/clock.h>
#include <plat/control.h>

#include "prm.h"
#include "pm.h"
#include "prm-regbits-34xx.h"

#define UART_OMAP_NO_EMPTY_FIFO_READ_IP_REV	0x52
#define UART_OMAP_WER		0x17	/* Wake-up enable register */

/*
 * NOTE: By default the serial timeout is disabled as it causes lost characters
 * over the serial ports. This means that the UART clocks will stay on until
 * disabled via sysfs. This also causes that any deeper omap sleep states are
 * blocked. 
 */
#define DEFAULT_TIMEOUT 0

struct omap_uart_state {
	int num;
	int can_sleep;
	struct timer_list timer;
	u32 timeout;

	void __iomem *wk_st;
	void __iomem *wk_en;
	u32 wk_mask;
	u32 padconf;

	struct clk *ick;
	struct clk *fck;
	int clocked;

	struct plat_serial8250_port *p;
	struct list_head node;
	struct platform_device pdev;

#if defined(CONFIG_ARCH_OMAP3) && defined(CONFIG_PM)
	int context_valid;

	/* Registers to be saved/restored for OFF-mode */
	u16 dll;
	u16 dlh;
	u16 ier;
	u16 sysc;
	u16 scr;
	u16 wer;
#endif
};

static LIST_HEAD(uart_list);

static struct plat_serial8250_port serial_platform_data0[] = {
	{
		.irq		= 72,
		.flags		= UPF_BOOT_AUTOCONF,
		.iotype		= UPIO_MEM,
		.regshift	= 2,
		.uartclk	= OMAP24XX_BASE_BAUD * 16,
	}, {
		.flags		= 0
	}
};

static struct plat_serial8250_port serial_platform_data1[] = {
	{
		.irq		= 73,
		.flags		= UPF_BOOT_AUTOCONF,
		.iotype		= UPIO_MEM,
		.regshift	= 2,
		.uartclk	= OMAP24XX_BASE_BAUD * 16,
	}, {
		.flags		= 0
	}
};

static struct plat_serial8250_port serial_platform_data2[] = {
	{
		.irq		= 74,
		.flags		= UPF_BOOT_AUTOCONF,
		.iotype		= UPIO_MEM,
		.regshift	= 2,
		.uartclk	= OMAP24XX_BASE_BAUD * 16,
	}, {
		.flags		= 0
	}
};

static struct plat_serial8250_port serial_platform_data3[] = {
	{
		.irq		= 70,
		.flags		= UPF_BOOT_AUTOCONF,
		.iotype		= UPIO_MEM,
		.regshift	= 2,
		.uartclk	= OMAP24XX_BASE_BAUD * 16,
	}, {
		.flags		= 0
	}
};

void __init omap2_set_globals_uart(struct omap_globals *omap2_globals)
{
	serial_platform_data0[0].mapbase = omap2_globals->uart1_phys;
	serial_platform_data1[0].mapbase = omap2_globals->uart2_phys;
	serial_platform_data2[0].mapbase = omap2_globals->uart3_phys;
	serial_platform_data3[0].mapbase = omap2_globals->uart4_phys;
}

static inline unsigned int __serial_read_reg(struct uart_port *up,
					   int offset)
{
	offset <<= up->regshift;
	return (unsigned int)__raw_readb(up->membase + offset);
}

static inline unsigned int serial_read_reg(struct plat_serial8250_port *up,
					   int offset)
{
	offset <<= up->regshift;
	return (unsigned int)__raw_readb(up->membase + offset);
}

static inline void __serial_write_reg(struct uart_port *up, int offset,
		int value)
{
	offset <<= up->regshift;
	__raw_writeb(value, up->membase + offset);
}

static inline void serial_write_reg(struct plat_serial8250_port *p, int offset,
				    int value)
{
	offset <<= p->regshift;
	__raw_writeb(value, p->membase + offset);
}

/*
 * Internal UARTs need to be initialized for the 8250 autoconfig to work
 * properly. Note that the TX watermark initialization may not be needed
 * once the 8250.c watermark handling code is merged.
 */
static inline void __init omap_uart_reset(struct omap_uart_state *uart)
{
	struct plat_serial8250_port *p = uart->p;

	serial_write_reg(p, UART_OMAP_MDR1, 0x07);
	serial_write_reg(p, UART_OMAP_SCR, 0x08);
	serial_write_reg(p, UART_OMAP_MDR1, 0x00);
	serial_write_reg(p, UART_OMAP_SYSC, (0x02 << 3) | (1 << 2) | (1 << 0));
}

#if defined(CONFIG_PM) && defined(CONFIG_ARCH_OMAP3)

static void omap_uart_save_context(struct omap_uart_state *uart)
{
	u16 lcr = 0;
	struct plat_serial8250_port *p = uart->p;

	if (!enable_off_mode)
		return;

	lcr = serial_read_reg(p, UART_LCR);
	serial_write_reg(p, UART_LCR, 0xBF);
	uart->dll = serial_read_reg(p, UART_DLL);
	uart->dlh = serial_read_reg(p, UART_DLM);
	serial_write_reg(p, UART_LCR, lcr);
	uart->ier = serial_read_reg(p, UART_IER);
	uart->sysc = serial_read_reg(p, UART_OMAP_SYSC);
	uart->scr = serial_read_reg(p, UART_OMAP_SCR);
	uart->wer = serial_read_reg(p, UART_OMAP_WER);

	uart->context_valid = 1;
}

static void omap_uart_restore_context(struct omap_uart_state *uart)
{
	u16 efr = 0;
	struct plat_serial8250_port *p = uart->p;

	if (!enable_off_mode)
		return;

	if (!uart->context_valid)
		return;

	uart->context_valid = 0;

	serial_write_reg(p, UART_OMAP_MDR1, 0x7);
	serial_write_reg(p, UART_LCR, 0xBF); /* Config B mode */
	efr = serial_read_reg(p, UART_EFR);
	serial_write_reg(p, UART_EFR, UART_EFR_ECB);
	serial_write_reg(p, UART_LCR, 0x0); /* Operational mode */
	serial_write_reg(p, UART_IER, 0x0);
	serial_write_reg(p, UART_LCR, 0xBF); /* Config B mode */
	serial_write_reg(p, UART_DLL, uart->dll);
	serial_write_reg(p, UART_DLM, uart->dlh);
	serial_write_reg(p, UART_LCR, 0x0); /* Operational mode */
	serial_write_reg(p, UART_IER, uart->ier);
	serial_write_reg(p, UART_FCR, 0xA1);
	serial_write_reg(p, UART_LCR, 0xBF); /* Config B mode */
	serial_write_reg(p, UART_EFR, efr);
	serial_write_reg(p, UART_LCR, UART_LCR_WLEN8);
	serial_write_reg(p, UART_OMAP_SCR, uart->scr);
	serial_write_reg(p, UART_OMAP_WER, uart->wer);
	serial_write_reg(p, UART_OMAP_SYSC, uart->sysc);
	serial_write_reg(p, UART_OMAP_MDR1, 0x00); /* UART 16x mode */
}
#else
static inline void omap_uart_save_context(struct omap_uart_state *uart) {}
static inline void omap_uart_restore_context(struct omap_uart_state *uart) {}
#endif /* CONFIG_PM && CONFIG_ARCH_OMAP3 */

static inline void omap_uart_enable_clocks(struct omap_uart_state *uart)
{
	if (uart->clocked)
		return;

	clk_enable(uart->ick);
	clk_enable(uart->fck);
	uart->clocked = 1;
	omap_uart_restore_context(uart);
}

#ifdef CONFIG_PM

static inline void omap_uart_disable_clocks(struct omap_uart_state *uart)
{
	if (!uart->clocked)
		return;

	omap_uart_save_context(uart);
	uart->clocked = 0;
	clk_disable(uart->ick);
	clk_disable(uart->fck);
}

static void omap_uart_enable_wakeup(struct omap_uart_state *uart)
{
	/* Set wake-enable bit */
	if (uart->wk_en && uart->wk_mask) {
		u32 v = __raw_readl(uart->wk_en);
		v |= uart->wk_mask;
		__raw_writel(v, uart->wk_en);
	}

	/* Ensure IOPAD wake-enables are set */
	if (cpu_is_omap34xx() && uart->padconf) {
		u16 v = omap_ctrl_readw(uart->padconf);
		v |= OMAP3_PADCONF_WAKEUPENABLE0;
		omap_ctrl_writew(v, uart->padconf);
	}
}

static void omap_uart_disable_wakeup(struct omap_uart_state *uart)
{
	/* Clear wake-enable bit */
	if (uart->wk_en && uart->wk_mask) {
		u32 v = __raw_readl(uart->wk_en);
		v &= ~uart->wk_mask;
		__raw_writel(v, uart->wk_en);
	}

	/* Ensure IOPAD wake-enables are cleared */
	if (cpu_is_omap34xx() && uart->padconf) {
		u16 v = omap_ctrl_readw(uart->padconf);
		v &= ~OMAP3_PADCONF_WAKEUPENABLE0;
		omap_ctrl_writew(v, uart->padconf);
	}
}

static void omap_uart_smart_idle_enable(struct omap_uart_state *uart,
					  int enable)
{
	struct plat_serial8250_port *p = uart->p;
	u16 sysc;

	sysc = serial_read_reg(p, UART_OMAP_SYSC) & 0x7;
	if (enable)
		sysc |= 0x2 << 3;
	else
		sysc |= 0x1 << 3;

	serial_write_reg(p, UART_OMAP_SYSC, sysc);
}

static void omap_uart_block_sleep(struct omap_uart_state *uart)
{
	omap_uart_enable_clocks(uart);

	omap_uart_smart_idle_enable(uart, 0);
	uart->can_sleep = 0;
	if (uart->timeout)
		mod_timer(&uart->timer, jiffies + uart->timeout);
	else
		del_timer(&uart->timer);
}

static void omap_uart_allow_sleep(struct omap_uart_state *uart)
{
	if (device_may_wakeup(&uart->pdev.dev))
		omap_uart_enable_wakeup(uart);
	else
		omap_uart_disable_wakeup(uart);

	if (!uart->clocked)
		return;

	omap_uart_smart_idle_enable(uart, 1);
	uart->can_sleep = 1;
	del_timer(&uart->timer);
}

static void omap_uart_idle_timer(unsigned long data)
{
	struct omap_uart_state *uart = (struct omap_uart_state *)data;

	omap_uart_allow_sleep(uart);
}

void omap_uart_prepare_idle(int num)
{
	struct omap_uart_state *uart;

	list_for_each_entry(uart, &uart_list, node) {
		if (num == uart->num && uart->can_sleep) {
			omap_uart_disable_clocks(uart);
			return;
		}
	}
}

void omap_uart_resume_idle(int num)
{
	struct omap_uart_state *uart;

	list_for_each_entry(uart, &uart_list, node) {
		if (num == uart->num) {
			omap_uart_enable_clocks(uart);

			/* Check for IO pad wakeup */
			if (cpu_is_omap34xx() && uart->padconf) {
				u16 p = omap_ctrl_readw(uart->padconf);

				if (p & OMAP3_PADCONF_WAKEUPEVENT0)
					omap_uart_block_sleep(uart);
			}

			/* Check for normal UART wakeup */
			if (__raw_readl(uart->wk_st) & uart->wk_mask)
				omap_uart_block_sleep(uart);
			return;
		}
	}
}

void omap_uart_prepare_suspend(void)
{
	struct omap_uart_state *uart;

	list_for_each_entry(uart, &uart_list, node) {
		omap_uart_allow_sleep(uart);
	}
}

int omap_uart_can_sleep(void)
{
	struct omap_uart_state *uart;
	int can_sleep = 1;

	list_for_each_entry(uart, &uart_list, node) {
		if (!uart->clocked)
			continue;

		if (!uart->can_sleep) {
			can_sleep = 0;
			continue;
		}

		/* This UART can now safely sleep. */
		omap_uart_allow_sleep(uart);
	}

	return can_sleep;
}

/**
 * omap_uart_interrupt()
 *
 * This handler is used only to detect that *any* UART interrupt has
 * occurred.  It does _nothing_ to handle the interrupt.  Rather,
 * any UART interrupt will trigger the inactivity timer so the
 * UART will not idle or sleep for its timeout period.
 *
 **/
static irqreturn_t omap_uart_interrupt(int irq, void *dev_id)
{
	struct omap_uart_state *uart = dev_id;

	omap_uart_block_sleep(uart);

	return IRQ_NONE;
}

static void omap_uart_idle_init(struct omap_uart_state *uart)
{
	struct plat_serial8250_port *p = uart->p;
	int ret;

	uart->can_sleep = 0;
	uart->timeout = DEFAULT_TIMEOUT;
	setup_timer(&uart->timer, omap_uart_idle_timer,
		    (unsigned long) uart);
	if (uart->timeout)
		mod_timer(&uart->timer, jiffies + uart->timeout);
	omap_uart_smart_idle_enable(uart, 0);

	if (cpu_is_omap34xx()) {
		u32 mod = (uart->num == 2) ? OMAP3430_PER_MOD : CORE_MOD;
		u32 wk_mask = 0;
		u32 padconf = 0;

		uart->wk_en = OMAP34XX_PRM_REGADDR(mod, PM_WKEN1);
		uart->wk_st = OMAP34XX_PRM_REGADDR(mod, PM_WKST1);
		switch (uart->num) {
		case 0:
			wk_mask = OMAP3430_ST_UART1_MASK;
			padconf = 0x182;
			break;
		case 1:
			wk_mask = OMAP3430_ST_UART2_MASK;
			padconf = 0x17a;
			break;
		case 2:
			wk_mask = OMAP3430_ST_UART3_MASK;
			padconf = 0x19e;
			break;
		}
		uart->wk_mask = wk_mask;
		uart->padconf = padconf;
	} else if (cpu_is_omap24xx()) {
		u32 wk_mask = 0;

		if (cpu_is_omap2430()) {
			uart->wk_en = OMAP2430_PRM_REGADDR(CORE_MOD, PM_WKEN1);
			uart->wk_st = OMAP2430_PRM_REGADDR(CORE_MOD, PM_WKST1);
		} else if (cpu_is_omap2420()) {
			uart->wk_en = OMAP2420_PRM_REGADDR(CORE_MOD, PM_WKEN1);
			uart->wk_st = OMAP2420_PRM_REGADDR(CORE_MOD, PM_WKST1);
		}
		switch (uart->num) {
		case 0:
			wk_mask = OMAP24XX_ST_UART1_MASK;
			break;
		case 1:
			wk_mask = OMAP24XX_ST_UART2_MASK;
			break;
		case 2:
			wk_mask = OMAP24XX_ST_UART3_MASK;
			break;
		}
		uart->wk_mask = wk_mask;
	} else {
		uart->wk_en = 0;
		uart->wk_st = 0;
		uart->wk_mask = 0;
		uart->padconf = 0;
	}

	p->irqflags |= IRQF_SHARED;
	ret = request_irq(p->irq, omap_uart_interrupt, IRQF_SHARED,
			  "serial idle", (void *)uart);
	WARN_ON(ret);
}

void omap_uart_enable_irqs(int enable)
{
	int ret;
	struct omap_uart_state *uart;

	list_for_each_entry(uart, &uart_list, node) {
		if (enable)
			ret = request_irq(uart->p->irq, omap_uart_interrupt,
				IRQF_SHARED, "serial idle", (void *)uart);
		else
			free_irq(uart->p->irq, (void *)uart);
	}
}

static ssize_t sleep_timeout_show(struct device *dev,
				  struct device_attribute *attr,
				  char *buf)
{
	struct platform_device *pdev = container_of(dev,
					struct platform_device, dev);
	struct omap_uart_state *uart = container_of(pdev,
					struct omap_uart_state, pdev);

	return sprintf(buf, "%u\n", uart->timeout / HZ);
}

static ssize_t sleep_timeout_store(struct device *dev,
				   struct device_attribute *attr,
				   const char *buf, size_t n)
{
	struct platform_device *pdev = container_of(dev,
					struct platform_device, dev);
	struct omap_uart_state *uart = container_of(pdev,
					struct omap_uart_state, pdev);
	unsigned int value;

	if (sscanf(buf, "%u", &value) != 1) {
		dev_err(dev, "sleep_timeout_store: Invalid value\n");
		return -EINVAL;
	}

	uart->timeout = value * HZ;
	if (uart->timeout)
		mod_timer(&uart->timer, jiffies + uart->timeout);
	else
		/* A zero value means disable timeout feature */
		omap_uart_block_sleep(uart);

	return n;
}

DEVICE_ATTR(sleep_timeout, 0644, sleep_timeout_show, sleep_timeout_store);
#define DEV_CREATE_FILE(dev, attr) WARN_ON(device_create_file(dev, attr))
#else
static inline void omap_uart_idle_init(struct omap_uart_state *uart) {}
#define DEV_CREATE_FILE(dev, attr)
#endif /* CONFIG_PM */

static struct omap_uart_state omap_uart[] = {
	{
		.pdev = {
			.name			= "serial8250",
			.id			= PLAT8250_DEV_PLATFORM,
			.dev			= {
				.platform_data	= serial_platform_data0,
			},
		},
	}, {
		.pdev = {
			.name			= "serial8250",
			.id			= PLAT8250_DEV_PLATFORM1,
			.dev			= {
				.platform_data	= serial_platform_data1,
			},
		},
	}, {
		.pdev = {
			.name			= "serial8250",
			.id			= PLAT8250_DEV_PLATFORM2,
			.dev			= {
				.platform_data	= serial_platform_data2,
			},
		},
	},
#if defined(CONFIG_ARCH_OMAP3) || defined(CONFIG_ARCH_OMAP4)
	{
		.pdev = {
			.name			= "serial8250",
			.id			= 3,
			.dev			= {
				.platform_data	= serial_platform_data3,
			},
		},
	},
#endif
};

/*
 * Override the default 8250 read handler: mem_serial_in()
 * Empty RX fifo read causes an abort on omap3630 and omap4
 * This function makes sure that an empty rx fifo is not read on these silicons
 * (OMAP1/2/3430 are not affected)
 */
static unsigned int serial_in_override(struct uart_port *up, int offset)
{
	if (UART_RX == offset) {
		unsigned int lsr;
		lsr = __serial_read_reg(up, UART_LSR);
		if (!(lsr & UART_LSR_DR))
			return -EPERM;
	}

	return __serial_read_reg(up, offset);
}

static void serial_out_override(struct uart_port *up, int offset, int value)
{
	unsigned int status, tmout = 10000;

	status = __serial_read_reg(up, UART_LSR);
	while (!(status & UART_LSR_THRE)) {
		/* Wait up to 10ms for the character(s) to be sent. */
		if (--tmout == 0)
			break;
		udelay(1);
		status = __serial_read_reg(up, UART_LSR);
	}
	__serial_write_reg(up, offset, value);
}
void __init omap_serial_early_init(void)
{
	int i, nr_ports;
	char name[16];

	if (!(cpu_is_omap3630() || cpu_is_omap4430()))
		nr_ports = 3;
	else
		nr_ports = ARRAY_SIZE(omap_uart);

	/*
	 * Make sure the serial ports are muxed on at this point.
	 * You have to mux them off in device drivers later on
	 * if not needed.
	 */

	for (i = 0; i < nr_ports; i++) {
		struct omap_uart_state *uart = &omap_uart[i];
		struct platform_device *pdev = &uart->pdev;
		struct device *dev = &pdev->dev;
		struct plat_serial8250_port *p = dev->platform_data;

		/* Don't map zero-based physical address */
		if (p->mapbase == 0) {
			dev_warn(dev, "no physical address for uart#%d,"
				 " so skipping early_init...\n", i);
			continue;
		}
		/*
		 * Module 4KB + L4 interconnect 4KB
		 * Static mapping, never released
		 */
		p->membase = ioremap(p->mapbase, SZ_8K);
		if (!p->membase) {
			dev_err(dev, "ioremap failed for uart%i\n", i + 1);
			continue;
		}

		sprintf(name, "uart%d_ick", i + 1);
		uart->ick = clk_get(NULL, name);
		if (IS_ERR(uart->ick)) {
<<<<<<< HEAD
			printk(KERN_ERR "Could not get uart%d_ick\n", i + 1);
=======
			dev_err(dev, "Could not get uart%d_ick\n", i + 1);
>>>>>>> e40152ee
			uart->ick = NULL;
		}

		sprintf(name, "uart%d_fck", i+1);
		uart->fck = clk_get(NULL, name);
		if (IS_ERR(uart->fck)) {
<<<<<<< HEAD
			printk(KERN_ERR "Could not get uart%d_fck\n", i + 1);
=======
			dev_err(dev, "Could not get uart%d_fck\n", i + 1);
>>>>>>> e40152ee
			uart->fck = NULL;
		}

		/* FIXME: Remove this once the clkdev is ready */
		if (!cpu_is_omap44xx()) {
			if (!uart->ick || !uart->fck)
				continue;
		}

		uart->num = i;
		p->private_data = uart;
		uart->p = p;

		if (cpu_is_omap44xx())
			p->irq += 32;
	}
}

/**
 * omap_serial_init_port() - initialize single serial port
 * @port: serial port number (0-3)
 *
 * This function initialies serial driver for given @port only.
 * Platforms can call this function instead of omap_serial_init()
 * if they don't plan to use all available UARTs as serial ports.
 *
 * Don't mix calls to omap_serial_init_port() and omap_serial_init(),
 * use only one of the two.
 */
void __init omap_serial_init_port(int port)
{
	struct omap_uart_state *uart;
	struct platform_device *pdev;
	struct device *dev;

	BUG_ON(port < 0);
	BUG_ON(port >= ARRAY_SIZE(omap_uart));

	uart = &omap_uart[port];
	pdev = &uart->pdev;
	dev = &pdev->dev;

	/* Don't proceed if there's no clocks available */
	if (unlikely(!uart->ick || !uart->fck)) {
		WARN(1, "%s: can't init uart%d, no clocks available\n",
		     kobject_name(&dev->kobj), port);
		return;
	}

	omap_uart_enable_clocks(uart);

	omap_uart_reset(uart);
	omap_uart_idle_init(uart);

	list_add_tail(&uart->node, &uart_list);

	if (WARN_ON(platform_device_register(pdev)))
		return;

	if ((cpu_is_omap34xx() && uart->padconf) ||
	    (uart->wk_en && uart->wk_mask)) {
		device_init_wakeup(dev, true);
		DEV_CREATE_FILE(dev, &dev_attr_sleep_timeout);
	}

	/*
	 * omap44xx: Never read empty UART fifo
	 * omap3xxx: Never read empty UART fifo on UARTs
	 * with IP rev >=0x52
	 */
	if (cpu_is_omap44xx()) {
		uart->p->serial_in = serial_in_override;
		uart->p->serial_out = serial_out_override;
	} else if ((serial_read_reg(uart->p, UART_OMAP_MVER) & 0xFF)
			>= UART_OMAP_NO_EMPTY_FIFO_READ_IP_REV) {
		uart->p->serial_in = serial_in_override;
		uart->p->serial_out = serial_out_override;
	}
}

/**
 * omap_serial_init() - intialize all supported serial ports
 *
 * Initializes all available UARTs as serial ports. Platforms
 * can call this function when they want to have default behaviour
 * for serial ports (e.g initialize them all as serial ports).
 */
void __init omap_serial_init(void)
{
	int i, nr_ports;

	if (!(cpu_is_omap3630() || cpu_is_omap4430()))
		nr_ports = 3;
	else
		nr_ports = ARRAY_SIZE(omap_uart);

	for (i = 0; i < nr_ports; i++)
		omap_serial_init_port(i);
}<|MERGE_RESOLUTION|>--- conflicted
+++ resolved
@@ -671,22 +671,14 @@
 		sprintf(name, "uart%d_ick", i + 1);
 		uart->ick = clk_get(NULL, name);
 		if (IS_ERR(uart->ick)) {
-<<<<<<< HEAD
-			printk(KERN_ERR "Could not get uart%d_ick\n", i + 1);
-=======
 			dev_err(dev, "Could not get uart%d_ick\n", i + 1);
->>>>>>> e40152ee
 			uart->ick = NULL;
 		}
 
 		sprintf(name, "uart%d_fck", i+1);
 		uart->fck = clk_get(NULL, name);
 		if (IS_ERR(uart->fck)) {
-<<<<<<< HEAD
-			printk(KERN_ERR "Could not get uart%d_fck\n", i + 1);
-=======
 			dev_err(dev, "Could not get uart%d_fck\n", i + 1);
->>>>>>> e40152ee
 			uart->fck = NULL;
 		}
 
