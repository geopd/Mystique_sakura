/* Copyright (c) 2017-2018, The Linux Foundation. All rights reserved.
 *
 * This program is free software; you can redistribute it and/or modify
 * it under the terms of the GNU General Public License version 2 and
 * only version 2 as published by the Free Software Foundation.
 *
 * This program is distributed in the hope that it will be useful,
 * but WITHOUT ANY WARRANTY; without even the implied warranty of
 * MERCHANTABILITY or FITNESS FOR A PARTICULAR PURPOSE.  See the
 * GNU General Public License for more details.
 */

#include <dt-bindings/soc/qcom,tcs-mbox.h>
#include "skeleton.dtsi"
#include <dt-bindings/clock/qcom,rpmh.h>
#include <dt-bindings/clock/qcom,cpu-a7.h>
#include <dt-bindings/clock/qcom,gcc-sdxpoorwills.h>
#include <dt-bindings/interrupt-controller/arm-gic.h>
#include <dt-bindings/regulator/qcom,rpmh-regulator.h>

/ {
	model = "Qualcomm Technologies, Inc. SDX POORWILLS";
	compatible = "qcom,sdxpoorwills";
	qcom,msm-id = <334 0x0>, <335 0x0>;
	interrupt-parent = <&intc>;

	reserved-memory {
		#address-cells = <1>;
		#size-cells = <1>;
		ranges;

		peripheral2_mem: peripheral2_region@8fe00000 {
			compatible = "removed-dma-pool";
			no-map;
			reg = <0x8fe00000 0x200000>;
			label = "peripheral2_mem";
		};

		sbl_region: sbl_region@8fd00000 {
			no-map;
			reg = <0x8fd00000 0x100000>;
			label = "sbl_mem";
		};

		hyp_region: hyp_region@8fc00000 {
			no-map;
			reg = <0x8fc00000 0x80000>;
			label = "hyp_mem";
		};

		mss_mem: mss_region@87400000 {
			compatible = "removed-dma-pool";
			no-map;
			reg = <0x87400000 0x8300000>;
			label = "mss_mem";
		};

		audio_mem: audio_region@0 {
			compatible = "shared-dma-pool";
			reusable;
			size = <0x400000>;
		 };
	};

	cpus {
		#size-cells = <0>;
		#address-cells = <1>;

		CPU0: cpu@0 {
			device_type = "cpu";
			compatible = "arm,cortex-a7";
			reg = <0x0>;
			#cooling-cells = <2>;
		};
	};

	aliases {
		qpic_nand1 = &qnand_1;
		pci-domain0 = &pcie0;
		sdhc1 = &sdhc_1; /* SDC1 eMMC/SD/SDIO slot */
	};

	soc: soc { };
};


&soc {
	#address-cells = <1>;
	#size-cells = <1>;
	ranges;

	intc: interrupt-controller@17800000 {
		compatible = "qcom,msm-qgic2";
		interrupt-controller;
		#interrupt-cells = <3>;
		reg = <0x17800000 0x1000>,
		      <0x17802000 0x1000>;
	};

	timer {
		compatible = "arm,armv7-timer";
		interrupts = <1 13 0xf08>,
			<1 12 0xf08>,
			<1 10 0xf08>,
			<1 11 0xf08>;
		clock-frequency = <19200000>;
	};

	timer@17820000 {
		#address-cells = <1>;
		#size-cells = <1>;
		ranges;
		compatible = "arm,armv7-timer-mem";
		reg = <0x17820000 0x1000>;
		clock-frequency = <19200000>;

		frame@17821000 {
			frame-number = <0>;
			interrupts = <0 7 0x4>,
				     <0 6 0x4>;
			reg = <0x17821000 0x1000>,
			      <0x17822000 0x1000>;
		};

		frame@17823000 {
			frame-number = <1>;
			interrupts = <0 8 0x4>;
			reg = <0x17823000 0x1000>;
			status = "disabled";
		};

		frame@17824000 {
			frame-number = <2>;
			interrupts = <0 9 0x4>;
			reg = <0x17824000 0x1000>;
			status = "disabled";
		};

		frame@17825000 {
			frame-number = <3>;
			interrupts = <0 10 0x4>;
			reg = <0x17825000 0x1000>;
			status = "disabled";
		};

		frame@17826000 {
			frame-number = <4>;
			interrupts = <0 11 0x4>;
			reg = <0x17826000 0x1000>;
			status = "disabled";
		};

		frame@17827000 {
			frame-number = <5>;
			interrupts = <0 12 0x4>;
			reg = <0x17827000 0x1000>;
			status = "disabled";
		};

		frame@17828000 {
			frame-number = <6>;
			interrupts = <0 13 0x4>;
			reg = <0x17828000 0x1000>;
			status = "disabled";
		};

		frame@17829000 {
			frame-number = <7>;
			interrupts = <0 14 0x4>;
			reg = <0x17829000 0x1000>;
			status = "disabled";
		};
	};

	msm_cpufreq: qcom,msm-cpufreq {
		compatible = "qcom,msm-cpufreq";
		clocks = <&clock_cpu APCS_CLK>;
		clock-names = "cpu0_clk";

		qcom,cpufreq-table-0 =
				<  153600 >,
				<  300000 >,
				<  345600 >,
				<  576000 >,
				< 1094400 >,
				< 1497600 >;
	};

	clock_gcc: qcom,gcc@100000 {
		compatible = "qcom,gcc-sdxpoorwills";
		reg = <0x100000 0x1f0000>;
		reg-names = "cc_base";
		vdd_cx-supply = <&pmxpoorwills_s5_level>;
		vdd_cx_ao-supply = <&pmxpoorwills_s5_level_ao>;
		#clock-cells = <1>;
		#reset-cells = <1>;
	};

	clock_cpu: qcom,clock-a7@17808100 {
		compatible = "qcom,cpu-sdxpoorwills";
		clocks = <&clock_rpmh RPMH_CXO_CLK_A>;
		clock-names = "xo_ao";
		qcom,a7cc-init-rate = <1497600000>;
		reg = <0x17808100 0x7F10>;
		reg-names = "apcs_pll";
		qcom,rcg-reg-offset = <0x7F08>;

		vdd_dig_ao-supply = <&pmxpoorwills_s5_level_ao>;
		cpu-vdd-supply = <&pmxpoorwills_s5_level_ao>;
		qcom,speed0-bin-v0 =
			<          0 RPMH_REGULATOR_LEVEL_OFF>,
			<  345600000 RPMH_REGULATOR_LEVEL_LOW_SVS>,
			<  576000000 RPMH_REGULATOR_LEVEL_SVS>,
			< 1094400000 RPMH_REGULATOR_LEVEL_NOM>,
			< 1497600000 RPMH_REGULATOR_LEVEL_TURBO>;
		#clock-cells = <1>;
	};

	clock_rpmh: qcom,rpmhclk {
		compatible = "qcom,rpmh-clk-sdxpoorwills";
		#clock-cells = <1>;
		mboxes = <&apps_rsc 0>;
		mbox-names = "apps";
	};

	snoc_cnoc_keepalive: qcom,snoc_cnoc_keepalive {
		compatible = "qcom,devbw";
		governor = "powersave";
		qcom,src-dst-ports = <53 747>;
		qcom,active-only;
		status = "ok";
		qcom,bw-tbl =
			< 1 >;
	};

	serial_uart: serial@831000 {
		compatible = "qcom,msm-uartdm-v1.4", "qcom,msm-uartdm";
		reg = <0x831000 0x200>;
		interrupts = <0 26 0>;
		status = "disabled";
		clocks = <&clock_gcc GCC_BLSP1_UART3_APPS_CLK>,
			<&clock_gcc GCC_BLSP1_AHB_CLK>;
		clock-names = "core", "iface";
	};

	gdsc_usb30: qcom,gdsc@10b004 {
		compatible = "qcom,gdsc";
		regulator-name = "gdsc_usb30";
		reg = <0x0010b004 0x4>;
	};

	qcom,sps {
		compatible = "qcom,msm_sps_4k";
		qcom,pipe-attr-ee;
	};

	gdsc_pcie: qcom,gdsc@137004 {
		compatible = "qcom,gdsc";
		regulator-name = "gdsc_pcie";
		reg = <0x00137004 0x4>;
	};

	gdsc_emac: qcom,gdsc@147004 {
		compatible = "qcom,gdsc";
		regulator-name = "gdsc_emac";
		reg = <0x00147004 0x4>;
	};

	qnand_1: nand@1b00000 {
		compatible = "qcom,msm-nand";
		reg = < 0x01b00000 0x10000>,
			<0x01b04000 0x1a000>;
		reg-names = "nand_phys",
			"bam_phys";
		qcom,reg-adjustment-offset = <0x4000>;
		qcom,qpic-clk-rpmh;

		interrupts = <0 135 0>;
		interrupt-names = "bam_irq";

		qcom,msm-bus,name = "qpic_nand";
		qcom,msm-bus,num-cases = <2>;
		qcom,msm-bus,num-paths = <1>;

		qcom,msm-bus,vectors-KBps =
			<91 512 0 0>,
			/* Voting for max b/w on PNOC bus for now */
			<91 512 400000 400000>;

		status = "disabled";
	};

	sdhc_1: sdhci@8804000 {
		compatible = "qcom,sdhci-msm-v5";
		reg = <0x8804000 0x1000>;
		reg-names = "hc_mem";

		interrupts = <0 210 0>, <0 227 0>;
		interrupt-names = "hc_irq", "pwr_irq";

		qcom,bus-width = <4>;

		qcom,msm-bus,name = "sdhc1";
		qcom,msm-bus,num-cases = <8>;
		qcom,msm-bus,num-paths = <1>;
		qcom,msm-bus,vectors-KBps =  <78 512 0 0>, /* No vote */
				<78 512 1600 3200>,    /* 400 KB/s*/
				<78 512 80000 160000>, /* 20 MB/s */
				<78 512 100000 200000>, /* 25 MB/s */
				<78 512 200000 400000>, /* 50 MB/s */
				<78 512 400000 800000>, /* 100 MB/s */
				<78 512 400000 800000>, /* 200 MB/s */
				<78 512 2048000 4096000>; /* Max. bandwidth */
		qcom,bus-bw-vectors-bps = <0 400000 20000000 25000000 50000000
						100000000 200000000 4294967295>;

		/* PM QoS */
		qcom,pm-qos-cpu-groups = <0x0>;
		qcom,pm-qos-cmdq-latency-us = <70>;
		qcom,pm-qos-legacy-latency-us = <70>;
		qcom,pm-qos-irq-type = "affine_cores";
		qcom,pm-qos-irq-cpu = <0>;
		qcom,pm-qos-irq-latency = <70>;

		clocks = <&clock_gcc GCC_SDCC1_AHB_CLK>,
			<&clock_gcc GCC_SDCC1_APPS_CLK>;
		clock-names = "iface_clk", "core_clk";

		status = "disabled";
	};

	qcom,msm-imem@1468B000 {
		compatible = "qcom,msm-imem";
		reg = <0x1468B000 0x1000>; /* Address and size of IMEM */
		ranges = <0x0 0x1468B000 0x1000>;
		#address-cells = <1>;
		#size-cells = <1>;

		mem_dump_table@10 {
			compatible = "qcom,msm-imem-mem_dump_table";
			reg = <0x10 8>;
		};

		restart_reason@65c {
			compatible = "qcom,msm-imem-restart_reason";
			reg = <0x65c 4>;
		};

		boot_stats@6b0 {
			compatible = "qcom,msm-imem-boot_stats";
			reg = <0x6b0 32>;
		};

		pil@94c {
			compatible = "qcom,msm-imem-pil";
			reg = <0x94c 200>;
		};

		diag_dload@c8 {
			compatible = "qcom,msm-imem-diag-dload";
			reg = <0xc8 200>;
		};
};

	restart@c264000 {
		compatible = "qcom,pshold";
		reg = <0x0c264000 0x4>,
			<0x01fd3000 0x4>;
		reg-names = "pshold-base", "tcsr-boot-misc-detect";
	};

	tsens0: tsens@c222000 {
		compatible = "qcom,tsens24xx";
		reg = <0xc222000 0x4>,
		      <0xc263000 0x1ff>;
		reg-names = "tsens_srot_physical",
			    "tsens_tm_physical";
		interrupts = <0 163 0>, <0 165 0>;
		interrupt-names = "tsens-upper-lower", "tsens-critical";
		#thermal-sensor-cells = <1>;
	};

	thermal_zones: thermal-zones { };

	qcom,ipa_fws {
		compatible = "qcom,pil-tz-generic";
		qcom,pas-id = <0xf>;
		qcom,firmware-name = "ipa_fws";
		qcom,pil-force-shutdown;
	};

	spmi_bus: qcom,spmi@c440000 {
		compatible = "qcom,spmi-pmic-arb";
		reg = <0xc440000 0x1100>,
		      <0xc600000 0x2000000>,
		      <0xe600000 0x100000>,
		      <0xe700000 0xa0000>,
		      <0xc40a000 0x26000>;
		reg-names = "core", "chnls", "obsrvr", "intr", "cnfg";
		interrupt-names = "periph_irq";
		interrupts = <GIC_SPI 148 IRQ_TYPE_NONE>;
		qcom,ee = <0>;
		qcom,channel = <0>;
		#address-cells = <2>;
		#size-cells = <0>;
		interrupt-controller;
		#interrupt-cells = <4>;
		cell-index = <0>;
	};

	qcom,ipc-spinlock@1f40000 {
		compatible = "qcom,ipc-spinlock-sfpb";
		reg = <0x1f40000 0x8000>;
		qcom,num-locks = <8>;
	};

	qcom,smem@8fe40000 {
		compatible = "qcom,smem";
		reg = <0x8fe40000 0xc0000>,
			<0x17811008 0x4>,
			<0x1fd4000 0x8>;
		reg-names = "smem", "irq-reg-base",
			"smem_targ_info_reg";
		qcom,mpu-enabled;
	};

	qcom,glink-smem-native-xprt-modem@8fe40000 {
		compatible = "qcom,glink-smem-native-xprt";
		reg = <0x8fe40000 0xc0000>,
			<0x17811008 0x4>;
		reg-names = "smem", "irq-reg-base";
		qcom,irq-mask = <0x8000>;
		interrupts = <GIC_SPI 114 IRQ_TYPE_EDGE_RISING>;
		label = "mpss";
	};

	qcom,ipc_router {
		compatible = "qcom,ipc_router";
		qcom,node-id = <1>;
	};

	qcom,ipc_router_modem_xprt {
		compatible = "qcom,ipc_router_glink_xprt";
		qcom,ch-name = "IPCRTR";
		qcom,xprt-remote = "mpss";
		qcom,glink-xprt = "smem";
		qcom,xprt-linkid = <1>;
		qcom,xprt-version = <1>;
		qcom,fragmented-data;
	};

	qcom,glink_pkt {
		compatible = "qcom,glinkpkt";

		qcom,glinkpkt-at-mdm0 {
			qcom,glinkpkt-transport = "smem";
			qcom,glinkpkt-edge = "mpss";
			qcom,glinkpkt-ch-name = "DS";
			qcom,glinkpkt-dev-name = "at_mdm0";
		};

		qcom,glinkpkt-loopback_cntl {
			qcom,glinkpkt-transport = "lloop";
			qcom,glinkpkt-edge = "local";
			qcom,glinkpkt-ch-name = "LOCAL_LOOPBACK_CLNT";
			qcom,glinkpkt-dev-name = "glink_pkt_loopback_ctrl";
		};

		qcom,glinkpkt-loopback_data {
			qcom,glinkpkt-transport = "lloop";
			qcom,glinkpkt-edge = "local";
			qcom,glinkpkt-ch-name = "glink_pkt_lloop_CLNT";
			qcom,glinkpkt-dev-name = "glink_pkt_loopback";
		};

		qcom,glinkpkt-data40-cntl {
			qcom,glinkpkt-transport = "smem";
			qcom,glinkpkt-edge = "mpss";
			qcom,glinkpkt-ch-name = "DATA40_CNTL";
			qcom,glinkpkt-dev-name = "smdcntl8";
		};

		qcom,glinkpkt-data1 {
			qcom,glinkpkt-transport = "smem";
			qcom,glinkpkt-edge = "mpss";
			qcom,glinkpkt-ch-name = "DATA1";
			qcom,glinkpkt-dev-name = "smd7";
		};

		qcom,glinkpkt-data4 {
			qcom,glinkpkt-transport = "smem";
			qcom,glinkpkt-edge = "mpss";
			qcom,glinkpkt-ch-name = "DATA4";
			qcom,glinkpkt-dev-name = "smd8";
		};

		qcom,glinkpkt-data11 {
			qcom,glinkpkt-transport = "smem";
			qcom,glinkpkt-edge = "mpss";
			qcom,glinkpkt-ch-name = "DATA11";
			qcom,glinkpkt-dev-name = "smd11";
		};
	};

	pil_modem: qcom,mss@4080000 {
		compatible = "qcom,pil-tz-generic";
		reg = <0x4080000 0x100>;
		interrupts = <0 250 1>;

		clocks = <&clock_rpmh RPMH_CXO_CLK>;
		clock-names = "xo";
		qcom,proxy-clock-names = "xo";

		vdd_cx-supply = <&pmxpoorwills_s5_level>;
		qcom,proxy-reg-names = "vdd_cx";

		qcom,pas-id = <0>;
		qcom,smem-id = <421>;
		qcom,proxy-timeout-ms = <10000>;
		qcom,sysmon-id = <0>;
		qcom,ssctl-instance-id = <0x12>;
		qcom,firmware-name = "modem";
		memory-region = <&mss_mem>;
		status = "ok";

		/* GPIO inputs from mss */
		qcom,gpio-err-fatal = <&smp2pgpio_ssr_smp2p_1_in 0 0>;
		qcom,gpio-err-ready = <&smp2pgpio_ssr_smp2p_1_in 1 0>;
		qcom,gpio-proxy-unvote = <&smp2pgpio_ssr_smp2p_1_in 2 0>;
		qcom,gpio-stop-ack = <&smp2pgpio_ssr_smp2p_1_in 3 0>;

		/* GPIO output to mss */
		qcom,gpio-force-stop = <&smp2pgpio_ssr_smp2p_1_out 0 0>;
	};

	apps_rsc: mailbox@17840000 {
		compatible = "qcom,tcs-drv";
		label = "apps_rsc";
		reg = <0x17840000 0x100>, <0x17840d00 0x3000>;
		interrupts = <0 17 0>;
		#mbox-cells = <1>;
		qcom,drv-id = <1>;
		qcom,tcs-config = <ACTIVE_TCS  2>,
				<SLEEP_TCS     2>,
				<WAKE_TCS      2>,
				<CONTROL_TCS   1>;
	};

	cmd_db: qcom,cmd-db@c37000c {
		compatible = "qcom,cmd-db";
		reg = <0xc37000c 8>;
	};

	qcom,msm_gsi {
		compatible = "qcom,msm_gsi";
	};

	qcom,rmnet-ipa {
		compatible = "qcom,rmnet-ipa3";
		qcom,rmnet-ipa-ssr;
		qcom,ipa-loaduC;
		qcom,ipa-advertise-sg-support;
	};

	system_pm {
		compatible = "qcom,system-pm";
		mboxes = <&apps_rsc 0>;
	};

	ipa_hw: qcom,ipa@01e00000 {
		compatible = "qcom,ipa";
		reg = <0x1e00000 0x34000>,
		      <0x1e04000 0x28000>;
		reg-names = "ipa-base", "gsi-base";
		interrupts =
			<0 241 0>,
			<0 47 0>;
		interrupt-names = "ipa-irq", "gsi-irq";
		qcom,ipa-hw-ver = <14>; /* IPA core version = IPAv4.0 */
		qcom,ipa-hw-mode = <0>;
		qcom,ee = <0>;
		qcom,use-ipa-tethering-bridge;
		qcom,mhi-event-ring-id-limits = <9 10>; /* start and end */
		qcom,modem-cfg-emb-pipe-flt;
		qcom,use-ipa-pm;
		qcom,bandwidth-vote-for-ipa;
		qcom,msm-bus,name = "ipa";
		qcom,msm-bus,num-cases = <5>;
		qcom,msm-bus,num-paths = <4>;
		qcom,msm-bus,vectors-KBps =
		/* No vote */
			<90 512 0 0>,
			<90 585 0 0>,
			<1 676 0 0>,
			<143 777 0 0>,
		/* SVS2 */
			<90 512 3616000 7232000>,
			<90 585 300000 600000>,
			<1 676 90000 180000>, /*gcc_config_noc_clk_src */
			<143 777 0 120>, /* IB defined for IPA2X_clk in MHz*/
		/* SVS */
			<90 512 6640000 13280000>,
			<90 585 400000 800000>,
			<1 676 100000 200000>,
			<143 777 0 250>, /* IB defined for IPA2X_clk in MHz*/
		/* NOMINAL */
			<90 512 10400000 20800000>,
			<90 585 800000 1600000>,
			<1 676 200000 400000>,
			<143 777 0 440>, /* IB defined for IPA2X_clk in MHz*/
		/* TURBO */
			<90 512 10400000 20800000>,
			<90 585 960000 1920000>,
			<1 676 266000 532000>,
			<143 777 0 500>; /* IB defined for IPA clk in MHz*/
		qcom,bus-vector-names = "MIN", "SVS2", "SVS", "NOMINAL",
		"TURBO";
		qcom,throughput-threshold = <310 600 1000>;
		qcom,scaling-exceptions = <>;


		/* IPA RAM mmap */
		qcom,ipa-ram-mmap = <
			0x280	/* ofst_start; */
			0x0	/* nat_ofst; */
			0x0	/* nat_size; */
			0x288	/* v4_flt_hash_ofst; */
			0x78	/* v4_flt_hash_size; */
			0x4000	/* v4_flt_hash_size_ddr; */
			0x308	/* v4_flt_nhash_ofst; */
			0x78	/* v4_flt_nhash_size; */
			0x4000	/* v4_flt_nhash_size_ddr; */
			0x388	/* v6_flt_hash_ofst; */
			0x78	/* v6_flt_hash_size; */
			0x4000	/* v6_flt_hash_size_ddr; */
			0x408	/* v6_flt_nhash_ofst; */
			0x78	/* v6_flt_nhash_size; */
			0x4000	/* v6_flt_nhash_size_ddr; */
			0xf	/* v4_rt_num_index; */
			0x0	/* v4_modem_rt_index_lo; */
			0x7	/* v4_modem_rt_index_hi; */
			0x8	/* v4_apps_rt_index_lo; */
			0xe	/* v4_apps_rt_index_hi; */
			0x488	/* v4_rt_hash_ofst; */
			0x78	/* v4_rt_hash_size; */
			0x4000	/* v4_rt_hash_size_ddr; */
			0x508	/* v4_rt_nhash_ofst; */
			0x78	/* v4_rt_nhash_size; */
			0x4000	/* v4_rt_nhash_size_ddr; */
			0xf	/* v6_rt_num_index; */
			0x0	/* v6_modem_rt_index_lo; */
			0x7	/* v6_modem_rt_index_hi; */
			0x8	/* v6_apps_rt_index_lo; */
			0xe	/* v6_apps_rt_index_hi; */
			0x588	/* v6_rt_hash_ofst; */
			0x78	/* v6_rt_hash_size; */
			0x4000	/* v6_rt_hash_size_ddr; */
			0x608	/* v6_rt_nhash_ofst; */
			0x78	/* v6_rt_nhash_size; */
			0x4000	/* v6_rt_nhash_size_ddr; */
			0x688	/* modem_hdr_ofst; */
			0x140	/* modem_hdr_size; */
			0x7c8	/* apps_hdr_ofst; */
			0x0	/* apps_hdr_size; */
			0x800	/* apps_hdr_size_ddr; */
			0x7d0	/* modem_hdr_proc_ctx_ofst; */
			0x200	/* modem_hdr_proc_ctx_size; */
			0x9d0	/* apps_hdr_proc_ctx_ofst; */
			0x200	/* apps_hdr_proc_ctx_size; */
			0x0	/* apps_hdr_proc_ctx_size_ddr; */
			0x0	/* modem_comp_decomp_ofst; diff */
			0x0	/* modem_comp_decomp_size; diff */
			0x13f0	/* modem_ofst; */
			0x100c	/* modem_size; */
			0x23fc	/* apps_v4_flt_hash_ofst; */
			0x0	/* apps_v4_flt_hash_size; */
			0x23fc	/* apps_v4_flt_nhash_ofst; */
			0x0	/* apps_v4_flt_nhash_size; */
			0x23fc	/* apps_v6_flt_hash_ofst; */
			0x0	/* apps_v6_flt_hash_size; */
			0x23fc	/* apps_v6_flt_nhash_ofst; */
			0x0	/* apps_v6_flt_nhash_size; */
			0x80	/* uc_info_ofst; */
			0x200	/* uc_info_size; */
			0x2800	/* end_ofst; */
			0x23fc	/* apps_v4_rt_hash_ofst; */
			0x0	/* apps_v4_rt_hash_size; */
			0x23fc	/* apps_v4_rt_nhash_ofst; */
			0x0	/* apps_v4_rt_nhash_size; */
			0x23fc	/* apps_v6_rt_hash_ofst; */
			0x0	/* apps_v6_rt_hash_size; */
			0x23fc	/* apps_v6_rt_nhash_ofst; */
			0x0	/* apps_v6_rt_nhash_size; */
			0x2400	/* uc_event_ring_ofst; */
			0x400	/* uc_event_ring_size;*/
			0xbd8	/* pdn_config_ofst; */
			0x50	/* pdn_config_size; */
			0xc30  /* stats_quota_ofst */
			0x60   /* stats_quota_size */
			0xc90  /* stats_tethering_ofst */
			0x140  /* stats_tethering_size */
			0xdd0  /* stats_flt_v4_ofst */
			0x180  /* stats_flt_v4_size */
			0xf50  /* stats_flt_v6_ofst */
			0x180  /* stats_flt_v6_size */
			0x10d0 /* stats_rt_v4_ofst */
			0x180  /* stats_rt_v4_size */
			0x1250 /* stats_rt_v6_ofst */
			0x180  /* stats_rt_v6_size */
			0x13d0 /* stats_drop_ofst */
			0x20  /* stats_drop_size */
		>;

		/* smp2p gpio information */
		qcom,smp2pgpio_map_ipa_1_out {
			compatible = "qcom,smp2pgpio-map-ipa-1-out";
			gpios = <&smp2pgpio_ipa_1_out 0 0>;
		};

		qcom,smp2pgpio_map_ipa_1_in {
			compatible = "qcom,smp2pgpio-map-ipa-1-in";
			gpios = <&smp2pgpio_ipa_1_in 0 0>;
		};
	};

	qmp_aop: qcom,qmp-aop@c300000 {
		compatible = "qcom,qmp-mbox";
		label = "aop";
		reg = <0xc300000 0x400>,
			<0x17811008 0x4>;
		reg-names = "msgram", "irq-reg-base";
		qcom,irq-mask = <0x2>;
		interrupts = <GIC_SPI 221 IRQ_TYPE_EDGE_RISING>;
		priority = <0>;
		mbox-desc-offset = <0x0>;
		#mbox-cells = <1>;
	};

	usb_detect: qcom,gpio-usbdetect {
		compatible = "qcom,gpio-usbdetect";
		interrupt-parent = <&spmi_bus>;
		interrupts = <0x0 0x0d 0x0 IRQ_TYPE_NONE>;
		interrupt-names = "vbus_det_irq";
		status = "disabled";
	};
};

#include "pmxpoorwills.dtsi"
#include "sdxpoorwills-blsp.dtsi"
#include "sdxpoorwills-regulator.dtsi"
#include "sdxpoorwills-smp2p.dtsi"
#include "sdxpoorwills-usb.dtsi"
#include "sdxpoorwills-bus.dtsi"
#include "sdxpoorwills-thermal.dtsi"
#include "sdxpoorwills-audio.dtsi"
#include "sdxpoorwills-ion.dtsi"
#include "msm-arm-smmu-sdxpoorwills.dtsi"

&soc {
	emac_hw: qcom,emac@00020000 {
		compatible = "qcom,emac-dwc-eqos";
		reg = <0x20000 0x10000>,
		      <0x36000 0x100>;
		reg-names = "emac-base", "rgmii-base";
		interrupts = <0 62 4>, <0 60 4>,
			<0 45 4>, <0 49 4>,
			<0 50 4>, <0 51 4>,
			<0 52 4>, <0 53 4>,
			<0 54 4>, <0 55 4>,
			<0 56 4>, <0 57 4>;
		interrupt-names = "sbd-intr", "lpi-intr",
			"wol-intr", "tx-ch0-intr",
			"tx-ch1-intr", "tx-ch2-intr",
			"tx-ch3-intr", "tx-ch4-intr",
			"rx-ch0-intr", "rx-ch1-intr",
			"rx-ch2-intr", "rx-ch3-intr";
		qcom,msm-bus,name = "emac";
		qcom,msm-bus,num-cases = <3>;
		qcom,msm-bus,num-paths = <2>;
		qcom,msm-bus,vectors-KBps =
			<98 512 1250 0>, <1 781 0 40000>,  /* 10Mbps vote */
			<98 512 12500 0>, <1 781 0 40000>,  /* 100Mbps vote */
			<98 512 125000 0>, <1 781 0 40000>; /* 1000Mbps vote */
		qcom,bus-vector-names = "10", "100", "1000";
		clocks = <&clock_gcc GCC_ETH_AXI_CLK>,
			<&clock_gcc GCC_ETH_PTP_CLK>,
			<&clock_gcc GCC_ETH_RGMII_CLK>,
			<&clock_gcc GCC_ETH_SLAVE_AHB_CLK>;
		clock-names = "eth_axi_clk", "eth_ptp_clk",
			"eth_rgmii_clk", "eth_slave_ahb_clk";
		qcom,phy-intr-redirect = <&tlmm 84 GPIO_ACTIVE_LOW>;
		qcom,phy-reset = <&tlmm 85 GPIO_ACTIVE_LOW>;
		vreg_rgmii-supply = <&vreg_rgmii>;
		vreg_emac_phy-supply =  <&vreg_emac_phy>;
		vreg_rgmii_io_pads-supply = <&vreg_rgmii_io_pads>;
		gdsc_emac-supply = <&gdsc_emac>;
		io-macro-info {
			io-macro-bypass-mode = <0>;
			io-interface = "rgmii";
		};
	};
<<<<<<< HEAD

	qmp_aop: qcom,qmp-aop@c300000 {
		compatible = "qcom,qmp-mbox";
		label = "aop";
		reg = <0xc300000 0x400>,
			<0x17811008 0x4>;
		reg-names = "msgram", "irq-reg-base";
		qcom,irq-mask = <0x2>;
		interrupts = <GIC_SPI 221 IRQ_TYPE_EDGE_RISING>;
		priority = <0>;
		mbox-desc-offset = <0x0>;
		#mbox-cells = <1>;
	};

	usb_detect: qcom,gpio-usbdetect {
		compatible = "qcom,gpio-usbdetect";
		interrupt-parent = <&spmi_bus>;
		interrupts = <0x0 0x0d 0x0 IRQ_TYPE_NONE>;
		interrupt-names = "vbus_det_irq";
		status = "disabled";
	};
};

#include "pmxpoorwills.dtsi"
#include "sdxpoorwills-blsp.dtsi"
#include "sdxpoorwills-regulator.dtsi"
#include "sdxpoorwills-smp2p.dtsi"
#include "sdxpoorwills-usb.dtsi"
#include "sdxpoorwills-pcie.dtsi"
#include "sdxpoorwills-bus.dtsi"
#include "sdxpoorwills-thermal.dtsi"
#include "sdxpoorwills-audio.dtsi"
#include "sdxpoorwills-ion.dtsi"
#include "msm-arm-smmu-sdxpoorwills.dtsi"
=======
};
>>>>>>> 88a30096
<|MERGE_RESOLUTION|>--- conflicted
+++ resolved
@@ -750,6 +750,7 @@
 #include "sdxpoorwills-regulator.dtsi"
 #include "sdxpoorwills-smp2p.dtsi"
 #include "sdxpoorwills-usb.dtsi"
+#include "sdxpoorwills-pcie.dtsi"
 #include "sdxpoorwills-bus.dtsi"
 #include "sdxpoorwills-thermal.dtsi"
 #include "sdxpoorwills-audio.dtsi"
@@ -799,41 +800,4 @@
 			io-interface = "rgmii";
 		};
 	};
-<<<<<<< HEAD
-
-	qmp_aop: qcom,qmp-aop@c300000 {
-		compatible = "qcom,qmp-mbox";
-		label = "aop";
-		reg = <0xc300000 0x400>,
-			<0x17811008 0x4>;
-		reg-names = "msgram", "irq-reg-base";
-		qcom,irq-mask = <0x2>;
-		interrupts = <GIC_SPI 221 IRQ_TYPE_EDGE_RISING>;
-		priority = <0>;
-		mbox-desc-offset = <0x0>;
-		#mbox-cells = <1>;
-	};
-
-	usb_detect: qcom,gpio-usbdetect {
-		compatible = "qcom,gpio-usbdetect";
-		interrupt-parent = <&spmi_bus>;
-		interrupts = <0x0 0x0d 0x0 IRQ_TYPE_NONE>;
-		interrupt-names = "vbus_det_irq";
-		status = "disabled";
-	};
-};
-
-#include "pmxpoorwills.dtsi"
-#include "sdxpoorwills-blsp.dtsi"
-#include "sdxpoorwills-regulator.dtsi"
-#include "sdxpoorwills-smp2p.dtsi"
-#include "sdxpoorwills-usb.dtsi"
-#include "sdxpoorwills-pcie.dtsi"
-#include "sdxpoorwills-bus.dtsi"
-#include "sdxpoorwills-thermal.dtsi"
-#include "sdxpoorwills-audio.dtsi"
-#include "sdxpoorwills-ion.dtsi"
-#include "msm-arm-smmu-sdxpoorwills.dtsi"
-=======
-};
->>>>>>> 88a30096
+};