/* Copyright (c) 2017, The Linux Foundation. All rights reserved.
 *
 * This program is free software; you can redistribute it and/or modify
 * it under the terms of the GNU General Public License version 2 and
 * only version 2 as published by the Free Software Foundation.
 *
 * This program is distributed in the hope that it will be useful,
 * but WITHOUT ANY WARRANTY; without even the implied warranty of
 * MERCHANTABILITY or FITNESS FOR A PARTICULAR PURPOSE.  See the
 * GNU General Public License for more details.
 */

&soc {
	tlmm: pinctrl@3900000 {
		compatible = "qcom,sdxpoorwills-pinctrl";
		reg = <0x3900000 0x300000>;
		interrupts = <0 212 0>;
		gpio-controller;
		#gpio-cells = <2>;
		interrupt-controller;
		#interrupt-cells = <2>;

		uart2_console_active: uart2_console_active {
			mux {
				pins = "gpio4", "gpio5";
				function = "blsp_uart2";
			};
			config {
				pins = "gpio4", "gpio5";
				drive-strength = <2>;
				bias-disable;
			};
		};

		uart3_console_active: uart3_console_active {
			mux {
				pins = "gpio8", "gpio9";
				function = "blsp_uart3";
			};
			config {
				pins = "gpio8", "gpio9";
				drive-strength = <2>;
				bias-disable;
			};
		};

		uart3_console_sleep: uart3_console_sleep {
			mux {
				pins = "gpio8", "gpio9";
				function = "gpio";
			};
			config {
				pins = "gpio8", "gpio9";
				drive-strength = <2>;
				bias-disable;
			};
		};

		/* I2C CONFIGURATION */
		i2c_1 {
			i2c_1_active: i2c_1_active {
				mux {
					pins = "gpio2", "gpio3";
					function = "blsp_i2c1";
				};

				config {
					pins = "gpio2", "gpio3";
					drive-strength = <2>;
					bias-disable;
				};
			};

			i2c_1_sleep: i2c_1_sleep {
				mux {
					pins = "gpio2", "gpio3";
					function = "blsp_i2c1";
				};

				config {
					pins = "gpio2", "gpio3";
					drive-strength = <2>;
					bias-pull-up;
				};
			};
		};

		i2c_2 {
			i2c_2_active: i2c_2_active {
				mux {
					pins = "gpio6", "gpio7";
					function = "blsp_i2c2";
				};

				config {
					pins = "gpio6", "gpio7";
					drive-strength = <2>;
					bias-disable;
				};
			};

			i2c_2_sleep: i2c_2_sleep {
				mux {
					pins = "gpio6", "gpio7";
					function = "blsp_i2c2";
				};

				config {
					pins = "gpio6", "gpio7";
					drive-strength = <2>;
					bias-pull-up;
				};
			};
		};

		i2c_3 {
			i2c_3_active: i2c_3_active {
				mux {
					pins = "gpio10", "gpio11";
					function = "blsp_i2c3";
				};

				config {
					pins = "gpio10", "gpio11";
					drive-strength = <2>;
					bias-disable;
				};
			};

			i2c_3_sleep: i2c_3_sleep {
				mux {
					pins = "gpio10", "gpio11";
					function = "blsp_i2c3";
				};

				config {
					pins = "gpio10", "gpio11";
					drive-strength = <2>;
					bias-pull-up;
				};
			};
		};

		i2c_4 {
			i2c_4_active: i2c_4_active {
				mux {
					pins = "gpio76", "gpio77";
					function = "blsp_i2c4";
				};

				config {
					pins = "gpio76", "gpio77";
					drive-strength = <2>;
					bias-disable;
				};
			};

			i2c_4_sleep: i2c_4_sleep {
				mux {
					pins = "gpio76", "gpio77";
					function = "blsp_i2c4";
				};

				config {
					pins = "gpio76", "gpio77";
					drive-strength = <2>;
					bias-pull-up;
				};
			};
		};

		i2c_5 {
			i2c_5_active: i2c_5_active {
				mux {
					pins = "gpio74", "gpio75";
					function = "blsp_i2c1";
				};

				config {
					pins = "gpio74", "gpio75";
					drive-strength = <2>;
					bias-disable;
				};
			};

			i2c_5_sleep: i2c_5_sleep {
				mux {
					pins = "gpio74", "gpio75";
					function = "blsp_i2c1";
				};

				config {
					pins = "gpio74", "gpio75";
					drive-strength = <2>;
					bias-pull-up;
				};
			};
		};

		i2c_6 {
			i2c_6_active: i2c_6_active {
				mux {
					pins = "gpio65", "gpio66";
					function = "blsp_i2c2";
				};

				config {
					pins = "gpio65", "gpio66";
					drive-strength = <2>;
					bias-disable;
				};
			};

			i2c_6_sleep: i2c_6_sleep {
				mux {
					pins = "gpio65", "gpio66";
					function = "blsp_i2c2";
				};

				config {
					pins = "gpio65", "gpio66";
					drive-strength = <2>;
					bias-pull-up;
				};
			};
		};

		i2c_7 {
			i2c_7_active: i2c_7_active {
				mux {
					pins = "gpio18", "gpio19";
					function = "blsp_i2c4";
				};

				config {
					pins = "gpio18", "gpio19";
					drive-strength = <2>;
					bias-disable;
				};
			};

			i2c_7_sleep: i2c_7_sleep {
				mux {
					pins = "gpio18", "gpio19";
					function = "blsp_i2c4";
				};

				config {
					pins = "gpio18", "gpio19";
					drive-strength = <2>;
					bias-pull-up;
				};
			};
		};

		/* SPI CONFIGURATION */
		spi_1 {
			spi_1_active: spi_1_active {
				mux {
					pins = "gpio72", "gpio73",
							"gpio74", "gpio75";
					function = "blsp_spi1";
				};

				config {
					pins = "gpio72", "gpio73",
							"gpio74", "gpio75";
					drive-strength = <6>;
					bias-disable;
				};
			};

			spi_1_sleep: spi_1_sleep {
				mux {
					pins = "gpio72", "gpio73",
							"gpio74", "gpio75";
					function = "blsp_spi1";
				};

				config {
					pins = "gpio72", "gpio73",
							"gpio74", "gpio75";
					drive-strength = <6>;
					bias-disable;
				};
			};
		};

		spi_2 {
			spi_2_active: spi_2_active {
				mux {
					pins = "gpio4", "gpio5",
							"gpio6", "gpio7";
					function = "blsp_spi2";
				};

				config {
					pins = "gpio4", "gpio5",
							"gpio6", "gpio7";
					drive-strength = <6>;
					bias-disable;
				};
			};

			spi_2_sleep: spi_2_sleep {
				mux {
					pins = "gpio4", "gpio5",
							"gpio6", "gpio7";
					function = "blsp_spi2";
				};

				config {
					pins = "gpio4", "gpio5",
							"gpio6", "gpio7";
					drive-strength = <6>;
					bias-disable;
				};
			};
		};

		spi_3 {
			spi_3_active: spi_3_active {
				mux {
					pins = "gpio8", "gpio9",
							"gpio10", "gpio11";
					function = "blsp_spi3";
				};

				config {
					pins = "gpio8", "gpio9",
							"gpio10", "gpio11";
					drive-strength = <6>;
					bias-disable;
				};
			};

			spi_3_sleep: spi_3_sleep {
				mux {
					pins = "gpio8", "gpio9",
							"gpio10", "gpio11";
					function = "blsp_spi3";
				};

				config {
					pins = "gpio8", "gpio9",
							"gpio10", "gpio11";
					drive-strength = <6>;
					bias-disable;
				};
			};
		};

		spi_4 {
			spi_4_active: spi_4_active {
				mux {
					pins = "gpio16", "gpio17",
							"gpio18", "gpio19";
					function = "blsp_spi4";
				};

				config {
					pins = "gpio16", "gpio17",
							"gpio18", "gpio19";
					drive-strength = <6>;
					bias-disable;
				};
			};

			spi_4_sleep: spi_4_sleep {
				mux {
					pins = "gpio16", "gpio17",
							"gpio18", "gpio19";
					function = "blsp_spi4";
				};

				config {
					pins = "gpio16", "gpio17",
							"gpio18", "gpio19";
					drive-strength = <6>;
					bias-disable;
				};
			};
		};

		/* HS UART CONFIGURATION */

		blsp1_uart1a: blsp1_uart1a {
			blsp1_uart1a_tx_active: blsp1_uart1a_tx_active {
				mux {
					pins = "gpio0";
					function = "blsp_uart1";
				};

				config {
					pins = "gpio0";
					drive-strength = <2>;
					bias-disable;
				};
			};

			blsp1_uart1a_tx_sleep: blsp1_uart1a_tx_sleep {
				mux {
					pins = "gpio0";
					function = "gpio";
				};

				config {
					pins = "gpio0";
					drive-strength = <2>;
					bias-pull-up;
				};
			};

			blsp1_uart1a_rxcts_active: blsp1_uart1a_rxcts_active {
				mux {
					pins = "gpio1", "gpio2";
					function = "blsp_uart1";
				};

				config {
					pins = "gpio1", "gpio2";
					drive-strength = <2>;
					bias-disable;
				};
			};

			blsp1_uart1a_rxcts_sleep: blsp1_uart1a_rxcts_sleep {
				mux {
					pins = "gpio1", "gpio2";
					function = "gpio";
				};

				config {
					pins = "gpio1", "gpio2";
					drive-strength = <2>;
					bias-no-pull;
				};
			};

			blsp1_uart1a_rfr_active: blsp1_uart1a_rfr_active {
				mux {
					pins = "gpio3";
					function = "blsp_uart1";
				};

				config {
					pins = "gpio3";
					drive-strength = <2>;
					bias-disable;
				};
			};

			blsp1_uart1a_rfr_sleep: blsp1_uart1a_rfr_sleep {
				mux {
					pins = "gpio3";
					function = "gpio";
				};

				config {
					pins = "gpio3";
					drive-strength = <2>;
					bias-no-pull;
				};
			};
		};

		blsp1_uart1b: blsp1_uart1b {
			blsp1_uart1b_tx_active: blsp1_uart1b_tx_active {
				mux {
					pins = "gpio20";
					function = "blsp_uart1";
				};

				config {
					pins = "gpio20";
					drive-strength = <2>;
					bias-disable;
				};
			};

			blsp1_uart1b_tx_sleep: blsp1_uart1b_tx_sleep {
				mux {
					pins = "gpio20";
					function = "gpio";
				};

				config {
					pins = "gpio20";
					drive-strength = <2>;
					bias-pull-up;
				};
			};

			blsp1_uart1b_rxcts_active: blsp1_uart1b_rxcts_active {
				mux {
					pins = "gpio21", "gpio22";
					function = "blsp_uart1";
				};

				config {
					pins = "gpio21", "gpio22";
					drive-strength = <2>;
					bias-disable;
				};
			};

			blsp1_uart1b_rxcts_sleep: blsp1_uart1b_rxcts_sleep {
				mux {
					pins = "gpio21", "gpio22";
					function = "gpio";
				};

				config {
					pins = "gpio21", "gpio22";
					drive-strength = <2>;
					bias-no-pull;
				};
			};

			blsp1_uart1b_rfr_active: blsp1_uart1b_rfr_active {
				mux {
					pins = "gpio23";
					function = "blsp_uart1";
				};

				config {
					pins = "gpio23";
					drive-strength = <2>;
					bias-disable;
				};
			};

			blsp1_uart1b_rfr_sleep: blsp1_uart1b_rfr_sleep {
				mux {
					pins = "gpio23";
					function = "gpio";
				};

				config {
					pins = "gpio23";
					drive-strength = <2>;
					bias-no-pull;
				};
			};
		};

		blsp1_uart2a: blsp1_uart2a {
			blsp1_uart2a_tx_active: blsp1_uart2a_tx_active {
				mux {
					pins = "gpio4";
					function = "blsp_uart2";
				};

				config {
					pins = "gpio4";
					drive-strength = <2>;
					bias-disable;
				};
			};

			blsp1_uart2a_tx_sleep: blsp1_uart2a_tx_sleep {
				mux {
					pins = "gpio4";
					function = "gpio";
				};

				config {
					pins = "gpio4";
					drive-strength = <2>;
					bias-pull-up;
				};
			};

			blsp1_uart2a_rxcts_active: blsp1_uart2a_rxcts_active {
				mux {
					pins = "gpio5", "gpio6";
					function = "blsp_uart2";
				};

				config {
					pins = "gpio5", "gpio6";
					drive-strength = <2>;
					bias-disable;
				};
			};

			blsp1_uart2a_rxcts_sleep: blsp1_uart2a_rxcts_sleep {
				mux {
					pins = "gpio5", "gpio6";
					function = "gpio";
				};

				config {
					pins = "gpio1", "gpio2";
					drive-strength = <2>;
					bias-no-pull;
				};
			};

			blsp1_uart2a_rfr_active: blsp1_uart2a_rfr_active {
				mux {
					pins = "gpio7";
					function = "blsp_uart2";
				};

				config {
					pins = "gpio7";
					drive-strength = <2>;
					bias-disable;
				};
			};

			blsp1_uart2a_rfr_sleep: blsp1_uart2a_rfr_sleep {
				mux {
					pins = "gpio7";
					function = "gpio";
				};

				config {
					pins = "gpio7";
					drive-strength = <2>;
					bias-no-pull;
				};
			};
		};

		blsp1_uart2b: blsp1_uart2b {
			blsp1_uart2b_tx_active: blsp1_uart2b_tx_active {
				mux {
					pins = "gpio63";
					function = "blsp_uart2";
				};

				config {
					pins = "gpio63";
					drive-strength = <2>;
					bias-disable;
				};
			};

			blsp1_uart2b_tx_sleep: blsp1_uart2b_tx_sleep {
				mux {
					pins = "gpio63";
					function = "gpio";
				};

				config {
					pins = "gpio63";
					drive-strength = <2>;
					bias-pull-up;
				};
			};

			blsp1_uart2b_rxcts_active: blsp1_uart2b_rxcts_active {
				mux {
					pins = "gpio64", "gpio65";
					function = "blsp_uart2";
				};

				config {
					pins = "gpio64", "gpio65";
					drive-strength = <2>;
					bias-disable;
				};
			};

			blsp1_uart2b_rxcts_sleep: blsp1_uart2b_rxcts_sleep {
				mux {
					pins = "gpio64", "gpio65";
					function = "gpio";
				};

				config {
					pins = "gpio64", "gpio65";
					drive-strength = <2>;
					bias-no-pull;
				};
			};

			blsp1_uart2b_rfr_active: blsp1_uart2b_rfr_active {
				mux {
					pins = "gpio66";
					function = "blsp_uart2";
				};

				config {
					pins = "gpio66";
					drive-strength = <2>;
					bias-disable;
				};
			};

			blsp1_uart2b_rfr_sleep: blsp1_uart2b_rfr_sleep {
				mux {
					pins = "gpio66";
					function = "gpio";
				};

				config {
					pins = "gpio66";
					drive-strength = <2>;
					bias-no-pull;
				};
			};
		};

		blsp1_uart3: blsp1_uart3 {
			blsp1_uart3_tx_active: blsp1_uart3_tx_active {
				mux {
					pins = "gpio8";
					function = "blsp_uart3";
				};

				config {
					pins = "gpio8";
					drive-strength = <2>;
					bias-disable;
				};
			};

			blsp1_uart3_tx_sleep: blsp1_uart3_tx_sleep {
				mux {
					pins = "gpio8";
					function = "gpio";
				};

				config {
					pins = "gpio8";
					drive-strength = <2>;
					bias-pull-up;
				};
			};

			blsp1_uart3_rxcts_active: blsp1_uart3_rxcts_active {
				mux {
					pins = "gpio9", "gpio10";
					function = "blsp_uart3";
				};

				config {
					pins = "gpio9", "gpio10";
					drive-strength = <2>;
					bias-disable;
				};
			};

			blsp1_uart3_rxcts_sleep: blsp1_uart3_rxcts_sleep {
				mux {
					pins = "gpio9", "gpio10";
					function = "gpio";
				};

				config {
					pins = "gpio9", "gpio10";
					drive-strength = <2>;
					bias-no-pull;
				};
			};

			blsp1_uart3_rfr_active: blsp1_uart3_rfr_active {
				mux {
					pins = "gpio11";
					function = "blsp_uart3";
				};

				config {
					pins = "gpio11";
					drive-strength = <2>;
					bias-disable;
				};
			};

			blsp1_uart3_rfr_sleep: blsp1_uart3_rfr_sleep {
				mux {
					pins = "gpio11";
					function = "gpio";
				};

				config {
					pins = "gpio11";
					drive-strength = <2>;
					bias-no-pull;
				};
			};
		};

		blsp1_uart4a: blsp1_uart4a {
			blsp1_uart4a_tx_active: blsp1_uart4a_tx_active {
				mux {
					pins = "gpio20";
					function = "blsp_uart4";
				};

				config {
					pins = "gpio20";
					drive-strength = <2>;
					bias-disable;
				};
			};

			blsp1_uart4a_tx_sleep: blsp1_uart4a_tx_sleep {
				mux {
					pins = "gpio20";
					function = "gpio";
				};

				config {
					pins = "gpio20";
					drive-strength = <2>;
					bias-pull-up;
				};
			};

			blsp1_uart4a_rxcts_active: blsp1_uart4a_rxcts_active {
				mux {
					pins = "gpio21", "gpio22";
					function = "blsp_uart4";
				};

				config {
					pins = "gpio21", "gpio22";
					drive-strength = <2>;
					bias-disable;
				};
			};

			blsp1_uart4a_rxcts_sleep: blsp1_uart4a_rxcts_sleep {
				mux {
					pins = "gpio21", "gpio22";
					function = "gpio";
				};

				config {
					pins = "gpio21", "gpio22";
					drive-strength = <2>;
					bias-no-pull;
				};
			};

			blsp1_uart4a_rfr_active: blsp1_uart4a_rfr_active {
				mux {
					pins = "gpio23";
					function = "blsp_uart4";
				};

				config {
					pins = "gpio23";
					drive-strength = <2>;
					bias-disable;
				};
			};

			blsp1_uart4a_rfr_sleep: blsp1_uart4a_rfr_sleep {
				mux {
					pins = "gpio23";
					function = "gpio";
				};

				config {
					pins = "gpio23";
					drive-strength = <2>;
					bias-no-pull;
				};
			};
		};

		blsp1_uart4b: blsp1_uart4b {
			blsp1_uart4b_tx_active: blsp1_uart4b_tx_active {
				mux {
					pins = "gpio16";
					function = "blsp_uart4";
				};

				config {
					pins = "gpio16";
					drive-strength = <2>;
					bias-disable;
				};
			};

			blsp1_uart4b_tx_sleep: blsp1_uart4b_tx_sleep {
				mux {
					pins = "gpio16";
					function = "gpio";
				};

				config {
					pins = "gpio16";
					drive-strength = <2>;
					bias-pull-up;
				};
			};

			blsp1_uart4b_rxcts_active: blsp1_uart4b_rxcts_active {
				mux {
					pins = "gpio17", "gpio18";
					function = "blsp_uart4";
				};

				config {
					pins = "gpio17", "gpio18";
					drive-strength = <2>;
					bias-disable;
				};
			};

			blsp1_uart4b_rxcts_sleep: blsp1_uart4b_rxcts_sleep {
				mux {
					pins = "gpio17", "gpio18";
					function = "gpio";
				};

				config {
					pins = "gpio17", "gpio18";
					drive-strength = <2>;
					bias-no-pull;
				};
			};

			blsp1_uart4b_rfr_active: blsp1_uart4b_rfr_active {
				mux {
					pins = "gpio19";
					function = "blsp_uart4";
				};

				config {
					pins = "gpio19";
					drive-strength = <2>;
					bias-disable;
				};
			};

			blsp1_uart4b_rfr_sleep: blsp1_uart4b_rfr_sleep {
				mux {
					pins = "gpio19";
					function = "gpio";
				};

				config {
					pins = "gpio19";
					drive-strength = <2>;
					bias-no-pull;
				};
			};
		};

		wcd9xxx_intr {
			wcd_intr_default: wcd_intr_default{
				mux {
<<<<<<< HEAD
					pins = "gpio71";
=======
					pins = "gpio90";
>>>>>>> 38ef2dbc
					function = "gpio";
				};

				config {
<<<<<<< HEAD
					pins = "gpio71";
=======
					pins = "gpio90";
>>>>>>> 38ef2dbc
					drive-strength = <2>; /* 2 mA */
					bias-pull-down; /* pull down */
					input-enable;
				};
			};
		};

		cdc_reset_ctrl {
			cdc_reset_sleep: cdc_reset_sleep {
				mux {
<<<<<<< HEAD
					pins = "gpio77";
					function = "gpio";
				};
				config {
					pins = "gpio77";
=======
					pins = "gpio86";
					function = "gpio";
				};
				config {
					pins = "gpio86";
>>>>>>> 38ef2dbc
					drive-strength = <2>;
					bias-disable;
					output-low;
				};
			};

			cdc_reset_active:cdc_reset_active {
				mux {
<<<<<<< HEAD
					pins = "gpio77";
					function = "gpio";
				};
				config {
					pins = "gpio77";
=======
					pins = "gpio86";
					function = "gpio";
				};
				config {
					pins = "gpio86";
>>>>>>> 38ef2dbc
					drive-strength = <8>;
					bias-pull-down;
					output-high;
				};
			};
		};

		i2s_mclk {
			i2s_mclk_sleep: i2s_mclk_sleep {
				mux {
					pins = "gpio62";
					function = "i2s_mclk";
				};

				config {
					pins = "gpio62";
					drive-strength = <2>;	/* 2 mA */
					bias-pull-down;		/* PULL DOWN */
				};
			};

			i2s_mclk_active: i2s_mclk_active {
				mux {
					pins = "gpio62";
					function = "i2s_mclk";
				};

				config {
					pins = "gpio62";
					drive-strength = <8>;	/* 8 mA */
					bias-disable;		/* NO PULL*/
					output-high;
				};
			};
		};

		pmx_pri_mi2s_aux {
			pri_ws_sleep: pri_ws_sleep {
				mux {
					pins = "gpio12";
					function = "gpio";
				};

				config {
					pins = "gpio12";
					drive-strength = <2>;	/* 2 mA */
					bias-pull-down;		/* PULL DOWN */
					input-enable;
				};
			};

			pri_sck_sleep: pri_sck_sleep {
				mux {
					pins = "gpio15";
					function = "gpio";
				};

				config {
					pins = "gpio15";
					drive-strength = <2>;	/* 2 mA */
					bias-pull-down;		/* PULL DOWN */
					input-enable;
				};
			};

			pri_dout_sleep: pri_dout_sleep {
				mux {
					pins = "gpio14";
					function = "gpio";
				};

				config {
					pins = "gpio14";
					drive-strength = <2>;	/* 2 mA */
					bias-pull-down;		/* PULL DOWN */
					input-enable;
				};
			};

			pri_ws_active_master: pri_ws_active_master {
				mux {
					pins = "gpio12";
<<<<<<< HEAD
					function = "pri_mi2s_ws_a";
=======
					function = "pri_mi2s";
>>>>>>> 38ef2dbc
				};

				config {
					pins = "gpio12";
					drive-strength = <8>;	/* 8 mA */
					bias-disable;		/* NO PULL*/
					output-high;
				};
			};

			pri_sck_active_master: pri_sck_active_master {
				mux {
					pins = "gpio15";
<<<<<<< HEAD
					function = "pri_mi2s_sck_a";
=======
					function = "pri_mi2s";
>>>>>>> 38ef2dbc
				};

				config {
					pins = "gpio15";
					drive-strength = <8>;	/* 8 mA */
					bias-disable;		/* NO PULL*/
					output-high;
				};
			};

			pri_ws_active_slave: pri_ws_active_slave {
				mux {
					pins = "gpio12";
<<<<<<< HEAD
					function = "pri_mi2s_ws_a";
=======
					function = "pri_mi2s";
>>>>>>> 38ef2dbc
				};

				config {
					pins = "gpio12";
					drive-strength = <8>;	/* 8 mA */
					bias-disable;		/* NO PULL*/
				};
			};

			pri_sck_active_slave: pri_sck_active_slave {
				mux {
					pins = "gpio15";
<<<<<<< HEAD
					function = "pri_mi2s_sck_a";
=======
					function = "pri_mi2s";
>>>>>>> 38ef2dbc
				};

				config {
					pins = "gpio15";
					drive-strength = <8>;	/* 8 mA */
					bias-disable;		/* NO PULL*/
				};
			};

			pri_dout_active: pri_dout_active {
				mux {
					pins = "gpio14";
<<<<<<< HEAD
					function = "pri_mi2s_data1_a";
=======
					function = "pri_mi2s";
>>>>>>> 38ef2dbc
				};

				config {
					pins = "gpio14";
					drive-strength = <8>;	/* 8 mA */
					bias-disable;		/* NO PULL*/
					output-high;
				};
			};
		};

		pmx_pri_mi2s_aux_din {
			pri_din_sleep: pri_din_sleep {
				mux {
					pins = "gpio13";
					function = "gpio";
				};

				config {
					pins = "gpio13";
					drive-strength = <2>;	/* 2 mA */
					bias-pull-down;		/* PULL DOWN */
					input-enable;
				};
			};

			pri_din_active: pri_din_active {
				mux {
					pins = "gpio13";
<<<<<<< HEAD
					function = "pri_mi2s_data0_a";
=======
					function = "pri_mi2s";
>>>>>>> 38ef2dbc
				};

				config {
					pins = "gpio13";
					drive-strength = <8>;	/* 8 mA */
					bias-disable;		/* NO PULL */
				};
			};
		};

		pmx_sec_mi2s_aux {
			sec_ws_sleep: sec_ws_sleep {
				mux {
					pins = "gpio16";
					function = "gpio";
				};

				config {
					pins = "gpio16";
					drive-strength = <2>;	/* 2 mA */
					bias-pull-down;		/* PULL DOWN */
					input-enable;
				};
			};

			sec_sck_sleep: sec_sck_sleep {
				mux {
					pins = "gpio19";
					function = "gpio";
				};

				config {
					pins = "gpio19";
					drive-strength = <2>;	/* 2 mA */
					bias-pull-down;		/* PULL DOWN */
					input-enable;
				};
			};

			sec_dout_sleep: sec_dout_sleep {
				mux {
					pins = "gpio18";
					function = "gpio";
				};

				config {
					pins = "gpio18";
					drive-strength = <2>;	/* 2 mA */
					bias-pull-down;		/* PULL DOWN */
					input-enable;
				};
			};

			sec_ws_active_master: sec_ws_active_master {
				mux {
					pins = "gpio16";
					function = "sec_mi2s_ws_a";
				};

				config {
					pins = "gpio16";
					drive-strength = <8>;	/* 8 mA */
					bias-disable;		/* NO PULL*/
					output-high;
				};
			};

			sec_sck_active_master: sec_sck_active_master {
				mux {
					pins = "gpio19";
					function = "sec_mi2s_sck_a";
				};

				config {
					pins = "gpio19";
					drive-strength = <8>;	/* 8 mA */
					bias-disable;		/* NO PULL*/
					output-high;
				};
			};

			sec_ws_active_slave: sec_ws_active_slave {
				mux {
					pins = "gpio16";
					function = "sec_mi2s_ws_a";
				};

				config {
					pins = "gpio16";
					drive-strength = <8>;	/* 8 mA */
					bias-disable;		/* NO PULL*/
				};
			};

			sec_sck_active_slave: sec_sck_active_slave {
				mux {
					pins = "gpio19";
					function = "sec_mi2s_sck_a";
				};

				config {
					pins = "gpio19";
					drive-strength = <8>;	/* 8 mA */
					bias-disable;		/* NO PULL*/
				};
			};

			sec_dout_active: sec_dout_active {
				mux {
					pins = "gpio18";
					function = "sec_mi2s_data1_a";
				};

				config {
					pins = "gpio18";
					drive-strength = <8>;	/* 8 mA */
					bias-disable;		/* NO PULL*/
					output-high;
				};
			};
		};

		pmx_sec_mi2s_aux_din {
			sec_din_sleep: sec_din_sleep {
				mux {
					pins = "gpio17";
					function = "gpio";
				};

				config {
					pins = "gpio17";
					drive-strength = <2>;	/* 2 mA */
					bias-pull-down;		/* PULL DOWN */
					input-enable;
				};
			};

			sec_din_active: sec_din_active {
				mux {
					pins = "gpio17";
					function = "sec_mi2s_data0_a";
				};

				config {
					pins = "gpio17";
					drive-strength = <8>;	/* 8 mA */
					bias-disable;		/* NO PULL */
				};
			};
		};
<<<<<<< HEAD
=======

		smb_int_default: smb_int_default {
			mux {
				pins = "gpio42";
				function = "gpio";
			};
			config {
				pins = "gpio42";
				drive-strength = <2>;
				bias-pull-up;
				input-enable;
			};
		};
>>>>>>> 38ef2dbc
	};
};

&pmxpoorwills_gpios {
	ambient_therm {
		ambient_therm_default: ambient_therm_default {
			pins = "gpio2";
			bias-high-impedance;
		};
	};
};<|MERGE_RESOLUTION|>--- conflicted
+++ resolved
@@ -947,20 +947,12 @@
 		wcd9xxx_intr {
 			wcd_intr_default: wcd_intr_default{
 				mux {
-<<<<<<< HEAD
-					pins = "gpio71";
-=======
 					pins = "gpio90";
->>>>>>> 38ef2dbc
-					function = "gpio";
-				};
-
-				config {
-<<<<<<< HEAD
-					pins = "gpio71";
-=======
+					function = "gpio";
+				};
+
+				config {
 					pins = "gpio90";
->>>>>>> 38ef2dbc
 					drive-strength = <2>; /* 2 mA */
 					bias-pull-down; /* pull down */
 					input-enable;
@@ -971,19 +963,11 @@
 		cdc_reset_ctrl {
 			cdc_reset_sleep: cdc_reset_sleep {
 				mux {
-<<<<<<< HEAD
-					pins = "gpio77";
-					function = "gpio";
-				};
-				config {
-					pins = "gpio77";
-=======
 					pins = "gpio86";
 					function = "gpio";
 				};
 				config {
 					pins = "gpio86";
->>>>>>> 38ef2dbc
 					drive-strength = <2>;
 					bias-disable;
 					output-low;
@@ -992,19 +976,11 @@
 
 			cdc_reset_active:cdc_reset_active {
 				mux {
-<<<<<<< HEAD
-					pins = "gpio77";
-					function = "gpio";
-				};
-				config {
-					pins = "gpio77";
-=======
 					pins = "gpio86";
 					function = "gpio";
 				};
 				config {
 					pins = "gpio86";
->>>>>>> 38ef2dbc
 					drive-strength = <8>;
 					bias-pull-down;
 					output-high;
@@ -1087,11 +1063,7 @@
 			pri_ws_active_master: pri_ws_active_master {
 				mux {
 					pins = "gpio12";
-<<<<<<< HEAD
-					function = "pri_mi2s_ws_a";
-=======
 					function = "pri_mi2s";
->>>>>>> 38ef2dbc
 				};
 
 				config {
@@ -1105,11 +1077,7 @@
 			pri_sck_active_master: pri_sck_active_master {
 				mux {
 					pins = "gpio15";
-<<<<<<< HEAD
-					function = "pri_mi2s_sck_a";
-=======
 					function = "pri_mi2s";
->>>>>>> 38ef2dbc
 				};
 
 				config {
@@ -1123,11 +1091,7 @@
 			pri_ws_active_slave: pri_ws_active_slave {
 				mux {
 					pins = "gpio12";
-<<<<<<< HEAD
-					function = "pri_mi2s_ws_a";
-=======
 					function = "pri_mi2s";
->>>>>>> 38ef2dbc
 				};
 
 				config {
@@ -1140,11 +1104,7 @@
 			pri_sck_active_slave: pri_sck_active_slave {
 				mux {
 					pins = "gpio15";
-<<<<<<< HEAD
-					function = "pri_mi2s_sck_a";
-=======
 					function = "pri_mi2s";
->>>>>>> 38ef2dbc
 				};
 
 				config {
@@ -1157,11 +1117,7 @@
 			pri_dout_active: pri_dout_active {
 				mux {
 					pins = "gpio14";
-<<<<<<< HEAD
-					function = "pri_mi2s_data1_a";
-=======
 					function = "pri_mi2s";
->>>>>>> 38ef2dbc
 				};
 
 				config {
@@ -1191,11 +1147,7 @@
 			pri_din_active: pri_din_active {
 				mux {
 					pins = "gpio13";
-<<<<<<< HEAD
-					function = "pri_mi2s_data0_a";
-=======
 					function = "pri_mi2s";
->>>>>>> 38ef2dbc
 				};
 
 				config {
@@ -1346,8 +1298,6 @@
 				};
 			};
 		};
-<<<<<<< HEAD
-=======
 
 		smb_int_default: smb_int_default {
 			mux {
@@ -1361,7 +1311,6 @@
 				input-enable;
 			};
 		};
->>>>>>> 38ef2dbc
 	};
 };
 
