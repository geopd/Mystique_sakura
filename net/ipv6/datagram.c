--- conflicted
+++ resolved
@@ -257,20 +257,12 @@
 
 	err = ip6_datagram_dst_update(sk, true);
 	if (err) {
-<<<<<<< HEAD
-		/* Reset daddr and dport so that udp_v6_early_demux()
-		 * fails to find this socket
-		 */
-		memset(&sk->sk_v6_daddr, 0, sizeof(sk->sk_v6_daddr));
-		inet->inet_dport = 0;
-=======
 		/* Restore the socket peer info, to keep it consistent with
 		 * the old socket state
 		 */
 		sk->sk_v6_daddr = old_daddr;
 		np->flow_label = old_fl6_flowlabel;
 		inet->inet_dport = old_dport;
->>>>>>> 00e06d5c
 		goto out;
 	}
 
