--- conflicted
+++ resolved
@@ -1717,10 +1717,7 @@
 				CMD(add_tx_ts, ADD_TX_TS);
 			CMD(set_multicast_to_unicast, SET_MULTICAST_TO_UNICAST);
 			CMD(update_connect_params, UPDATE_CONNECT_PARAMS);
-<<<<<<< HEAD
-=======
 			CMD(update_ft_ies, UPDATE_FT_IES);
->>>>>>> feb92353
 		}
 		/* add into the if now */
 #undef CMD
@@ -8981,10 +8978,7 @@
 
 	if (nla_get_flag(info->attrs[NL80211_ATTR_EXTERNAL_AUTH_SUPPORT])) {
 		if (!info->attrs[NL80211_ATTR_SOCKET_OWNER]) {
-<<<<<<< HEAD
-=======
 			kzfree(connkeys);
->>>>>>> feb92353
 			return -EINVAL;
 		}
 		connect.flags |= CONNECT_REQ_EXTERNAL_AUTH_SUPPORT;
